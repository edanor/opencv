--- conflicted
+++ resolved
@@ -513,19 +513,6 @@
   set(${var} ${tmp} PARENT_SCOPE)
 endfunction()
 
-# create imported targets for a list of external libraries
-function(ocv_create_imported_targets var)
-  set(target_list "")
-
-  foreach(library ${ARGN})
-    ocv_convert_to_lib_name(libname "${library}")
-    add_library("opencv_dep_${libname}" UNKNOWN IMPORTED)
-    set_target_properties("opencv_dep_${libname}" PROPERTIES IMPORTED_LOCATION "${library}")
-    list(APPEND target_list "opencv_dep_${libname}")
-  endforeach()
-
-  set("${var}" "${target_list}" PARENT_SCOPE)
-endfunction()
 
 # add install command
 function(ocv_install_target)
@@ -686,7 +673,6 @@
 ################################################################################################
 # short command to setup source group
 function(ocv_source_group group)
-<<<<<<< HEAD
   if(BUILD_opencv_world AND OPENCV_MODULE_${the_module}_IS_PART_OF_WORLD)
     set(group "${the_module}\\${group}")
   endif()
@@ -951,28 +937,4 @@
         ENVIRONMENT "OPENCV_TEST_DATA_PATH=${OPENCV_TEST_DATA_PATH}")
     endif()
   endif()
-endfunction()
-=======
-  cmake_parse_arguments(OCV_SOURCE_GROUP "" "" "GLOB" ${ARGN})
-  file(GLOB srcs ${OCV_SOURCE_GROUP_GLOB})
-  source_group(${group} FILES ${srcs})
-endfunction()
-
-# build the list of simple dependencies, that links via "-l"
-#  _all_libs - name of variable with input list
-#  _simple - name of variable with output list of simple libs
-#  _other - name of variable with _all_libs - _simple
-macro(ocv_extract_simple_libs _all_libs _simple _other)
-  set(${_simple} "")
-  set(${_other} "")
-  foreach(_l ${${_all_libs}})
-    if(TARGET ${_l})
-        list(APPEND ${_other} ${_l})
-    elseif(EXISTS "${_l}")
-        list(APPEND ${_other} ${_l})
-    else()
-        list(APPEND ${_simple} ${_l})
-    endif()
-  endforeach()
-endmacro()
->>>>>>> 681df840
+endfunction()