--- conflicted
+++ resolved
@@ -20,25 +20,6 @@
 OPENCV_LOCAL_C_INCLUDES:=@OPENCV_INCLUDE_DIRS_CONFIGCMAKE@
 OPENCV_MODULES:=@OPENCV_MODULES_CONFIGMAKE@
 
-<<<<<<< HEAD
-=======
-OPENCV_HAVE_GPU_MODULE:=@OPENCV_HAVE_GPU_MODULE_CONFIGMAKE@
-OPENCV_USE_GPU_MODULE:=
-
-ifeq ($(TARGET_ARCH_ABI),armeabi-v7a)
-    ifeq ($(OPENCV_HAVE_GPU_MODULE),on)
-        ifneq ($(CUDA_TOOLKIT_DIR),)
-            OPENCV_USE_GPU_MODULE:=on
-        endif
-    endif
-    OPENCV_DYNAMICUDA_MODULE:=@OPENCV_DYNAMICUDA_MODULE_CONFIGMAKE@
-else
-    OPENCV_DYNAMICUDA_MODULE:=
-endif
-
-CUDA_RUNTIME_LIBS:=@CUDA_RUNTIME_LIBS_CONFIGMAKE@
-
->>>>>>> 1d68a899
 ifeq ($(OPENCV_LIB_TYPE),)
     OPENCV_LIB_TYPE:=@OPENCV_LIBTYPE_CONFIGMAKE@
 endif
@@ -104,13 +85,6 @@
     include $(PREBUILT_$(OPENCV_LIB_TYPE)_LIBRARY)
 endef
 
-define add_cuda_module
-    include $(CLEAR_VARS)
-    LOCAL_MODULE:=$1
-    LOCAL_SRC_FILES:=$(CUDA_TOOLKIT_DIR)/targets/armv7-linux-androideabi/lib/lib$1.so
-    include $(PREBUILT_SHARED_LIBRARY)
-endef
-
 define add_opencv_3rdparty_component
     include $(CLEAR_VARS)
     LOCAL_MODULE:=$1
@@ -128,17 +102,6 @@
 ifeq ($(OPENCV_MK_$(OPENCV_TARGET_ARCH_ABI)_ALREADY_INCLUDED),)
     ifeq ($(OPENCV_INSTALL_MODULES),on)
         $(foreach module,$(OPENCV_LIBS),$(eval $(call add_opencv_module,$(module))))
-        ifneq ($(OPENCV_DYNAMICUDA_MODULE),)
-            ifeq ($(OPENCV_LIB_TYPE),SHARED)
-              $(eval $(call add_opencv_module,$(OPENCV_DYNAMICUDA_MODULE)))
-            endif
-        endif
-    endif
-
-    ifeq ($(OPENCV_USE_GPU_MODULE),on)
-        ifeq ($(INSTALL_CUDA_LIBRARIES),on)
-            $(foreach module,$(CUDA_RUNTIME_LIBS),$(eval $(call add_cuda_module,$(module))))
-        endif
     endif
 
     $(foreach module,$(OPENCV_3RDPARTY_COMPONENTS),$(eval $(call add_opencv_3rdparty_component,$(module))))
@@ -169,11 +132,6 @@
 
 ifeq ($(OPENCV_INSTALL_MODULES),on)
     LOCAL_$(OPENCV_LIB_TYPE)_LIBRARIES += $(foreach mod, $(OPENCV_LIBS), opencv_$(mod))
-    ifeq ($(OPENCV_LIB_TYPE),SHARED)
-        ifneq ($(OPENCV_DYNAMICUDA_MODULE),)
-            LOCAL_$(OPENCV_LIB_TYPE)_LIBRARIES += $(OPENCV_DYNAMICUDA_MODULE)
-        endif
-    endif
 else
     LOCAL_LDLIBS += -L$(call host-path,$(LOCAL_PATH)/$(OPENCV_LIBS_DIR)) $(foreach lib, $(OPENCV_LIBS), -lopencv_$(lib))
 endif
@@ -184,17 +142,5 @@
 
 LOCAL_LDLIBS += $(foreach lib,$(OPENCV_EXTRA_COMPONENTS), -l$(lib))
 
-<<<<<<< HEAD
-=======
-ifeq ($(OPENCV_USE_GPU_MODULE),on)
-    ifeq ($(INSTALL_CUDA_LIBRARIES),on)
-        LOCAL_SHARED_LIBRARIES += $(foreach mod, $(CUDA_RUNTIME_LIBS), $(mod))
-    else
-        LOCAL_LDLIBS += -L$(CUDA_TOOLKIT_DIR)/targets/armv7-linux-androideabi/lib $(foreach lib, $(CUDA_RUNTIME_LIBS), -l$(lib))
-    endif
-    LOCAL_STATIC_LIBRARIES+=libopencv_gpu
-endif
-
->>>>>>> 1d68a899
 #restore the LOCAL_PATH
 LOCAL_PATH:=$(USER_LOCAL_PATH)