#include "perf_precomp.hpp"

using namespace std;
using namespace testing;

namespace {

//////////////////////////////////////////////////////////////////////
// Remap

<<<<<<< HEAD
GPU_PERF_TEST(Remap, cv::gpu::DeviceInfo, cv::Size, MatType, Interpolation, BorderMode)
{
    cv::gpu::DeviceInfo devInfo = GET_PARAM(0);
    cv::gpu::setDevice(devInfo.deviceID());

    cv::Size size = GET_PARAM(1);
    int type = GET_PARAM(2);
=======
enum{HALF_SIZE=0, UPSIDE_DOWN, REFLECTION_X, REFLECTION_BOTH};
CV_ENUM(RemapMode, HALF_SIZE, UPSIDE_DOWN, REFLECTION_X, REFLECTION_BOTH);
#define ALL_REMAP_MODES ValuesIn(RemapMode::all())

void generateMap(cv::Mat& map_x, cv::Mat& map_y, int remapMode)
{
    for (int j = 0; j < map_x.rows; ++j)
    {
        for (int i = 0; i < map_x.cols; ++i)
        {
            switch (remapMode)
            {
            case HALF_SIZE:
                if (i > map_x.cols*0.25 && i < map_x.cols*0.75 && j > map_x.rows*0.25 && j < map_x.rows*0.75)
                {
                    map_x.at<float>(j,i) = 2.f * (i - map_x.cols * 0.25f) + 0.5f;
                    map_y.at<float>(j,i) = 2.f * (j - map_x.rows * 0.25f) + 0.5f;
                }
                else
                {
                    map_x.at<float>(j,i) = 0.f;
                    map_y.at<float>(j,i) = 0.f;
                }
                break;
            case UPSIDE_DOWN:
                map_x.at<float>(j,i) = static_cast<float>(i);
                map_y.at<float>(j,i) = static_cast<float>(map_x.rows - j);
                break;
            case REFLECTION_X:
                map_x.at<float>(j,i) = static_cast<float>(map_x.cols - i);
                map_y.at<float>(j,i) = static_cast<float>(j);
                break;
            case REFLECTION_BOTH:
                map_x.at<float>(j,i) = static_cast<float>(map_x.cols - i);
                map_y.at<float>(j,i) = static_cast<float>(map_x.rows - j);
                break;
            } // end of switch
        }
    }
}

DEF_PARAM_TEST(Sz_Depth_Cn_Inter_Border_Mode, cv::Size, MatDepth, MatCn, Interpolation, BorderMode, RemapMode);

PERF_TEST_P(Sz_Depth_Cn_Inter_Border_Mode, ImgProc_Remap, Combine(
    GPU_TYPICAL_MAT_SIZES,
    Values(CV_8U, CV_16U, CV_32F),
    GPU_CHANNELS_1_3_4,
    Values(Interpolation(cv::INTER_NEAREST), Interpolation(cv::INTER_LINEAR), Interpolation(cv::INTER_CUBIC)),
    ALL_BORDER_MODES,
    ALL_REMAP_MODES))
{
    declare.time(20.0);

    cv::Size size = GET_PARAM(0);
    int depth = GET_PARAM(1);
    int channels = GET_PARAM(2);
>>>>>>> f4e33ea0
    int interpolation = GET_PARAM(3);
    int borderMode = GET_PARAM(4);
    int remapMode = GET_PARAM(5);

    int type = CV_MAKE_TYPE(depth, channels);

<<<<<<< HEAD
    cv::Mat src_host(size, type);
    fill(src_host, 0, 255);

    cv::Mat xmap_host(size, CV_32FC1);
    fill(xmap_host, 0, size.width);

    cv::Mat ymap_host(size, CV_32FC1);
    fill(ymap_host, 0, size.height);
=======
    cv::Mat src(size, type);
    fillRandom(src);

    cv::Mat xmap(size, CV_32FC1);
    cv::Mat ymap(size, CV_32FC1);

    generateMap(xmap, ymap, remapMode);

    if (PERF_RUN_GPU())
    {
        cv::gpu::GpuMat d_src(src);
        cv::gpu::GpuMat d_xmap(xmap);
        cv::gpu::GpuMat d_ymap(ymap);
        cv::gpu::GpuMat d_dst;
>>>>>>> f4e33ea0

        cv::gpu::remap(d_src, d_dst, d_xmap, d_ymap, interpolation, borderMode);

<<<<<<< HEAD
    cv::gpu::remap(src, dst, xmap, ymap, interpolation, borderMode);

    declare.time(3.0);
=======
        TEST_CYCLE()
        {
            cv::gpu::remap(d_src, d_dst, d_xmap, d_ymap, interpolation, borderMode);
        }
>>>>>>> f4e33ea0

        GPU_SANITY_CHECK(d_dst);
    }
    else
    {
        cv::Mat dst;

        cv::remap(src, dst, xmap, ymap, interpolation, borderMode);

        TEST_CYCLE()
        {
            cv::remap(src, dst, xmap, ymap, interpolation, borderMode);
        }
    }
}

<<<<<<< HEAD
INSTANTIATE_TEST_CASE_P(ImgProc, Remap, testing::Combine(
    ALL_DEVICES,
    GPU_TYPICAL_MAT_SIZES,
    testing::Values(MatType(CV_8UC1), MatType(CV_8UC3), MatType(CV_8UC4),
                    MatType(CV_16UC1), MatType(CV_16UC3), MatType(CV_16UC4),
                    MatType(CV_32FC1), MatType(CV_32FC3), MatType(CV_32FC4)),
    testing::Values(Interpolation(cv::INTER_NEAREST), Interpolation(cv::INTER_LINEAR), Interpolation(cv::INTER_CUBIC)),
    testing::Values(BorderMode(cv::BORDER_REFLECT101), BorderMode(cv::BORDER_REPLICATE), BorderMode(cv::BORDER_CONSTANT), BorderMode(cv::BORDER_REFLECT), BorderMode(cv::BORDER_WRAP))));


//////////////////////////////////////////////////////////////////////
// Resize

IMPLEMENT_PARAM_CLASS(Scale, double)

GPU_PERF_TEST(Resize, cv::gpu::DeviceInfo, cv::Size, MatType, Interpolation, Scale)
{
    cv::gpu::DeviceInfo devInfo = GET_PARAM(0);
    cv::gpu::setDevice(devInfo.deviceID());

    cv::Size size = GET_PARAM(1);
    int type = GET_PARAM(2);
    int interpolation = GET_PARAM(3);
    double f = GET_PARAM(4);

    cv::Mat src_host(size, type);
    fill(src_host, 0, 255);

    cv::gpu::GpuMat src(src_host);
    cv::gpu::GpuMat dst;

    cv::gpu::resize(src, dst, cv::Size(), f, f, interpolation);

    declare.time(1.0);

    TEST_CYCLE()
    {
        cv::gpu::resize(src, dst, cv::Size(), f, f, interpolation);
    }
}

INSTANTIATE_TEST_CASE_P(ImgProc, Resize, testing::Combine(
    ALL_DEVICES,
    GPU_TYPICAL_MAT_SIZES,
    testing::Values(MatType(CV_8UC1), MatType(CV_8UC3), MatType(CV_8UC4),
                    MatType(CV_16UC1), MatType(CV_16UC3), MatType(CV_16UC4),
                    MatType(CV_32FC1), MatType(CV_32FC3), MatType(CV_32FC4)),
    testing::Values(Interpolation(cv::INTER_NEAREST), Interpolation(cv::INTER_LINEAR),
                    Interpolation(cv::INTER_CUBIC),   Interpolation(cv::INTER_AREA)),
    testing::Values(Scale(0.5), Scale(0.3), Scale(2.0))));

GPU_PERF_TEST(ResizeArea, cv::gpu::DeviceInfo, cv::Size, MatType, Scale)
{
    cv::gpu::DeviceInfo devInfo = GET_PARAM(0);
    cv::gpu::setDevice(devInfo.deviceID());

    cv::Size size = GET_PARAM(1);
    int type = GET_PARAM(2);
    int interpolation = cv::INTER_AREA;
    double f = GET_PARAM(3);

    cv::Mat src_host(size, type);
    fill(src_host, 0, 255);

    cv::gpu::GpuMat src(src_host);
    cv::gpu::GpuMat dst;

    cv::gpu::resize(src, dst, cv::Size(), f, f, interpolation);

    declare.time(1.0);
=======
//////////////////////////////////////////////////////////////////////
// Resize

DEF_PARAM_TEST(Sz_Depth_Cn_Inter_Scale, cv::Size, MatDepth, MatCn, Interpolation, double);

PERF_TEST_P(Sz_Depth_Cn_Inter_Scale, ImgProc_Resize, Combine(
    GPU_TYPICAL_MAT_SIZES,
    Values(CV_8U, CV_16U, CV_32F),
    GPU_CHANNELS_1_3_4,
    ALL_INTERPOLATIONS,
    Values(0.5, 0.3, 2.0)))
{
    declare.time(20.0);

    cv::Size size = GET_PARAM(0);
    int depth = GET_PARAM(1);
    int channels = GET_PARAM(2);
    int interpolation = GET_PARAM(3);
    double f = GET_PARAM(4);

    int type = CV_MAKE_TYPE(depth, channels);

    cv::Mat src(size, type);
    fillRandom(src);

    if (PERF_RUN_GPU())
    {
        cv::gpu::GpuMat d_src(src);
        cv::gpu::GpuMat d_dst;

        cv::gpu::resize(d_src, d_dst, cv::Size(), f, f, interpolation);
>>>>>>> f4e33ea0

        TEST_CYCLE()
        {
            cv::gpu::resize(d_src, d_dst, cv::Size(), f, f, interpolation);
        }

        GPU_SANITY_CHECK(d_dst);
    }
    else
    {
<<<<<<< HEAD
        cv::gpu::resize(src, dst, cv::Size(), f, f, interpolation);
    }
}

INSTANTIATE_TEST_CASE_P(ImgProc, ResizeArea, testing::Combine(
    ALL_DEVICES,
    testing::Values(perf::sz1080p/*, cv::Size(4096, 2048)*/),
    testing::Values(MatType(CV_8UC1), MatType(CV_8UC3), MatType(CV_8UC4),
                    MatType(CV_16UC1), MatType(CV_16UC3), MatType(CV_16UC4),
                    MatType(CV_32FC1), MatType(CV_32FC3), MatType(CV_32FC4)),
    testing::Values(Scale(0.2),Scale(0.1),Scale(0.05))));

//////////////////////////////////////////////////////////////////////
// WarpAffine

GPU_PERF_TEST(WarpAffine, cv::gpu::DeviceInfo, cv::Size, MatType, Interpolation, BorderMode)
{
    cv::gpu::DeviceInfo devInfo = GET_PARAM(0);
    cv::gpu::setDevice(devInfo.deviceID());

    cv::Size size = GET_PARAM(1);
    int type = GET_PARAM(2);
    int interpolation = GET_PARAM(3);
    int borderMode = GET_PARAM(4);

    cv::Mat src_host(size, type);
    fill(src_host, 0, 255);

    cv::gpu::GpuMat src(src_host);
    cv::gpu::GpuMat dst;

    const double aplha = CV_PI / 4;
    double mat[2][3] = { {std::cos(aplha), -std::sin(aplha), src.cols / 2},
                         {std::sin(aplha),  std::cos(aplha), 0}};
    cv::Mat M(2, 3, CV_64F, (void*) mat);

    cv::gpu::warpAffine(src, dst, M, size, interpolation, borderMode);
=======
        cv::Mat dst;

        cv::resize(src, dst, cv::Size(), f, f, interpolation);

        TEST_CYCLE()
        {
            cv::resize(src, dst, cv::Size(), f, f, interpolation);
        }
    }
}

//////////////////////////////////////////////////////////////////////
// ResizeArea

DEF_PARAM_TEST(Sz_Depth_Cn_Scale, cv::Size, MatDepth, MatCn, double);

PERF_TEST_P(Sz_Depth_Cn_Scale, ImgProc_ResizeArea, Combine(
    GPU_TYPICAL_MAT_SIZES,
    Values(CV_8U, CV_16U, CV_32F),
    GPU_CHANNELS_1_3_4,
    Values(0.2, 0.1, 0.05)))
{
    declare.time(1.0);

    cv::Size size = GET_PARAM(0);
    int depth = GET_PARAM(1);
    int channels = GET_PARAM(2);
    int interpolation = cv::INTER_AREA;
    double f = GET_PARAM(3);

    int type = CV_MAKE_TYPE(depth, channels);

    cv::Mat src(size, type);
    fillRandom(src);

    if (PERF_RUN_GPU())
    {
        cv::gpu::GpuMat d_src(src);
        cv::gpu::GpuMat d_dst;

        cv::gpu::resize(d_src, d_dst, cv::Size(), f, f, interpolation);
>>>>>>> f4e33ea0

        TEST_CYCLE()
        {
            cv::gpu::resize(d_src, d_dst, cv::Size(), f, f, interpolation);
        }

        GPU_SANITY_CHECK(d_dst);
    }
    else
    {
<<<<<<< HEAD
        cv::gpu::warpAffine(src, dst, M, size, interpolation, borderMode);
    }
}

INSTANTIATE_TEST_CASE_P(ImgProc, WarpAffine, testing::Combine(
    ALL_DEVICES,
    GPU_TYPICAL_MAT_SIZES,
    testing::Values(MatType(CV_8UC1), MatType(CV_8UC3), MatType(CV_8UC4),
                    MatType(CV_16UC1), MatType(CV_16UC3), MatType(CV_16UC4),
                    MatType(CV_32FC1), MatType(CV_32FC3), MatType(CV_32FC4)),
    testing::Values(Interpolation(cv::INTER_NEAREST), Interpolation(cv::INTER_LINEAR), Interpolation(cv::INTER_CUBIC)),
    testing::Values(BorderMode(cv::BORDER_REFLECT101), BorderMode(cv::BORDER_REPLICATE), BorderMode(cv::BORDER_CONSTANT), BorderMode(cv::BORDER_REFLECT), BorderMode(cv::BORDER_WRAP))));

//////////////////////////////////////////////////////////////////////
// WarpPerspective

GPU_PERF_TEST(WarpPerspective, cv::gpu::DeviceInfo, cv::Size, MatType, Interpolation, BorderMode)
{
    cv::gpu::DeviceInfo devInfo = GET_PARAM(0);
    cv::gpu::setDevice(devInfo.deviceID());

    cv::Size size = GET_PARAM(1);
    int type = GET_PARAM(2);
    int interpolation = GET_PARAM(3);
    int borderMode = GET_PARAM(4);

    cv::Mat src_host(size, type);
    fill(src_host, 0, 255);

    cv::gpu::GpuMat src(src_host);
    cv::gpu::GpuMat dst;

    const double aplha = CV_PI / 4;
    double mat[3][3] = { {std::cos(aplha), -std::sin(aplha), src.cols / 2},
                         {std::sin(aplha),  std::cos(aplha), 0},
                         {0.0,              0.0,             1.0}};
    cv::Mat M(3, 3, CV_64F, (void*) mat);

    cv::gpu::warpPerspective(src, dst, M, size, interpolation, borderMode);
=======
        cv::Mat dst;

        cv::resize(src, dst, cv::Size(), f, f, interpolation);

        TEST_CYCLE()
        {
            cv::resize(src, dst, cv::Size(), f, f, interpolation);
        }
    }
}

//////////////////////////////////////////////////////////////////////
// WarpAffine

DEF_PARAM_TEST(Sz_Depth_Cn_Inter_Border, cv::Size, MatDepth, MatCn, Interpolation, BorderMode);

PERF_TEST_P(Sz_Depth_Cn_Inter_Border, ImgProc_WarpAffine, Combine(
    GPU_TYPICAL_MAT_SIZES,
    Values(CV_8U, CV_16U, CV_32F),
    GPU_CHANNELS_1_3_4,
    Values(Interpolation(cv::INTER_NEAREST), Interpolation(cv::INTER_LINEAR), Interpolation(cv::INTER_CUBIC)),
    ALL_BORDER_MODES))
{
    declare.time(20.0);

    cv::Size size = GET_PARAM(0);
    int depth = GET_PARAM(1);
    int channels = GET_PARAM(2);
    int interpolation = GET_PARAM(3);
    int borderMode = GET_PARAM(4);

    int type = CV_MAKE_TYPE(depth, channels);

    cv::Mat src(size, type);
    fillRandom(src);

    const double aplha = CV_PI / 4;
    double mat[2][3] = { {std::cos(aplha), -std::sin(aplha), src.cols / 2},
                         {std::sin(aplha),  std::cos(aplha), 0}};
    cv::Mat M(2, 3, CV_64F, (void*) mat);

    if (PERF_RUN_GPU())
    {
        cv::gpu::GpuMat d_src(src);
        cv::gpu::GpuMat d_dst;

        cv::gpu::warpAffine(d_src, d_dst, M, size, interpolation, borderMode);
>>>>>>> f4e33ea0

        TEST_CYCLE()
        {
            cv::gpu::warpAffine(d_src, d_dst, M, size, interpolation, borderMode);
        }

        GPU_SANITY_CHECK(d_dst);
    }
    else
    {
<<<<<<< HEAD
        cv::gpu::warpPerspective(src, dst, M, size, interpolation, borderMode);
    }
}

INSTANTIATE_TEST_CASE_P(ImgProc, WarpPerspective, testing::Combine(
    ALL_DEVICES,
    GPU_TYPICAL_MAT_SIZES,
    testing::Values(MatType(CV_8UC1), MatType(CV_8UC3), MatType(CV_8UC4),
                    MatType(CV_16UC1), MatType(CV_16UC3), MatType(CV_16UC4),
                    MatType(CV_32FC1), MatType(CV_32FC3), MatType(CV_32FC4)),
    testing::Values(Interpolation(cv::INTER_NEAREST), Interpolation(cv::INTER_LINEAR), Interpolation(cv::INTER_CUBIC)),
    testing::Values(BorderMode(cv::BORDER_REFLECT101), BorderMode(cv::BORDER_REPLICATE), BorderMode(cv::BORDER_CONSTANT), BorderMode(cv::BORDER_REFLECT), BorderMode(cv::BORDER_WRAP))));

//////////////////////////////////////////////////////////////////////
// CopyMakeBorder

GPU_PERF_TEST(CopyMakeBorder, cv::gpu::DeviceInfo, cv::Size, MatType, BorderMode)
{
    cv::gpu::DeviceInfo devInfo = GET_PARAM(0);
    cv::gpu::setDevice(devInfo.deviceID());

    cv::Size size = GET_PARAM(1);
    int type = GET_PARAM(2);
    int borderType = GET_PARAM(3);

    cv::Mat src_host(size, type);
    fill(src_host, 0, 255);
=======
        cv::Mat dst;

        cv::warpAffine(src, dst, M, size, interpolation, borderMode);

        TEST_CYCLE()
        {
            cv::warpAffine(src, dst, M, size, interpolation, borderMode);
        }
    }
}

//////////////////////////////////////////////////////////////////////
// WarpPerspective

PERF_TEST_P(Sz_Depth_Cn_Inter_Border, ImgProc_WarpPerspective, Combine(
    GPU_TYPICAL_MAT_SIZES,
    Values(CV_8U, CV_16U, CV_32F),
    GPU_CHANNELS_1_3_4,
    Values(Interpolation(cv::INTER_NEAREST), Interpolation(cv::INTER_LINEAR), Interpolation(cv::INTER_CUBIC)),
    ALL_BORDER_MODES))
{
    declare.time(20.0);

    cv::Size size = GET_PARAM(0);
    int depth = GET_PARAM(1);
    int channels = GET_PARAM(2);
    int interpolation = GET_PARAM(3);
    int borderMode = GET_PARAM(4);

    int type = CV_MAKE_TYPE(depth, channels);

    cv::Mat src(size, type);
    fillRandom(src);
>>>>>>> f4e33ea0

    const double aplha = CV_PI / 4;
    double mat[3][3] = { {std::cos(aplha), -std::sin(aplha), src.cols / 2},
                         {std::sin(aplha),  std::cos(aplha), 0},
                         {0.0,              0.0,             1.0}};
    cv::Mat M(3, 3, CV_64F, (void*) mat);

<<<<<<< HEAD
    cv::gpu::copyMakeBorder(src, dst, 5, 5, 5, 5, borderType);

    TEST_CYCLE()
    {
        cv::gpu::copyMakeBorder(src, dst, 5, 5, 5, 5, borderType);
=======
    if (PERF_RUN_GPU())
    {
        cv::gpu::GpuMat d_src(src);
        cv::gpu::GpuMat d_dst;

        cv::gpu::warpPerspective(d_src, d_dst, M, size, interpolation, borderMode);

        TEST_CYCLE()
        {
            cv::gpu::warpPerspective(d_src, d_dst, M, size, interpolation, borderMode);
        }

        GPU_SANITY_CHECK(d_dst);
>>>>>>> f4e33ea0
    }
    else
    {
        cv::Mat dst;

        cv::warpPerspective(src, dst, M, size, interpolation, borderMode);

<<<<<<< HEAD
INSTANTIATE_TEST_CASE_P(ImgProc, CopyMakeBorder, testing::Combine(
    ALL_DEVICES,
    GPU_TYPICAL_MAT_SIZES,
    testing::Values(MatType(CV_8UC1), MatType(CV_8UC3), MatType(CV_8UC4),
                    MatType(CV_16UC1), MatType(CV_16UC3), MatType(CV_16UC4),
                    MatType(CV_32FC1), MatType(CV_32FC3), MatType(CV_32FC4)),
    testing::Values(BorderMode(cv::BORDER_REFLECT101), BorderMode(cv::BORDER_REPLICATE), BorderMode(cv::BORDER_CONSTANT), BorderMode(cv::BORDER_REFLECT), BorderMode(cv::BORDER_WRAP))));

//////////////////////////////////////////////////////////////////////
// Threshold

CV_ENUM(ThreshOp, cv::THRESH_BINARY, cv::THRESH_BINARY_INV, cv::THRESH_TRUNC, cv::THRESH_TOZERO, cv::THRESH_TOZERO_INV)
#define ALL_THRESH_OPS testing::Values(ThreshOp(cv::THRESH_BINARY), ThreshOp(cv::THRESH_BINARY_INV), ThreshOp(cv::THRESH_TRUNC), ThreshOp(cv::THRESH_TOZERO), ThreshOp(cv::THRESH_TOZERO_INV))

GPU_PERF_TEST(Threshold, cv::gpu::DeviceInfo, cv::Size, MatDepth, ThreshOp)
{
    cv::gpu::DeviceInfo devInfo = GET_PARAM(0);
    cv::gpu::setDevice(devInfo.deviceID());

    cv::Size size = GET_PARAM(1);
    int depth = GET_PARAM(2);
    int threshOp = GET_PARAM(3);

    cv::Mat src_host(size, depth);
    fill(src_host, 0, 255);
=======
        TEST_CYCLE()
        {
            cv::warpPerspective(src, dst, M, size, interpolation, borderMode);
        }
    }
}

//////////////////////////////////////////////////////////////////////
// CopyMakeBorder

DEF_PARAM_TEST(Sz_Depth_Cn_Border, cv::Size, MatDepth, MatCn, BorderMode);

PERF_TEST_P(Sz_Depth_Cn_Border, ImgProc_CopyMakeBorder, Combine(
    GPU_TYPICAL_MAT_SIZES,
    Values(CV_8U, CV_16U, CV_32F),
    GPU_CHANNELS_1_3_4,
    ALL_BORDER_MODES))
{
    cv::Size size = GET_PARAM(0);
    int depth = GET_PARAM(1);
    int channels = GET_PARAM(2);
    int borderMode = GET_PARAM(3);

    int type = CV_MAKE_TYPE(depth, channels);

    cv::Mat src(size, type);
    fillRandom(src);

    if (PERF_RUN_GPU())
    {
        cv::gpu::GpuMat d_src(src);
        cv::gpu::GpuMat d_dst;
>>>>>>> f4e33ea0

        cv::gpu::copyMakeBorder(d_src, d_dst, 5, 5, 5, 5, borderMode);

<<<<<<< HEAD
    cv::gpu::threshold(src, dst, 100.0, 255.0, threshOp);

    TEST_CYCLE()
    {
        cv::gpu::threshold(src, dst, 100.0, 255.0, threshOp);
    }
}

INSTANTIATE_TEST_CASE_P(ImgProc, Threshold, testing::Combine(
    ALL_DEVICES,
    GPU_TYPICAL_MAT_SIZES,
    testing::Values(MatDepth(CV_8U), MatDepth(CV_16U), MatDepth(CV_32F), MatDepth(CV_64F)),
    ALL_THRESH_OPS));

//////////////////////////////////////////////////////////////////////
// Integral

GPU_PERF_TEST(Integral, cv::gpu::DeviceInfo, cv::Size)
{
    cv::gpu::DeviceInfo devInfo = GET_PARAM(0);
    cv::gpu::setDevice(devInfo.deviceID());

    cv::Size size = GET_PARAM(1);

    cv::Mat src_host(size, CV_8UC1);
    fill(src_host, 0, 255);

    cv::gpu::GpuMat src(src_host);
    cv::gpu::GpuMat dst;
    cv::gpu::GpuMat buf;

    cv::gpu::integralBuffered(src, dst, buf);
=======
        TEST_CYCLE()
        {
            cv::gpu::copyMakeBorder(d_src, d_dst, 5, 5, 5, 5, borderMode);
        }

        GPU_SANITY_CHECK(d_dst);
    }
    else
    {
        cv::Mat dst;

        cv::copyMakeBorder(src, dst, 5, 5, 5, 5, borderMode);

        TEST_CYCLE()
        {
            cv::copyMakeBorder(src, dst, 5, 5, 5, 5, borderMode);
        }
    }
}

//////////////////////////////////////////////////////////////////////
// Threshold

CV_ENUM(ThreshOp, cv::THRESH_BINARY, cv::THRESH_BINARY_INV, cv::THRESH_TRUNC, cv::THRESH_TOZERO, cv::THRESH_TOZERO_INV)
#define ALL_THRESH_OPS ValuesIn(ThreshOp::all())

DEF_PARAM_TEST(Sz_Depth_Op, cv::Size, MatDepth, ThreshOp);

PERF_TEST_P(Sz_Depth_Op, ImgProc_Threshold, Combine(
    GPU_TYPICAL_MAT_SIZES,
    Values(CV_8U, CV_16U, CV_32F, CV_64F),
    ALL_THRESH_OPS))
{
    cv::Size size = GET_PARAM(0);
    int depth = GET_PARAM(1);
    int threshOp = GET_PARAM(2);

    cv::Mat src(size, depth);
    fillRandom(src);

    if (PERF_RUN_GPU())
    {
        cv::gpu::GpuMat d_src(src);
        cv::gpu::GpuMat d_dst;

        cv::gpu::threshold(d_src, d_dst, 100.0, 255.0, threshOp);

        TEST_CYCLE()
        {
            cv::gpu::threshold(d_src, d_dst, 100.0, 255.0, threshOp);
        }
>>>>>>> f4e33ea0

        GPU_SANITY_CHECK(d_dst);
    }
    else
    {
<<<<<<< HEAD
        cv::gpu::integralBuffered(src, dst, buf);
    }
}

INSTANTIATE_TEST_CASE_P(ImgProc, Integral, testing::Combine(
    ALL_DEVICES,
    GPU_TYPICAL_MAT_SIZES));

//////////////////////////////////////////////////////////////////////
// Integral_Sqr

GPU_PERF_TEST(Integral_Sqr, cv::gpu::DeviceInfo, cv::Size)
{
    cv::gpu::DeviceInfo devInfo = GET_PARAM(0);
    cv::gpu::setDevice(devInfo.deviceID());

    cv::Size size = GET_PARAM(1);

    cv::Mat src_host(size, CV_8UC1);
    fill(src_host, 0, 255);

    cv::gpu::GpuMat src(src_host);
    cv::gpu::GpuMat dst;

    cv::gpu::sqrIntegral(src, dst);

    TEST_CYCLE()
    {
        cv::gpu::sqrIntegral(src, dst);
    }
}

INSTANTIATE_TEST_CASE_P(ImgProc, Integral_Sqr, testing::Combine(
    ALL_DEVICES,
    GPU_TYPICAL_MAT_SIZES));

//////////////////////////////////////////////////////////////////////
// HistEven_OneChannel

GPU_PERF_TEST(HistEven_OneChannel, cv::gpu::DeviceInfo, cv::Size, MatDepth)
{
    cv::gpu::DeviceInfo devInfo = GET_PARAM(0);
    cv::gpu::setDevice(devInfo.deviceID());

    cv::Size size = GET_PARAM(1);
    int depth = GET_PARAM(2);

    cv::Mat src_host(size, depth);
    fill(src_host, 0, 255);

    cv::gpu::GpuMat src(src_host);
    cv::gpu::GpuMat hist;
    cv::gpu::GpuMat buf;

    cv::gpu::histEven(src, hist, buf, 30, 0, 180);
=======
        cv::Mat dst;

        cv::threshold(src, dst, 100.0, 255.0, threshOp);

        TEST_CYCLE()
        {
            cv::threshold(src, dst, 100.0, 255.0, threshOp);
        }
    }
}

//////////////////////////////////////////////////////////////////////
// Integral

PERF_TEST_P(Sz, ImgProc_Integral, GPU_TYPICAL_MAT_SIZES)
{
    cv::Size size = GetParam();

    cv::Mat src(size, CV_8UC1);
    fillRandom(src);

    if (PERF_RUN_GPU())
    {
        cv::gpu::GpuMat d_src(src);
        cv::gpu::GpuMat d_dst;
        cv::gpu::GpuMat d_buf;

        cv::gpu::integralBuffered(d_src, d_dst, d_buf);

        TEST_CYCLE()
        {
            cv::gpu::integralBuffered(d_src, d_dst, d_buf);
        }

        GPU_SANITY_CHECK(d_dst);
    }
    else
    {
        cv::Mat dst;

        cv::integral(src, dst);

        TEST_CYCLE()
        {
            cv::integral(src, dst);
        }
    }
}

//////////////////////////////////////////////////////////////////////
// IntegralSqr

PERF_TEST_P(Sz, ImgProc_IntegralSqr, GPU_TYPICAL_MAT_SIZES)
{
    cv::Size size = GetParam();

    cv::Mat src(size, CV_8UC1);
    fillRandom(src);

    if (PERF_RUN_GPU())
    {
        cv::gpu::GpuMat d_src(src);
        cv::gpu::GpuMat d_dst;

        cv::gpu::sqrIntegral(d_src, d_dst);

        TEST_CYCLE()
        {
            cv::gpu::sqrIntegral(d_src, d_dst);
        }
>>>>>>> f4e33ea0

        GPU_SANITY_CHECK(d_dst);
    }
    else
    {
<<<<<<< HEAD
        cv::gpu::histEven(src, hist, buf, 30, 0, 180);
    }
}

INSTANTIATE_TEST_CASE_P(ImgProc, HistEven_OneChannel, testing::Combine(
    ALL_DEVICES,
    GPU_TYPICAL_MAT_SIZES,
    testing::Values(MatDepth(CV_8U), MatDepth(CV_16U), MatDepth(CV_16S))));

//////////////////////////////////////////////////////////////////////
// HistEven_FourChannel

GPU_PERF_TEST(HistEven_FourChannel, cv::gpu::DeviceInfo, cv::Size, MatDepth)
{
    cv::gpu::DeviceInfo devInfo = GET_PARAM(0);
    cv::gpu::setDevice(devInfo.deviceID());

    cv::Size size = GET_PARAM(1);
    int depth = GET_PARAM(2);

    cv::Mat src_host(size, CV_MAKE_TYPE(depth, 4));
    fill(src_host, 0, 255);

    cv::gpu::GpuMat src(src_host);
    cv::gpu::GpuMat hist[4];
    cv::gpu::GpuMat buf;
    int histSize[] = {30, 30, 30, 30};
    int lowerLevel[] = {0, 0, 0, 0};
    int upperLevel[] = {180, 180, 180, 180};

    cv::gpu::histEven(src, hist, buf, histSize, lowerLevel, upperLevel);
=======
        FAIL() << "No such CPU implementation analogy";
    }
}

//////////////////////////////////////////////////////////////////////
// HistEvenC1

PERF_TEST_P(Sz_Depth, ImgProc_HistEvenC1, Combine(GPU_TYPICAL_MAT_SIZES, Values(CV_8U, CV_16U, CV_16S)))
{
    cv::Size size = GET_PARAM(0);
    int depth = GET_PARAM(1);

    cv::Mat src(size, depth);
    fillRandom(src);

    if (PERF_RUN_GPU())
    {
        cv::gpu::GpuMat d_src(src);
        cv::gpu::GpuMat d_hist;
        cv::gpu::GpuMat d_buf;

        cv::gpu::histEven(d_src, d_hist, d_buf, 30, 0, 180);

        TEST_CYCLE()
        {
            cv::gpu::histEven(d_src, d_hist, d_buf, 30, 0, 180);
        }

        GPU_SANITY_CHECK(d_hist);
    }
    else
    {
        int hbins = 30;
        float hranges[] = {0.0f, 180.0f};
        int histSize[] = {hbins};
        const float* ranges[] = {hranges};
        int channels[] = {0};

        cv::Mat hist;

        cv::calcHist(&src, 1, channels, cv::Mat(), hist, 1, histSize, ranges);

        TEST_CYCLE()
        {
            cv::calcHist(&src, 1, channels, cv::Mat(), hist, 1, histSize, ranges);
        }
    }
}

//////////////////////////////////////////////////////////////////////
// HistEvenC4

PERF_TEST_P(Sz_Depth, ImgProc_HistEvenC4, Combine(GPU_TYPICAL_MAT_SIZES, Values(CV_8U, CV_16U, CV_16S)))
{
    cv::Size size = GET_PARAM(0);
    int depth = GET_PARAM(1);

    cv::Mat src(size, CV_MAKE_TYPE(depth, 4));
    fillRandom(src);

    int histSize[] = {30, 30, 30, 30};
    int lowerLevel[] = {0, 0, 0, 0};
    int upperLevel[] = {180, 180, 180, 180};

    if (PERF_RUN_GPU())
    {
        cv::gpu::GpuMat d_src(src);
        cv::gpu::GpuMat d_hist[4];
        cv::gpu::GpuMat d_buf, d_hist0;

        cv::gpu::histEven(d_src, d_hist, d_buf, histSize, lowerLevel, upperLevel);

        TEST_CYCLE()
        {
            cv::gpu::histEven(d_src, d_hist, d_buf, histSize, lowerLevel, upperLevel);
        }
>>>>>>> f4e33ea0

        GPU_SANITY_CHECK(d_hist0);
    }
    else
    {
<<<<<<< HEAD
        cv::gpu::histEven(src, hist, buf, histSize, lowerLevel, upperLevel);
    }
}

INSTANTIATE_TEST_CASE_P(ImgProc, HistEven_FourChannel, testing::Combine(
    ALL_DEVICES,
    GPU_TYPICAL_MAT_SIZES,
    testing::Values(MatDepth(CV_8U), MatDepth(CV_16U), MatDepth(CV_16S))));

//////////////////////////////////////////////////////////////////////
// CalcHist

GPU_PERF_TEST(CalcHist, cv::gpu::DeviceInfo, cv::Size)
{
    cv::gpu::DeviceInfo devInfo = GET_PARAM(0);
    cv::gpu::setDevice(devInfo.deviceID());

    cv::Size size = GET_PARAM(1);

    cv::Mat src_host(size, CV_8UC1);
    fill(src_host, 0, 255);

    cv::gpu::GpuMat src(src_host);
    cv::gpu::GpuMat hist;
    cv::gpu::GpuMat buf;

    cv::gpu::calcHist(src, hist, buf);
=======
        FAIL() << "No such CPU implementation analogy";
    }
}

//////////////////////////////////////////////////////////////////////
// CalcHist

PERF_TEST_P(Sz, ImgProc_CalcHist, GPU_TYPICAL_MAT_SIZES)
{
    cv::Size size = GetParam();

    cv::Mat src(size, CV_8UC1);
    fillRandom(src);

    if (PERF_RUN_GPU())
    {
        cv::gpu::GpuMat d_src(src);
        cv::gpu::GpuMat d_hist;
        cv::gpu::GpuMat d_buf;

        cv::gpu::calcHist(d_src, d_hist, d_buf);

        TEST_CYCLE()
        {
            cv::gpu::calcHist(d_src, d_hist, d_buf);
        }

        GPU_SANITY_CHECK(d_hist);
    }
    else
    {
        FAIL() << "No such CPU implementation analogy";
    }
}

//////////////////////////////////////////////////////////////////////
// EqualizeHist

PERF_TEST_P(Sz, ImgProc_EqualizeHist, GPU_TYPICAL_MAT_SIZES)
{
    cv::Size size = GetParam();

    cv::Mat src(size, CV_8UC1);
    fillRandom(src);

    if (PERF_RUN_GPU())
    {
        cv::gpu::GpuMat d_src(src);
        cv::gpu::GpuMat d_dst;
        cv::gpu::GpuMat d_hist;
        cv::gpu::GpuMat d_buf;

        cv::gpu::equalizeHist(d_src, d_dst, d_hist, d_buf);

        TEST_CYCLE()
        {
            cv::gpu::equalizeHist(d_src, d_dst, d_hist, d_buf);
        }

        GPU_SANITY_CHECK(d_hist);
    }
    else
    {
        cv::Mat dst;
>>>>>>> f4e33ea0

        cv::equalizeHist(src, dst);

        TEST_CYCLE()
        {
            cv::equalizeHist(src, dst);
        }
    }
}

//////////////////////////////////////////////////////////////////////
// ColumnSum

PERF_TEST_P(Sz, ImgProc_ColumnSum, GPU_TYPICAL_MAT_SIZES)
{
    cv::Size size = GetParam();

    cv::Mat src(size, CV_32FC1);
    fillRandom(src);

    if (PERF_RUN_GPU())
    {
<<<<<<< HEAD
        cv::gpu::calcHist(src, hist, buf);
    }
}

INSTANTIATE_TEST_CASE_P(ImgProc, CalcHist, testing::Combine(
    ALL_DEVICES,
    GPU_TYPICAL_MAT_SIZES));

//////////////////////////////////////////////////////////////////////
// EqualizeHist

GPU_PERF_TEST(EqualizeHist, cv::gpu::DeviceInfo, cv::Size)
{
    cv::gpu::DeviceInfo devInfo = GET_PARAM(0);
    cv::gpu::setDevice(devInfo.deviceID());

    cv::Size size = GET_PARAM(1);

    cv::Mat src_host(size, CV_8UC1);
    fill(src_host, 0, 255);

    cv::gpu::GpuMat src(src_host);
    cv::gpu::GpuMat dst;
    cv::gpu::GpuMat hist;
    cv::gpu::GpuMat buf;

    cv::gpu::equalizeHist(src, dst, hist, buf);
=======
        cv::gpu::GpuMat d_src(src);
        cv::gpu::GpuMat d_dst;

        cv::gpu::columnSum(d_src, d_dst);

        TEST_CYCLE()
        {
            cv::gpu::columnSum(d_src, d_dst);
        }

        GPU_SANITY_CHECK(d_dst);
    }
    else
    {
        FAIL() << "No such CPU implementation analogy";
    }
}

//////////////////////////////////////////////////////////////////////
// Canny

DEF_PARAM_TEST(Image_AppertureSz_L2gradient, string, int, bool);

PERF_TEST_P(Image_AppertureSz_L2gradient, ImgProc_Canny, Combine(
    Values("perf/800x600.png", "perf/1280x1024.png", "perf/1680x1050.png"),
    Values(3, 5),
    Bool()))
{
    string fileName = GET_PARAM(0);
    int apperture_size = GET_PARAM(1);
    bool useL2gradient = GET_PARAM(2);

    cv::Mat image = readImage(fileName, cv::IMREAD_GRAYSCALE);
    ASSERT_FALSE(image.empty());

    if (PERF_RUN_GPU())
    {
        cv::gpu::GpuMat d_image(image);
        cv::gpu::GpuMat d_dst;
        cv::gpu::CannyBuf d_buf;

        cv::gpu::Canny(d_image, d_buf, d_dst, 50.0, 100.0, apperture_size, useL2gradient);

        TEST_CYCLE()
        {
            cv::gpu::Canny(d_image, d_buf, d_dst, 50.0, 100.0, apperture_size, useL2gradient);
        }

        GPU_SANITY_CHECK(d_dst);
    }
    else
    {
        cv::Mat dst;

        cv::Canny(image, dst, 50.0, 100.0, apperture_size, useL2gradient);

        TEST_CYCLE()
        {
            cv::Canny(image, dst, 50.0, 100.0, apperture_size, useL2gradient);
        }
    }
}

//////////////////////////////////////////////////////////////////////
// MeanShiftFiltering

DEF_PARAM_TEST_1(Image, string);

PERF_TEST_P(Image, ImgProc_MeanShiftFiltering, Values<string>("gpu/meanshift/cones.png"))
{
    declare.time(15.0);

    cv::Mat img = readImage(GetParam());
    ASSERT_FALSE(img.empty());

    cv::Mat rgba;
    cv::cvtColor(img, rgba, cv::COLOR_BGR2BGRA);

    if (PERF_RUN_GPU())
    {
        cv::gpu::GpuMat d_src(rgba);
        cv::gpu::GpuMat d_dst;

        cv::gpu::meanShiftFiltering(d_src, d_dst, 50, 50);

        TEST_CYCLE()
        {
            cv::gpu::meanShiftFiltering(d_src, d_dst, 50, 50);
        }
>>>>>>> f4e33ea0

        GPU_SANITY_CHECK(d_dst);
    }
    else
    {
<<<<<<< HEAD
        cv::gpu::equalizeHist(src, dst, hist, buf);
    }
}

INSTANTIATE_TEST_CASE_P(ImgProc, EqualizeHist, testing::Combine(
    ALL_DEVICES,
    GPU_TYPICAL_MAT_SIZES));

//////////////////////////////////////////////////////////////////////
// ColumnSum

GPU_PERF_TEST(ColumnSum, cv::gpu::DeviceInfo, cv::Size)
{
    cv::gpu::DeviceInfo devInfo = GET_PARAM(0);
    cv::gpu::setDevice(devInfo.deviceID());

    cv::Size size = GET_PARAM(1);

    cv::Mat src_host(size, CV_32FC1);
    fill(src_host, 0, 255);

    cv::gpu::GpuMat src(src_host);
    cv::gpu::GpuMat dst;

    cv::gpu::columnSum(src, dst);
=======
        cv::Mat dst;

        cv::pyrMeanShiftFiltering(img, dst, 50, 50);

        TEST_CYCLE()
        {
            cv::pyrMeanShiftFiltering(img, dst, 50, 50);
        }
    }
}

//////////////////////////////////////////////////////////////////////
// MeanShiftProc

PERF_TEST_P(Image, ImgProc_MeanShiftProc, Values<string>("gpu/meanshift/cones.png"))
{
    declare.time(5.0);

    cv::Mat img = readImage(GetParam());
    ASSERT_FALSE(img.empty());

    cv::Mat rgba;
    cv::cvtColor(img, rgba, cv::COLOR_BGR2BGRA);

    if (PERF_RUN_GPU())
    {
        cv::gpu::GpuMat d_src(rgba);
        cv::gpu::GpuMat d_dstr;
        cv::gpu::GpuMat d_dstsp;
>>>>>>> f4e33ea0

        cv::gpu::meanShiftProc(d_src, d_dstr, d_dstsp, 50, 50);

        TEST_CYCLE()
        {
            cv::gpu::meanShiftProc(d_src, d_dstr, d_dstsp, 50, 50);
        }

        GPU_SANITY_CHECK(d_dstr);
    }
    else
    {
<<<<<<< HEAD
        cv::gpu::columnSum(src, dst);
    }
}

INSTANTIATE_TEST_CASE_P(ImgProc, ColumnSum, testing::Combine(
    ALL_DEVICES,
    GPU_TYPICAL_MAT_SIZES));

//////////////////////////////////////////////////////////////////////
// Canny

IMPLEMENT_PARAM_CLASS(AppertureSize, int)
IMPLEMENT_PARAM_CLASS(L2gradient, bool)

GPU_PERF_TEST(Canny, cv::gpu::DeviceInfo, AppertureSize, L2gradient)
{
    cv::gpu::DeviceInfo devInfo = GET_PARAM(0);
    cv::gpu::setDevice(devInfo.deviceID());

    int apperture_size = GET_PARAM(1);
    bool useL2gradient = GET_PARAM(2);

    cv::Mat image_host = readImage("perf/1280x1024.jpg", cv::IMREAD_GRAYSCALE);
    ASSERT_FALSE(image_host.empty());

    cv::gpu::GpuMat image(image_host);
    cv::gpu::GpuMat dst;
    cv::gpu::CannyBuf buf;

    cv::gpu::Canny(image, buf, dst, 50.0, 100.0, apperture_size, useL2gradient);

    TEST_CYCLE()
    {
        cv::gpu::Canny(image, buf, dst, 50.0, 100.0, apperture_size, useL2gradient);
    }
}

INSTANTIATE_TEST_CASE_P(ImgProc, Canny, testing::Combine(
    ALL_DEVICES,
    testing::Values(AppertureSize(3), AppertureSize(5)),
    testing::Values(L2gradient(false), L2gradient(true))));

//////////////////////////////////////////////////////////////////////
// MeanShiftFiltering

GPU_PERF_TEST_1(MeanShiftFiltering, cv::gpu::DeviceInfo)
{
    cv::gpu::DeviceInfo devInfo = GetParam();
    cv::gpu::setDevice(devInfo.deviceID());

    cv::Mat img = readImage("gpu/meanshift/cones.png");
    ASSERT_FALSE(img.empty());

    cv::Mat rgba;
    cv::cvtColor(img, rgba, cv::COLOR_BGR2BGRA);

    cv::gpu::GpuMat src(rgba);
    cv::gpu::GpuMat dst;

    cv::gpu::meanShiftFiltering(src, dst, 50, 50);

    declare.time(5.0);
=======
        FAIL() << "No such CPU implementation analogy";
    }
}

//////////////////////////////////////////////////////////////////////
// MeanShiftSegmentation

PERF_TEST_P(Image, ImgProc_MeanShiftSegmentation, Values<string>("gpu/meanshift/cones.png"))
{
    declare.time(5.0);

    cv::Mat img = readImage(GetParam());
    ASSERT_FALSE(img.empty());

    cv::Mat rgba;
    cv::cvtColor(img, rgba, cv::COLOR_BGR2BGRA);

    cv::Mat dst;

    if (PERF_RUN_GPU())
    {
        cv::gpu::GpuMat d_src(rgba);
>>>>>>> f4e33ea0

        cv::gpu::meanShiftSegmentation(d_src, dst, 10, 10, 20);

        TEST_CYCLE()
        {
            cv::gpu::meanShiftSegmentation(d_src, dst, 10, 10, 20);
        }

        GPU_SANITY_CHECK(dst);
    }
    else
    {
<<<<<<< HEAD
        cv::gpu::meanShiftFiltering(src, dst, 50, 50);
    }
}

INSTANTIATE_TEST_CASE_P(ImgProc, MeanShiftFiltering, ALL_DEVICES);

//////////////////////////////////////////////////////////////////////
// MeanShiftProc

GPU_PERF_TEST_1(MeanShiftProc, cv::gpu::DeviceInfo)
{
    cv::gpu::DeviceInfo devInfo = GetParam();
    cv::gpu::setDevice(devInfo.deviceID());

    cv::Mat img = readImage("gpu/meanshift/cones.png");
    ASSERT_FALSE(img.empty());

    cv::Mat rgba;
    cv::cvtColor(img, rgba, cv::COLOR_BGR2BGRA);

    cv::gpu::GpuMat src(rgba);
    cv::gpu::GpuMat dstr;
    cv::gpu::GpuMat dstsp;

    cv::gpu::meanShiftProc(src, dstr, dstsp, 50, 50);

    declare.time(5.0);

    TEST_CYCLE()
    {
        cv::gpu::meanShiftProc(src, dstr, dstsp, 50, 50);
    }
}

INSTANTIATE_TEST_CASE_P(ImgProc, MeanShiftProc, ALL_DEVICES);

//////////////////////////////////////////////////////////////////////
// MeanShiftSegmentation

GPU_PERF_TEST_1(MeanShiftSegmentation, cv::gpu::DeviceInfo)
{
    cv::gpu::DeviceInfo devInfo = GetParam();
    cv::gpu::setDevice(devInfo.deviceID());

    cv::Mat img = readImage("gpu/meanshift/cones.png");
    ASSERT_FALSE(img.empty());

    cv::Mat rgba;
    cv::cvtColor(img, rgba, cv::COLOR_BGR2BGRA);

    cv::gpu::GpuMat src(rgba);
    cv::Mat dst;

    meanShiftSegmentation(src, dst, 10, 10, 20);

    declare.time(5.0);
=======
        FAIL() << "No such CPU implementation analogy";
    }
}

//////////////////////////////////////////////////////////////////////
// BlendLinear

PERF_TEST_P(Sz_Depth_Cn, ImgProc_BlendLinear, Combine(GPU_TYPICAL_MAT_SIZES, Values(CV_8U, CV_32F), GPU_CHANNELS_1_3_4))
{
    cv::Size size = GET_PARAM(0);
    int depth = GET_PARAM(1);
    int channels = GET_PARAM(2);

    int type = CV_MAKE_TYPE(depth, channels);

    cv::Mat img1(size, type);
    fillRandom(img1);

    cv::Mat img2(size, type);
    fillRandom(img2);
>>>>>>> f4e33ea0

    if (PERF_RUN_GPU())
    {
<<<<<<< HEAD
        meanShiftSegmentation(src, dst, 10, 10, 20);
    }
}

INSTANTIATE_TEST_CASE_P(ImgProc, MeanShiftSegmentation, ALL_DEVICES);

//////////////////////////////////////////////////////////////////////
// BlendLinear

GPU_PERF_TEST(BlendLinear, cv::gpu::DeviceInfo, cv::Size, MatType)
{
    cv::gpu::DeviceInfo devInfo = GET_PARAM(0);
    cv::gpu::setDevice(devInfo.deviceID());

    cv::Size size = GET_PARAM(1);
    int type = GET_PARAM(2);

    cv::Mat img1_host(size, type);
    fill(img1_host, 0, 255);

    cv::Mat img2_host(size, type);
    fill(img2_host, 0, 255);

    cv::gpu::GpuMat img1(img1_host);
    cv::gpu::GpuMat img2(img2_host);
    cv::gpu::GpuMat weights1(size, CV_32FC1, cv::Scalar::all(0.5));
    cv::gpu::GpuMat weights2(size, CV_32FC1, cv::Scalar::all(0.5));
    cv::gpu::GpuMat dst;

    cv::gpu::blendLinear(img1, img2, weights1, weights2, dst);

    TEST_CYCLE()
    {
        cv::gpu::blendLinear(img1, img2, weights1, weights2, dst);
    }
}

INSTANTIATE_TEST_CASE_P(ImgProc, BlendLinear, testing::Combine(
    ALL_DEVICES,
    GPU_TYPICAL_MAT_SIZES,
    testing::Values(MatType(CV_8UC1), MatType(CV_8UC3), MatType(CV_8UC4),
                    MatType(CV_32FC1), MatType(CV_32FC3), MatType(CV_32FC4))));

//////////////////////////////////////////////////////////////////////
// Convolve

IMPLEMENT_PARAM_CLASS(KSize, int)
IMPLEMENT_PARAM_CLASS(Ccorr, bool)

GPU_PERF_TEST(Convolve, cv::gpu::DeviceInfo, cv::Size, KSize, Ccorr)
{
    cv::gpu::DeviceInfo devInfo = GET_PARAM(0);
    cv::gpu::setDevice(devInfo.deviceID());

    cv::Size size = GET_PARAM(1);
    int templ_size = GET_PARAM(2);
    bool ccorr = GET_PARAM(3);

    cv::gpu::GpuMat image = cv::gpu::createContinuous(size, CV_32FC1);
    image.setTo(cv::Scalar(1.0));

    cv::gpu::GpuMat templ = cv::gpu::createContinuous(templ_size, templ_size, CV_32FC1);
    templ.setTo(cv::Scalar(1.0));

    cv::gpu::GpuMat dst;
    cv::gpu::ConvolveBuf buf;

    cv::gpu::convolve(image, templ, dst, ccorr, buf);

    declare.time(2.0);
=======
        cv::gpu::GpuMat d_img1(img1);
        cv::gpu::GpuMat d_img2(img2);
        cv::gpu::GpuMat d_weights1(size, CV_32FC1, cv::Scalar::all(0.5));
        cv::gpu::GpuMat d_weights2(size, CV_32FC1, cv::Scalar::all(0.5));
        cv::gpu::GpuMat d_dst;

        cv::gpu::blendLinear(d_img1, d_img2, d_weights1, d_weights2, d_dst);

        TEST_CYCLE()
        {
            cv::gpu::blendLinear(d_img1, d_img2, d_weights1, d_weights2, d_dst);
        }

        GPU_SANITY_CHECK(d_dst);
    }
    else
    {
        FAIL() << "No such CPU implementation analogy";
    }
}

//////////////////////////////////////////////////////////////////////
// Convolve

DEF_PARAM_TEST(Sz_KernelSz_Ccorr, cv::Size, int, bool);

PERF_TEST_P(Sz_KernelSz_Ccorr, ImgProc_Convolve, Combine(GPU_TYPICAL_MAT_SIZES, Values(17, 27, 32, 64), Bool()))
{
    declare.time(10.0);

    cv::Size size = GET_PARAM(0);
    int templ_size = GET_PARAM(1);
    bool ccorr = GET_PARAM(2);

    cv::Mat image(size, CV_32FC1);
    image.setTo(1.0);

    cv::Mat templ(templ_size, templ_size, CV_32FC1);
    templ.setTo(1.0);

    if (PERF_RUN_GPU())
    {
        cv::gpu::GpuMat d_image = cv::gpu::createContinuous(size, CV_32FC1);
        d_image.upload(image);
>>>>>>> f4e33ea0

        cv::gpu::GpuMat d_templ = cv::gpu::createContinuous(templ_size, templ_size, CV_32FC1);
        d_templ.upload(templ);

        cv::gpu::GpuMat d_dst;
        cv::gpu::ConvolveBuf d_buf;

        cv::gpu::convolve(d_image, d_templ, d_dst, ccorr, d_buf);

        TEST_CYCLE()
        {
            cv::gpu::convolve(d_image, d_templ, d_dst, ccorr, d_buf);
        }

        GPU_SANITY_CHECK(d_dst);
    }
    else
    {
<<<<<<< HEAD
        cv::gpu::convolve(image, templ, dst, ccorr, buf);
    }
}

INSTANTIATE_TEST_CASE_P(ImgProc, Convolve, testing::Combine(
    ALL_DEVICES,
    GPU_TYPICAL_MAT_SIZES,
    testing::Values(KSize(3), KSize(9), KSize(17), KSize(27), KSize(32), KSize(64)),
    testing::Values(Ccorr(false), Ccorr(true))));

////////////////////////////////////////////////////////////////////////////////
// MatchTemplate_8U

CV_ENUM(TemplateMethod, cv::TM_SQDIFF, cv::TM_SQDIFF_NORMED, cv::TM_CCORR, cv::TM_CCORR_NORMED, cv::TM_CCOEFF, cv::TM_CCOEFF_NORMED)
#define ALL_TEMPLATE_METHODS testing::Values(TemplateMethod(cv::TM_SQDIFF), TemplateMethod(cv::TM_SQDIFF_NORMED), TemplateMethod(cv::TM_CCORR), TemplateMethod(cv::TM_CCORR_NORMED), TemplateMethod(cv::TM_CCOEFF), TemplateMethod(cv::TM_CCOEFF_NORMED))

IMPLEMENT_PARAM_CLASS(TemplateSize, cv::Size)

GPU_PERF_TEST(MatchTemplate_8U, cv::gpu::DeviceInfo, cv::Size, TemplateSize, Channels, TemplateMethod)
{
    cv::gpu::DeviceInfo devInfo = GET_PARAM(0);
    cv::gpu::setDevice(devInfo.deviceID());

    cv::Size size = GET_PARAM(1);
    cv::Size templ_size = GET_PARAM(2);
    int cn = GET_PARAM(3);
    int method = GET_PARAM(4);

    cv::Mat image_host(size, CV_MAKE_TYPE(CV_8U, cn));
    fill(image_host, 0, 255);

    cv::Mat templ_host(templ_size, CV_MAKE_TYPE(CV_8U, cn));
    fill(templ_host, 0, 255);

    cv::gpu::GpuMat image(image_host);
    cv::gpu::GpuMat templ(templ_host);
    cv::gpu::GpuMat dst;

    cv::gpu::matchTemplate(image, templ, dst, method);

    TEST_CYCLE()
    {
        cv::gpu::matchTemplate(image, templ, dst, method);
    }
};

INSTANTIATE_TEST_CASE_P(ImgProc, MatchTemplate_8U, testing::Combine(
    ALL_DEVICES,
    GPU_TYPICAL_MAT_SIZES,
    testing::Values(TemplateSize(cv::Size(5, 5)), TemplateSize(cv::Size(16, 16)), TemplateSize(cv::Size(30, 30))),
    testing::Values(Channels(1), Channels(3), Channels(4)),
    ALL_TEMPLATE_METHODS));

////////////////////////////////////////////////////////////////////////////////
// MatchTemplate_32F

GPU_PERF_TEST(MatchTemplate_32F, cv::gpu::DeviceInfo, cv::Size, TemplateSize, Channels, TemplateMethod)
{
    cv::gpu::DeviceInfo devInfo = GET_PARAM(0);
    cv::gpu::setDevice(devInfo.deviceID());

    cv::Size size = GET_PARAM(1);
    cv::Size templ_size = GET_PARAM(2);
    int cn = GET_PARAM(3);
    int method = GET_PARAM(4);

    cv::Mat image_host(size, CV_MAKE_TYPE(CV_32F, cn));
    fill(image_host, 0, 255);

    cv::Mat templ_host(templ_size, CV_MAKE_TYPE(CV_32F, cn));
    fill(templ_host, 0, 255);

    cv::gpu::GpuMat image(image_host);
    cv::gpu::GpuMat templ(templ_host);
    cv::gpu::GpuMat dst;

    cv::gpu::matchTemplate(image, templ, dst, method);

    TEST_CYCLE()
    {
        cv::gpu::matchTemplate(image, templ, dst, method);
    }
};

INSTANTIATE_TEST_CASE_P(ImgProc, MatchTemplate_32F, testing::Combine(
    ALL_DEVICES,
    GPU_TYPICAL_MAT_SIZES,
    testing::Values(TemplateSize(cv::Size(5, 5)), TemplateSize(cv::Size(16, 16)), TemplateSize(cv::Size(30, 30))),
    testing::Values(Channels(1), Channels(3), Channels(4)),
    testing::Values(TemplateMethod(cv::TM_SQDIFF), TemplateMethod(cv::TM_CCORR))));
=======
        ASSERT_FALSE(ccorr);

        cv::Mat dst;

        cv::filter2D(image, dst, image.depth(), templ);

        TEST_CYCLE()
        {
            cv::filter2D(image, dst, image.depth(), templ);
        }

        CPU_SANITY_CHECK(dst);
    }
}

////////////////////////////////////////////////////////////////////////////////
// MatchTemplate8U

CV_ENUM(TemplateMethod, cv::TM_SQDIFF, cv::TM_SQDIFF_NORMED, cv::TM_CCORR, cv::TM_CCORR_NORMED, cv::TM_CCOEFF, cv::TM_CCOEFF_NORMED)
#define ALL_TEMPLATE_METHODS ValuesIn(TemplateMethod::all())

DEF_PARAM_TEST(Sz_TemplateSz_Cn_Method, cv::Size, cv::Size, MatCn, TemplateMethod);

PERF_TEST_P(Sz_TemplateSz_Cn_Method, ImgProc_MatchTemplate8U, Combine(
    GPU_TYPICAL_MAT_SIZES,
    Values(cv::Size(5, 5), cv::Size(16, 16), cv::Size(30, 30)),
    GPU_CHANNELS_1_3_4,
    ALL_TEMPLATE_METHODS))
{
    cv::Size size = GET_PARAM(0);
    cv::Size templ_size = GET_PARAM(1);
    int cn = GET_PARAM(2);
    int method = GET_PARAM(3);

    cv::Mat image(size, CV_MAKE_TYPE(CV_8U, cn));
    fillRandom(image);

    cv::Mat templ(templ_size, CV_MAKE_TYPE(CV_8U, cn));
    fillRandom(templ);

    if (PERF_RUN_GPU())
    {
        cv::gpu::GpuMat d_image(image);
        cv::gpu::GpuMat d_templ(templ);
        cv::gpu::GpuMat d_dst;

        cv::gpu::matchTemplate(d_image, d_templ, d_dst, method);

        TEST_CYCLE()
        {
            cv::gpu::matchTemplate(d_image, d_templ, d_dst, method);
        }

        GPU_SANITY_CHECK(d_dst);
    }
    else
    {
        cv::Mat dst;

        cv::matchTemplate(image, templ, dst, method);

        TEST_CYCLE()
        {
            cv::matchTemplate(image, templ, dst, method);
        }

        CPU_SANITY_CHECK(dst);
    }
};

////////////////////////////////////////////////////////////////////////////////
// MatchTemplate32F

PERF_TEST_P(Sz_TemplateSz_Cn_Method, ImgProc_MatchTemplate32F, Combine(
    GPU_TYPICAL_MAT_SIZES,
    Values(cv::Size(5, 5), cv::Size(16, 16), cv::Size(30, 30)),
    GPU_CHANNELS_1_3_4,
    Values(TemplateMethod(cv::TM_SQDIFF), TemplateMethod(cv::TM_CCORR))))
{
    cv::Size size = GET_PARAM(0);
    cv::Size templ_size = GET_PARAM(1);
    int cn = GET_PARAM(2);
    int method = GET_PARAM(3);

    cv::Mat image(size, CV_MAKE_TYPE(CV_32F, cn));
    fillRandom(image);

    cv::Mat templ(templ_size, CV_MAKE_TYPE(CV_32F, cn));
    fillRandom(templ);

    if (PERF_RUN_GPU())
    {
        cv::gpu::GpuMat d_image(image);
        cv::gpu::GpuMat d_templ(templ);
        cv::gpu::GpuMat d_dst;

        cv::gpu::matchTemplate(d_image, d_templ, d_dst, method);

        TEST_CYCLE()
        {
            cv::gpu::matchTemplate(d_image, d_templ, d_dst, method);
        }

        GPU_SANITY_CHECK(d_dst);
    }
    else
    {
        cv::Mat dst;

        cv::matchTemplate(image, templ, dst, method);

        TEST_CYCLE()
        {
            cv::matchTemplate(image, templ, dst, method);
        }

        CPU_SANITY_CHECK(dst);
    }
};
>>>>>>> f4e33ea0

//////////////////////////////////////////////////////////////////////
// MulSpectrums

CV_FLAGS(DftFlags, 0, cv::DFT_INVERSE, cv::DFT_SCALE, cv::DFT_ROWS, cv::DFT_COMPLEX_OUTPUT, cv::DFT_REAL_OUTPUT)

<<<<<<< HEAD
GPU_PERF_TEST(MulSpectrums, cv::gpu::DeviceInfo, cv::Size, DftFlags)
{
    cv::gpu::DeviceInfo devInfo = GET_PARAM(0);
    cv::gpu::setDevice(devInfo.deviceID());

    cv::Size size = GET_PARAM(1);
    int flag = GET_PARAM(2);

    cv::Mat a_host(size, CV_32FC2);
    fill(a_host, 0, 100);

    cv::Mat b_host(size, CV_32FC2);
    fill(b_host, 0, 100);

    cv::gpu::GpuMat a(a_host);
    cv::gpu::GpuMat b(b_host);
    cv::gpu::GpuMat dst;

    cv::gpu::mulSpectrums(a, b, dst, flag);
=======
DEF_PARAM_TEST(Sz_Flags, cv::Size, DftFlags);

PERF_TEST_P(Sz_Flags, ImgProc_MulSpectrums, Combine(
    GPU_TYPICAL_MAT_SIZES,
    Values(0, DftFlags(cv::DFT_ROWS))))
{
    cv::Size size = GET_PARAM(0);
    int flag = GET_PARAM(1);

    cv::Mat a(size, CV_32FC2);
    fillRandom(a, 0, 100);

    cv::Mat b(size, CV_32FC2);
    fillRandom(b, 0, 100);

    if (PERF_RUN_GPU())
    {
        cv::gpu::GpuMat d_a(a);
        cv::gpu::GpuMat d_b(b);
        cv::gpu::GpuMat d_dst;

        cv::gpu::mulSpectrums(d_a, d_b, d_dst, flag);

        TEST_CYCLE()
        {
            cv::gpu::mulSpectrums(d_a, d_b, d_dst, flag);
        }
>>>>>>> f4e33ea0

        GPU_SANITY_CHECK(d_dst);
    }
    else
    {
<<<<<<< HEAD
        cv::gpu::mulSpectrums(a, b, dst, flag);
    }
}

INSTANTIATE_TEST_CASE_P(ImgProc, MulSpectrums, testing::Combine(
    ALL_DEVICES,
    GPU_TYPICAL_MAT_SIZES,
    testing::Values(DftFlags(0), DftFlags(cv::DFT_ROWS))));

//////////////////////////////////////////////////////////////////////
// MulAndScaleSpectrums

GPU_PERF_TEST(MulAndScaleSpectrums, cv::gpu::DeviceInfo, cv::Size)
{
    cv::gpu::DeviceInfo devInfo = GET_PARAM(0);
    cv::gpu::setDevice(devInfo.deviceID());

    cv::Size size = GET_PARAM(1);

    float scale = 1.f / size.area();

    cv::Mat src1_host(size, CV_32FC2);
    fill(src1_host, 0, 100);

    cv::Mat src2_host(size, CV_32FC2);
    fill(src2_host, 0, 100);

    cv::gpu::GpuMat src1(src1_host);
    cv::gpu::GpuMat src2(src2_host);
    cv::gpu::GpuMat dst;

    cv::gpu::mulAndScaleSpectrums(src1, src2, dst, cv::DFT_ROWS, scale, false);

    TEST_CYCLE()
    {
        cv::gpu::mulAndScaleSpectrums(src1, src2, dst, cv::DFT_ROWS, scale, false);
    }
}

INSTANTIATE_TEST_CASE_P(ImgProc, MulAndScaleSpectrums, testing::Combine(
    ALL_DEVICES,
    GPU_TYPICAL_MAT_SIZES));

//////////////////////////////////////////////////////////////////////
// Dft

GPU_PERF_TEST(Dft, cv::gpu::DeviceInfo, cv::Size, DftFlags)
{
    cv::gpu::DeviceInfo devInfo = GET_PARAM(0);
    cv::gpu::setDevice(devInfo.deviceID());

    cv::Size size = GET_PARAM(1);
    int flag = GET_PARAM(2);

    cv::Mat src_host(size, CV_32FC2);
    fill(src_host, 0, 100);
=======
        cv::Mat dst;

        cv::mulSpectrums(a, b, dst, flag);

        TEST_CYCLE()
        {
            cv::mulSpectrums(a, b, dst, flag);
        }

        CPU_SANITY_CHECK(dst);
    }
}

//////////////////////////////////////////////////////////////////////
// MulAndScaleSpectrums

PERF_TEST_P(Sz, ImgProc_MulAndScaleSpectrums, GPU_TYPICAL_MAT_SIZES)
{
    cv::Size size = GetParam();

    float scale = 1.f / size.area();

    cv::Mat src1(size, CV_32FC2);
    fillRandom(src1, 0, 100);

    cv::Mat src2(size, CV_32FC2);
    fillRandom(src2, 0, 100);

    if (PERF_RUN_GPU())
    {
        cv::gpu::GpuMat d_src1(src1);
        cv::gpu::GpuMat d_src2(src2);
        cv::gpu::GpuMat d_dst;

        cv::gpu::mulAndScaleSpectrums(d_src1, d_src2, d_dst, cv::DFT_ROWS, scale, false);

        TEST_CYCLE()
        {
            cv::gpu::mulAndScaleSpectrums(d_src1, d_src2, d_dst, cv::DFT_ROWS, scale, false);
        }

        GPU_SANITY_CHECK(d_dst);
    }
    else
    {
        FAIL() << "No such CPU implementation analogy";
    }
}

//////////////////////////////////////////////////////////////////////
// Dft

PERF_TEST_P(Sz_Flags, ImgProc_Dft, Combine(
    GPU_TYPICAL_MAT_SIZES,
    Values(0, DftFlags(cv::DFT_ROWS), DftFlags(cv::DFT_INVERSE))))
{
    declare.time(10.0);

    cv::Size size = GET_PARAM(0);
    int flag = GET_PARAM(1);

    cv::Mat src(size, CV_32FC2);
    fillRandom(src, 0, 100);

    if (PERF_RUN_GPU())
    {
        cv::gpu::GpuMat d_src(src);
        cv::gpu::GpuMat d_dst;

        cv::gpu::dft(d_src, d_dst, size, flag);
>>>>>>> f4e33ea0

        TEST_CYCLE()
        {
            cv::gpu::dft(d_src, d_dst, size, flag);
        }

<<<<<<< HEAD
    cv::gpu::dft(src, dst, size, flag);

    declare.time(2.0);

    TEST_CYCLE()
    {
        cv::gpu::dft(src, dst, size, flag);
    }
}

INSTANTIATE_TEST_CASE_P(ImgProc, Dft, testing::Combine(
    ALL_DEVICES,
    GPU_TYPICAL_MAT_SIZES,
    testing::Values(DftFlags(0), DftFlags(cv::DFT_ROWS), DftFlags(cv::DFT_INVERSE))));

//////////////////////////////////////////////////////////////////////
// CornerHarris

IMPLEMENT_PARAM_CLASS(BlockSize, int)
IMPLEMENT_PARAM_CLASS(ApertureSize, int)

GPU_PERF_TEST(CornerHarris, cv::gpu::DeviceInfo, MatType, BorderMode, BlockSize, ApertureSize)
{
    cv::gpu::DeviceInfo devInfo = GET_PARAM(0);
    cv::gpu::setDevice(devInfo.deviceID());

    int type = GET_PARAM(1);
    int borderType = GET_PARAM(2);
    int blockSize = GET_PARAM(3);
    int apertureSize = GET_PARAM(4);

    cv::Mat img = readImage("gpu/stereobm/aloe-L.png", cv::IMREAD_GRAYSCALE);
=======
        GPU_SANITY_CHECK(d_dst);
    }
    else
    {
        cv::Mat dst;

        cv::dft(src, dst, flag);

        TEST_CYCLE()
        {
            cv::dft(src, dst, flag);
        }

        CPU_SANITY_CHECK(dst);
    }
}

//////////////////////////////////////////////////////////////////////
// CornerHarris

DEF_PARAM_TEST(Image_Type_Border_BlockSz_ApertureSz, string, MatType, BorderMode, int, int);

PERF_TEST_P(Image_Type_Border_BlockSz_ApertureSz, ImgProc_CornerHarris, Combine(
    Values<string>("gpu/stereobm/aloe-L.png"),
    Values(CV_8UC1, CV_32FC1),
    Values(BorderMode(cv::BORDER_REFLECT101), BorderMode(cv::BORDER_REPLICATE), BorderMode(cv::BORDER_REFLECT)),
    Values(3, 5, 7),
    Values(0, 3, 5, 7)))
{
    string fileName = GET_PARAM(0);
    int type = GET_PARAM(1);
    int borderMode = GET_PARAM(2);
    int blockSize = GET_PARAM(3);
    int apertureSize = GET_PARAM(4);

    cv::Mat img = readImage(fileName, cv::IMREAD_GRAYSCALE);
>>>>>>> f4e33ea0
    ASSERT_FALSE(img.empty());
    img.convertTo(img, type, type == CV_32F ? 1.0 / 255.0 : 1.0);

<<<<<<< HEAD
    cv::gpu::GpuMat src(img);
    cv::gpu::GpuMat dst;
    cv::gpu::GpuMat Dx;
    cv::gpu::GpuMat Dy;
    cv::gpu::GpuMat buf;

    double k = 0.5;

    cv::gpu::cornerHarris(src, dst, Dx, Dy, buf, blockSize, apertureSize, k, borderType);

    TEST_CYCLE()
    {
        cv::gpu::cornerHarris(src, dst, Dx, Dy, buf, blockSize, apertureSize, k, borderType);
=======
    double k = 0.5;

    if (PERF_RUN_GPU())
    {
        cv::gpu::GpuMat d_img(img);
        cv::gpu::GpuMat d_dst;
        cv::gpu::GpuMat d_Dx;
        cv::gpu::GpuMat d_Dy;
        cv::gpu::GpuMat d_buf;

        cv::gpu::cornerHarris(d_img, d_dst, d_Dx, d_Dy, d_buf, blockSize, apertureSize, k, borderMode);

        TEST_CYCLE()
        {
            cv::gpu::cornerHarris(d_img, d_dst, d_Dx, d_Dy, d_buf, blockSize, apertureSize, k, borderMode);
        }

        GPU_SANITY_CHECK(d_dst);
>>>>>>> f4e33ea0
    }
    else
    {
        cv::Mat dst;

<<<<<<< HEAD
INSTANTIATE_TEST_CASE_P(ImgProc, CornerHarris, testing::Combine(
    ALL_DEVICES,
    testing::Values(MatType(CV_8UC1), MatType(CV_32FC1)),
    testing::Values(BorderMode(cv::BORDER_REFLECT101), BorderMode(cv::BORDER_REPLICATE), BorderMode(cv::BORDER_REFLECT)),
    testing::Values(BlockSize(3), BlockSize(5), BlockSize(7)),
    testing::Values(ApertureSize(0), ApertureSize(3), ApertureSize(5), ApertureSize(7))));
=======
        cv::cornerHarris(img, dst, blockSize, apertureSize, k, borderMode);

        TEST_CYCLE()
        {
            cv::cornerHarris(img, dst, blockSize, apertureSize, k, borderMode);
        }

        CPU_SANITY_CHECK(dst);
    }
}
>>>>>>> f4e33ea0

//////////////////////////////////////////////////////////////////////
// CornerMinEigenVal

<<<<<<< HEAD
GPU_PERF_TEST(CornerMinEigenVal, cv::gpu::DeviceInfo, MatType, BorderMode, BlockSize, ApertureSize)
{
    cv::gpu::DeviceInfo devInfo = GET_PARAM(0);
    cv::gpu::setDevice(devInfo.deviceID());

    int type = GET_PARAM(1);
    int borderType = GET_PARAM(2);
    int blockSize = GET_PARAM(3);
    int apertureSize = GET_PARAM(4);

    cv::Mat img = readImage("gpu/stereobm/aloe-L.png", cv::IMREAD_GRAYSCALE);
=======
PERF_TEST_P(Image_Type_Border_BlockSz_ApertureSz, ImgProc_CornerMinEigenVal, Combine(
    Values<string>("gpu/stereobm/aloe-L.png"),
    Values(CV_8UC1, CV_32FC1),
    Values(BorderMode(cv::BORDER_REFLECT101), BorderMode(cv::BORDER_REPLICATE), BorderMode(cv::BORDER_REFLECT)),
    Values(3, 5, 7),
    Values(0, 3, 5, 7)))
{
    string fileName = GET_PARAM(0);
    int type = GET_PARAM(1);
    int borderMode = GET_PARAM(2);
    int blockSize = GET_PARAM(3);
    int apertureSize = GET_PARAM(4);

    cv::Mat img = readImage(fileName, cv::IMREAD_GRAYSCALE);
>>>>>>> f4e33ea0
    ASSERT_FALSE(img.empty());

    img.convertTo(img, type, type == CV_32F ? 1.0 / 255.0 : 1.0);

<<<<<<< HEAD
    cv::gpu::GpuMat src(img);
    cv::gpu::GpuMat dst;
    cv::gpu::GpuMat Dx;
    cv::gpu::GpuMat Dy;
    cv::gpu::GpuMat buf;

    cv::gpu::cornerMinEigenVal(src, dst, Dx, Dy, buf, blockSize, apertureSize, borderType);
=======
    if (PERF_RUN_GPU())
    {
        cv::gpu::GpuMat d_img(img);
        cv::gpu::GpuMat d_dst;
        cv::gpu::GpuMat d_Dx;
        cv::gpu::GpuMat d_Dy;
        cv::gpu::GpuMat d_buf;

        cv::gpu::cornerMinEigenVal(d_img, d_dst, d_Dx, d_Dy, d_buf, blockSize, apertureSize, borderMode);

        TEST_CYCLE()
        {
            cv::gpu::cornerMinEigenVal(d_img, d_dst, d_Dx, d_Dy, d_buf, blockSize, apertureSize, borderMode);
        }
>>>>>>> f4e33ea0

        GPU_SANITY_CHECK(d_dst);
    }
    else
    {
<<<<<<< HEAD
        cv::gpu::cornerMinEigenVal(src, dst, Dx, Dy, buf, blockSize, apertureSize, borderType);
    }
}

INSTANTIATE_TEST_CASE_P(ImgProc, CornerMinEigenVal, testing::Combine(
    ALL_DEVICES,
    testing::Values(MatType(CV_8UC1), MatType(CV_32FC1)),
    testing::Values(BorderMode(cv::BORDER_REFLECT101), BorderMode(cv::BORDER_REPLICATE), BorderMode(cv::BORDER_REFLECT)),
    testing::Values(BlockSize(3), BlockSize(5), BlockSize(7)),
    testing::Values(ApertureSize(0), ApertureSize(3), ApertureSize(5), ApertureSize(7))));

//////////////////////////////////////////////////////////////////////
// BuildWarpPlaneMaps

GPU_PERF_TEST(BuildWarpPlaneMaps, cv::gpu::DeviceInfo, cv::Size)
{
    cv::gpu::DeviceInfo devInfo = GET_PARAM(0);
    cv::gpu::setDevice(devInfo.deviceID());

    cv::Size size = GET_PARAM(1);

    cv::Mat K = cv::Mat::eye(3, 3, CV_32FC1);
    cv::Mat R = cv::Mat::ones(3, 3, CV_32FC1);
    cv::Mat T = cv::Mat::zeros(1, 3, CV_32F);
    cv::gpu::GpuMat map_x;
    cv::gpu::GpuMat map_y;

    cv::gpu::buildWarpPlaneMaps(size, cv::Rect(0, 0, size.width, size.height), K, R, T, 1.0, map_x, map_y);
=======
        cv::Mat dst;

        cv::cornerMinEigenVal(img, dst, blockSize, apertureSize, borderMode);

        TEST_CYCLE()
        {
            cv::cornerMinEigenVal(img, dst, blockSize, apertureSize, borderMode);
        }

        CPU_SANITY_CHECK(dst);
    }
}

//////////////////////////////////////////////////////////////////////
// BuildWarpPlaneMaps

PERF_TEST_P(Sz, ImgProc_BuildWarpPlaneMaps, GPU_TYPICAL_MAT_SIZES)
{
    cv::Size size = GetParam();

    cv::Mat K = cv::Mat::eye(3, 3, CV_32FC1);
    cv::Mat R = cv::Mat::ones(3, 3, CV_32FC1);
    cv::Mat T = cv::Mat::zeros(1, 3, CV_32F);

    if (PERF_RUN_GPU())
    {
        cv::gpu::GpuMat d_map_x;
        cv::gpu::GpuMat d_map_y;

        cv::gpu::buildWarpPlaneMaps(size, cv::Rect(0, 0, size.width, size.height), K, R, T, 1.0, d_map_x, d_map_y);

        TEST_CYCLE()
        {
            cv::gpu::buildWarpPlaneMaps(size, cv::Rect(0, 0, size.width, size.height), K, R, T, 1.0, d_map_x, d_map_y);
        }
>>>>>>> f4e33ea0

        GPU_SANITY_CHECK(d_map_x);
        GPU_SANITY_CHECK(d_map_y);
    }
    else
    {
<<<<<<< HEAD
        cv::gpu::buildWarpPlaneMaps(size, cv::Rect(0, 0, size.width, size.height), K, R, T, 1.0, map_x, map_y);
    }
}

INSTANTIATE_TEST_CASE_P(ImgProc, BuildWarpPlaneMaps, testing::Combine(
    ALL_DEVICES,
    GPU_TYPICAL_MAT_SIZES));

//////////////////////////////////////////////////////////////////////
// BuildWarpCylindricalMaps

GPU_PERF_TEST(BuildWarpCylindricalMaps, cv::gpu::DeviceInfo, cv::Size)
{
    cv::gpu::DeviceInfo devInfo = GET_PARAM(0);
    cv::gpu::setDevice(devInfo.deviceID());

    cv::Size size = GET_PARAM(1);

    cv::Mat K = cv::Mat::eye(3, 3, CV_32FC1);
    cv::Mat R = cv::Mat::ones(3, 3, CV_32FC1);
    cv::gpu::GpuMat map_x;
    cv::gpu::GpuMat map_y;

    cv::gpu::buildWarpCylindricalMaps(size, cv::Rect(0, 0, size.width, size.height), K, R, 1.0, map_x, map_y);
=======
        FAIL() << "No such CPU implementation analogy";
    }
}

//////////////////////////////////////////////////////////////////////
// BuildWarpCylindricalMaps

PERF_TEST_P(Sz, ImgProc_BuildWarpCylindricalMaps, GPU_TYPICAL_MAT_SIZES)
{
    cv::Size size = GetParam();

    cv::Mat K = cv::Mat::eye(3, 3, CV_32FC1);
    cv::Mat R = cv::Mat::ones(3, 3, CV_32FC1);

    if (PERF_RUN_GPU())
    {
        cv::gpu::GpuMat d_map_x;
        cv::gpu::GpuMat d_map_y;

        cv::gpu::buildWarpCylindricalMaps(size, cv::Rect(0, 0, size.width, size.height), K, R, 1.0, d_map_x, d_map_y);

        TEST_CYCLE()
        {
            cv::gpu::buildWarpCylindricalMaps(size, cv::Rect(0, 0, size.width, size.height), K, R, 1.0, d_map_x, d_map_y);
        }

        GPU_SANITY_CHECK(d_map_x);
        GPU_SANITY_CHECK(d_map_y);
    }
    else
    {
        FAIL() << "No such CPU implementation analogy";
    }
}

//////////////////////////////////////////////////////////////////////
// BuildWarpSphericalMaps

PERF_TEST_P(Sz, ImgProc_BuildWarpSphericalMaps, GPU_TYPICAL_MAT_SIZES)
{
    cv::Size size = GetParam();

    cv::Mat K = cv::Mat::eye(3, 3, CV_32FC1);
    cv::Mat R = cv::Mat::ones(3, 3, CV_32FC1);

    if (PERF_RUN_GPU())
    {
        cv::gpu::GpuMat d_map_x;
        cv::gpu::GpuMat d_map_y;

        cv::gpu::buildWarpSphericalMaps(size, cv::Rect(0, 0, size.width, size.height), K, R, 1.0, d_map_x, d_map_y);

        TEST_CYCLE()
        {
            cv::gpu::buildWarpSphericalMaps(size, cv::Rect(0, 0, size.width, size.height), K, R, 1.0, d_map_x, d_map_y);
        }

        GPU_SANITY_CHECK(d_map_x);
        GPU_SANITY_CHECK(d_map_y);
>>>>>>> f4e33ea0

    }
    else
    {
<<<<<<< HEAD
        cv::gpu::buildWarpCylindricalMaps(size, cv::Rect(0, 0, size.width, size.height), K, R, 1.0, map_x, map_y);
    }
}

INSTANTIATE_TEST_CASE_P(ImgProc, BuildWarpCylindricalMaps, testing::Combine(
    ALL_DEVICES,
    GPU_TYPICAL_MAT_SIZES));

//////////////////////////////////////////////////////////////////////
// BuildWarpSphericalMaps

GPU_PERF_TEST(BuildWarpSphericalMaps, cv::gpu::DeviceInfo, cv::Size)
{
    cv::gpu::DeviceInfo devInfo = GET_PARAM(0);
    cv::gpu::setDevice(devInfo.deviceID());

    cv::Size size = GET_PARAM(1);

    cv::Mat K = cv::Mat::eye(3, 3, CV_32FC1);
    cv::Mat R = cv::Mat::ones(3, 3, CV_32FC1);
    cv::gpu::GpuMat map_x;
    cv::gpu::GpuMat map_y;

    cv::gpu::buildWarpSphericalMaps(size, cv::Rect(0, 0, size.width, size.height), K, R, 1.0, map_x, map_y);
=======
        FAIL() << "No such CPU implementation analogy";
    }
}

//////////////////////////////////////////////////////////////////////
// Rotate

DEF_PARAM_TEST(Sz_Depth_Cn_Inter, cv::Size, MatDepth, MatCn, Interpolation);

PERF_TEST_P(Sz_Depth_Cn_Inter, ImgProc_Rotate, Combine(
    GPU_TYPICAL_MAT_SIZES,
    Values(CV_8U, CV_16U, CV_32F),
    GPU_CHANNELS_1_3_4,
    Values(Interpolation(cv::INTER_NEAREST), Interpolation(cv::INTER_LINEAR), Interpolation(cv::INTER_CUBIC))))
{
    cv::Size size = GET_PARAM(0);
    int depth = GET_PARAM(1);
    int channels = GET_PARAM(2);
    int interpolation = GET_PARAM(3);

    int type = CV_MAKE_TYPE(depth, channels);

    cv::Mat src(size, type);
    fillRandom(src);

    if (PERF_RUN_GPU())
    {
        cv::gpu::GpuMat d_src(src);
        cv::gpu::GpuMat d_dst;

        cv::gpu::rotate(d_src, d_dst, size, 30.0, 0, 0, interpolation);

        TEST_CYCLE()
        {
            cv::gpu::rotate(d_src, d_dst, size, 30.0, 0, 0, interpolation);
        }
>>>>>>> f4e33ea0

        GPU_SANITY_CHECK(d_dst);
    }
    else
    {
<<<<<<< HEAD
        cv::gpu::buildWarpSphericalMaps(size, cv::Rect(0, 0, size.width, size.height), K, R, 1.0, map_x, map_y);
    }
}

INSTANTIATE_TEST_CASE_P(ImgProc, BuildWarpSphericalMaps, testing::Combine(
    ALL_DEVICES,
    GPU_TYPICAL_MAT_SIZES));

=======
        FAIL() << "No such CPU implementation analogy";
    }
}

>>>>>>> f4e33ea0
//////////////////////////////////////////////////////////////////////
// Rotate

<<<<<<< HEAD
GPU_PERF_TEST(Rotate, cv::gpu::DeviceInfo, cv::Size, MatType, Interpolation)
{
    cv::gpu::DeviceInfo devInfo = GET_PARAM(0);
    cv::gpu::setDevice(devInfo.deviceID());

    cv::Size size = GET_PARAM(1);
    int type = GET_PARAM(2);
    int interpolation = GET_PARAM(3);

    cv::Mat src_host(size, type);
    fill(src_host, 0, 255);
=======
PERF_TEST_P(Sz_Depth_Cn, ImgProc_PyrDown, Combine(
    GPU_TYPICAL_MAT_SIZES,
    Values(CV_8U, CV_16U, CV_32F),
    GPU_CHANNELS_1_3_4))
{
    cv::Size size = GET_PARAM(0);
    int depth = GET_PARAM(1);
    int channels = GET_PARAM(2);

    int type = CV_MAKE_TYPE(depth, channels);

    cv::Mat src(size, type);
    fillRandom(src);

    if (PERF_RUN_GPU())
    {
        cv::gpu::GpuMat d_src(src);
        cv::gpu::GpuMat d_dst;

        cv::gpu::pyrDown(d_src, d_dst);
>>>>>>> f4e33ea0

        TEST_CYCLE()
        {
            cv::gpu::pyrDown(d_src, d_dst);
        }

<<<<<<< HEAD
    cv::gpu::rotate(src, dst, size, 30.0, 0, 0, interpolation);

    TEST_CYCLE()
    {
        cv::gpu::rotate(src, dst, size, 30.0, 0, 0, interpolation);
    }
}

INSTANTIATE_TEST_CASE_P(ImgProc, Rotate, testing::Combine(
    ALL_DEVICES,
    GPU_TYPICAL_MAT_SIZES,
    testing::Values(MatType(CV_8UC1), MatType(CV_8UC3), MatType(CV_8UC4),
                    MatType(CV_16UC1), MatType(CV_16UC3), MatType(CV_16UC4),
                    MatType(CV_32FC1), MatType(CV_32FC3), MatType(CV_32FC4)),
    testing::Values(Interpolation(cv::INTER_NEAREST), Interpolation(cv::INTER_LINEAR), Interpolation(cv::INTER_CUBIC))));

=======
        GPU_SANITY_CHECK(d_dst);
    }
    else
    {
        cv::Mat dst;

        cv::pyrDown(src, dst);

        TEST_CYCLE()
        {
            cv::pyrDown(src, dst);
        }

        CPU_SANITY_CHECK(dst);
    }
}

>>>>>>> f4e33ea0
//////////////////////////////////////////////////////////////////////
// PyrDown

<<<<<<< HEAD
GPU_PERF_TEST(PyrDown, cv::gpu::DeviceInfo, cv::Size, MatType)
{
    cv::gpu::DeviceInfo devInfo = GET_PARAM(0);
    cv::gpu::setDevice(devInfo.deviceID());

    cv::Size size = GET_PARAM(1);
    int type = GET_PARAM(2);

    cv::Mat src_host(size, type);
    fill(src_host, 0, 255);
=======
PERF_TEST_P(Sz_Depth_Cn, ImgProc_PyrUp, Combine(
    GPU_TYPICAL_MAT_SIZES,
    Values(CV_8U, CV_16U, CV_32F),
    GPU_CHANNELS_1_3_4))
{
    cv::Size size = GET_PARAM(0);
    int depth = GET_PARAM(1);
    int channels = GET_PARAM(2);

    int type = CV_MAKE_TYPE(depth, channels);

    cv::Mat src(size, type);
    fillRandom(src);

    if (PERF_RUN_GPU())
    {
        cv::gpu::GpuMat d_src(src);
        cv::gpu::GpuMat d_dst;

        cv::gpu::pyrUp(d_src, d_dst);
>>>>>>> f4e33ea0

        TEST_CYCLE()
        {
            cv::gpu::pyrUp(d_src, d_dst);
        }

<<<<<<< HEAD
    cv::gpu::pyrDown(src, dst);

    TEST_CYCLE()
    {
        cv::gpu::pyrDown(src, dst);
    }
}

INSTANTIATE_TEST_CASE_P(ImgProc, PyrDown, testing::Combine(
    ALL_DEVICES,
    GPU_TYPICAL_MAT_SIZES,
    testing::Values(MatType(CV_8UC1), MatType(CV_8UC3), MatType(CV_8UC4),
                    MatType(CV_16UC1), MatType(CV_16UC3), MatType(CV_16UC4),
                    MatType(CV_32FC1), MatType(CV_32FC3), MatType(CV_32FC4))));

//////////////////////////////////////////////////////////////////////
// PyrUp

GPU_PERF_TEST(PyrUp, cv::gpu::DeviceInfo, cv::Size, MatType)
{
    cv::gpu::DeviceInfo devInfo = GET_PARAM(0);
    cv::gpu::setDevice(devInfo.deviceID());

    cv::Size size = GET_PARAM(1);
    int type = GET_PARAM(2);

    cv::Mat src_host(size, type);
    fill(src_host, 0, 255);

    cv::gpu::GpuMat src(src_host);
    cv::gpu::GpuMat dst;

    cv::gpu::pyrUp(src, dst);

    TEST_CYCLE()
    {
        cv::gpu::pyrUp(src, dst);
    }
}

INSTANTIATE_TEST_CASE_P(ImgProc, PyrUp, testing::Combine(
    ALL_DEVICES,
    GPU_TYPICAL_MAT_SIZES,
    testing::Values(MatType(CV_8UC1), MatType(CV_8UC3), MatType(CV_8UC4),
                    MatType(CV_16UC1), MatType(CV_16UC3), MatType(CV_16UC4),
                    MatType(CV_32FC1), MatType(CV_32FC3), MatType(CV_32FC4))));
=======
        GPU_SANITY_CHECK(d_dst);
    }
    else
    {
        cv::Mat dst;

        cv::pyrUp(src, dst);

        TEST_CYCLE()
        {
            cv::pyrUp(src, dst);
        }

        CPU_SANITY_CHECK(dst);
    }
}

//////////////////////////////////////////////////////////////////////
// CvtColor

DEF_PARAM_TEST(Sz_Depth_Code, cv::Size, MatDepth, CvtColorInfo);

PERF_TEST_P(Sz_Depth_Code, ImgProc_CvtColor, Combine(
    GPU_TYPICAL_MAT_SIZES,
    Values(CV_8U, CV_16U, CV_32F),
    Values(CvtColorInfo(4, 4, cv::COLOR_RGBA2BGRA),
           CvtColorInfo(4, 1, cv::COLOR_BGRA2GRAY),
           CvtColorInfo(1, 4, cv::COLOR_GRAY2BGRA),
           CvtColorInfo(3, 3, cv::COLOR_BGR2XYZ),
           CvtColorInfo(3, 3, cv::COLOR_XYZ2BGR),
           CvtColorInfo(3, 3, cv::COLOR_BGR2YCrCb),
           CvtColorInfo(3, 3, cv::COLOR_YCrCb2BGR),
           CvtColorInfo(3, 3, cv::COLOR_BGR2YUV),
           CvtColorInfo(3, 3, cv::COLOR_YUV2BGR),
           CvtColorInfo(3, 3, cv::COLOR_BGR2HSV),
           CvtColorInfo(3, 3, cv::COLOR_HSV2BGR),
           CvtColorInfo(3, 3, cv::COLOR_BGR2HLS),
           CvtColorInfo(3, 3, cv::COLOR_HLS2BGR),
           CvtColorInfo(3, 3, cv::COLOR_BGR2Lab),
           CvtColorInfo(3, 3, cv::COLOR_RGB2Lab),
           CvtColorInfo(3, 3, cv::COLOR_BGR2Luv),
           CvtColorInfo(3, 3, cv::COLOR_RGB2Luv),
           CvtColorInfo(3, 3, cv::COLOR_Lab2BGR),
           CvtColorInfo(3, 3, cv::COLOR_Lab2RGB),
           CvtColorInfo(3, 3, cv::COLOR_Luv2BGR),
           CvtColorInfo(3, 3, cv::COLOR_Luv2RGB),
           CvtColorInfo(1, 3, cv::COLOR_BayerBG2BGR),
           CvtColorInfo(1, 3, cv::COLOR_BayerGB2BGR),
           CvtColorInfo(1, 3, cv::COLOR_BayerRG2BGR),
           CvtColorInfo(1, 3, cv::COLOR_BayerGR2BGR),
           CvtColorInfo(4, 4, cv::COLOR_RGBA2mRGBA))))
{
    cv::Size size = GET_PARAM(0);
    int depth = GET_PARAM(1);
    CvtColorInfo info = GET_PARAM(2);

    cv::Mat src(size, CV_MAKETYPE(depth, info.scn));
    fillRandom(src);

    if (PERF_RUN_GPU())
    {
        cv::gpu::GpuMat d_src(src);
        cv::gpu::GpuMat d_dst;

        cv::gpu::cvtColor(d_src, d_dst, info.code, info.dcn);

        TEST_CYCLE()
        {
            cv::gpu::cvtColor(d_src, d_dst, info.code, info.dcn);
        }

        GPU_SANITY_CHECK(d_dst);
    }
    else
    {
        cv::Mat dst;

        cv::cvtColor(src, dst, info.code, info.dcn);

        TEST_CYCLE()
        {
            cv::cvtColor(src, dst, info.code, info.dcn);
        }

        CPU_SANITY_CHECK(dst);
    }
}

//////////////////////////////////////////////////////////////////////
// SwapChannels

PERF_TEST_P(Sz, ImgProc_SwapChannels, GPU_TYPICAL_MAT_SIZES)
{
    cv::Size size = GetParam();

    cv::Mat src(size, CV_8UC4);
    fillRandom(src);

    const int dstOrder[] = {2, 1, 0, 3};

    if (PERF_RUN_GPU())
    {
        cv::gpu::GpuMat d_src(src);

        cv::gpu::swapChannels(d_src, dstOrder);

        TEST_CYCLE()
        {
            cv::gpu::swapChannels(d_src, dstOrder);
        }

        GPU_SANITY_CHECK(d_src);
    }
    else
    {
        FAIL() << "No such CPU implementation analogy";
    }
}
>>>>>>> f4e33ea0

//////////////////////////////////////////////////////////////////////
// CvtColor

<<<<<<< HEAD
GPU_PERF_TEST(CvtColor, cv::gpu::DeviceInfo, cv::Size, MatDepth, CvtColorInfo)
{
    cv::gpu::DeviceInfo devInfo = GET_PARAM(0);
    cv::gpu::setDevice(devInfo.deviceID());

    cv::Size size = GET_PARAM(1);
    int depth = GET_PARAM(2);
    CvtColorInfo info = GET_PARAM(3);

    cv::Mat src_host(size, CV_MAKETYPE(depth, info.scn));
    fill(src_host, 0, 255);

    cv::gpu::GpuMat src(src_host);
    cv::gpu::GpuMat dst;

    cv::gpu::cvtColor(src, dst, info.code, info.dcn);
=======
CV_ENUM(AlphaOp, cv::gpu::ALPHA_OVER, cv::gpu::ALPHA_IN, cv::gpu::ALPHA_OUT, cv::gpu::ALPHA_ATOP, cv::gpu::ALPHA_XOR, cv::gpu::ALPHA_PLUS, cv::gpu::ALPHA_OVER_PREMUL, cv::gpu::ALPHA_IN_PREMUL, cv::gpu::ALPHA_OUT_PREMUL, cv::gpu::ALPHA_ATOP_PREMUL, cv::gpu::ALPHA_XOR_PREMUL, cv::gpu::ALPHA_PLUS_PREMUL, cv::gpu::ALPHA_PREMUL)
#define ALL_ALPHA_OPS ValuesIn(AlphaOp::all())

DEF_PARAM_TEST(Sz_Type_Op, cv::Size, MatType, AlphaOp);

PERF_TEST_P(Sz_Type_Op, ImgProc_AlphaComp, Combine(GPU_TYPICAL_MAT_SIZES, Values(CV_8UC4, CV_16UC4, CV_32SC4, CV_32FC4), ALL_ALPHA_OPS))
{
    cv::Size size = GET_PARAM(0);
    int type = GET_PARAM(1);
    int alpha_op = GET_PARAM(2);

    cv::Mat img1(size, type);
    fillRandom(img1);

    cv::Mat img2(size, type);
    fillRandom(img2);

    if (PERF_RUN_GPU())
    {
        cv::gpu::GpuMat d_img1(img1);
        cv::gpu::GpuMat d_img2(img2);
        cv::gpu::GpuMat d_dst;

        cv::gpu::alphaComp(d_img1, d_img2, d_dst, alpha_op);

        TEST_CYCLE()
        {
            cv::gpu::alphaComp(d_img1, d_img2, d_dst, alpha_op);
        }

        GPU_SANITY_CHECK(d_dst);
    }
    else
    {
        FAIL() << "No such CPU implementation analogy";
    }
}

//////////////////////////////////////////////////////////////////////
// ImagePyramidBuild

PERF_TEST_P(Sz_Depth_Cn, ImgProc_ImagePyramidBuild, Combine(GPU_TYPICAL_MAT_SIZES, Values(CV_8U, CV_16U, CV_32F), GPU_CHANNELS_1_3_4))
{
    cv::Size size = GET_PARAM(0);
    int depth = GET_PARAM(1);
    int channels = GET_PARAM(2);

    int type = CV_MAKE_TYPE(depth, channels);

    cv::Mat src(size, type);
    fillRandom(src);

    if (PERF_RUN_GPU())
    {
        cv::gpu::GpuMat d_src(src);

        cv::gpu::ImagePyramid d_pyr;

        d_pyr.build(d_src, 5);
>>>>>>> f4e33ea0

        TEST_CYCLE()
        {
            d_pyr.build(d_src, 5);
        }

        GPU_SANITY_CHECK(d_src);
    }
    else
    {
<<<<<<< HEAD
        cv::gpu::cvtColor(src, dst, info.code, info.dcn);
    }
}

INSTANTIATE_TEST_CASE_P(ImgProc, CvtColor, testing::Combine(
    ALL_DEVICES,
    GPU_TYPICAL_MAT_SIZES,
    testing::Values(MatDepth(CV_8U), MatDepth(CV_16U), MatDepth(CV_32F)),
    testing::Values(CvtColorInfo(4, 4, cv::COLOR_RGBA2BGRA),
                    CvtColorInfo(4, 1, cv::COLOR_BGRA2GRAY),
                    CvtColorInfo(1, 4, cv::COLOR_GRAY2BGRA),
                    CvtColorInfo(3, 3, cv::COLOR_BGR2XYZ),
                    CvtColorInfo(3, 3, cv::COLOR_XYZ2BGR),
                    CvtColorInfo(3, 3, cv::COLOR_BGR2YCrCb),
                    CvtColorInfo(3, 3, cv::COLOR_YCrCb2BGR),
                    CvtColorInfo(3, 3, cv::COLOR_BGR2YUV),
                    CvtColorInfo(3, 3, cv::COLOR_YUV2BGR),
                    CvtColorInfo(3, 3, cv::COLOR_BGR2HSV),
                    CvtColorInfo(3, 3, cv::COLOR_HSV2BGR),
                    CvtColorInfo(3, 3, cv::COLOR_BGR2HLS),
                    CvtColorInfo(3, 3, cv::COLOR_HLS2BGR))));

//////////////////////////////////////////////////////////////////////
// SwapChannels

GPU_PERF_TEST(SwapChannels, cv::gpu::DeviceInfo, cv::Size)
{
    cv::gpu::DeviceInfo devInfo = GET_PARAM(0);
    cv::gpu::setDevice(devInfo.deviceID());

    cv::Size size = GET_PARAM(1);

    cv::Mat src_host(size, CV_8UC4);
    fill(src_host, 0, 255);

    cv::gpu::GpuMat src(src_host);

    const int dstOrder[] = {2, 1, 0, 3};

    cv::gpu::swapChannels(src, dstOrder);
=======
        FAIL() << "No such CPU implementation analogy";
    }
}

//////////////////////////////////////////////////////////////////////
// ImagePyramidGetLayer

PERF_TEST_P(Sz_Depth_Cn, ImgProc_ImagePyramidGetLayer, Combine(GPU_TYPICAL_MAT_SIZES, Values(CV_8U, CV_16U, CV_32F), GPU_CHANNELS_1_3_4))
{
    cv::Size size = GET_PARAM(0);
    int depth = GET_PARAM(1);
    int channels = GET_PARAM(2);

    int type = CV_MAKE_TYPE(depth, channels);

    cv::Mat src(size, type);
    fillRandom(src);

    cv::Size dstSize(size.width / 2 + 10, size.height / 2 + 10);

    if (PERF_RUN_GPU())
    {
        cv::gpu::GpuMat d_src(src);
        cv::gpu::GpuMat d_dst;

        cv::gpu::ImagePyramid d_pyr(d_src, 3);

        d_pyr.getLayer(d_dst, dstSize);

        TEST_CYCLE()
        {
            d_pyr.getLayer(d_dst, dstSize);
        }
>>>>>>> f4e33ea0

        GPU_SANITY_CHECK(d_dst);
    }
    else
    {
<<<<<<< HEAD
        cv::gpu::swapChannels(src, dstOrder);
    }
}

INSTANTIATE_TEST_CASE_P(ImgProc, SwapChannels, testing::Combine(ALL_DEVICES, GPU_TYPICAL_MAT_SIZES));

//////////////////////////////////////////////////////////////////////
// AlphaComp

CV_ENUM(AlphaOp, cv::gpu::ALPHA_OVER, cv::gpu::ALPHA_IN, cv::gpu::ALPHA_OUT, cv::gpu::ALPHA_ATOP, cv::gpu::ALPHA_XOR, cv::gpu::ALPHA_PLUS, cv::gpu::ALPHA_OVER_PREMUL, cv::gpu::ALPHA_IN_PREMUL, cv::gpu::ALPHA_OUT_PREMUL, cv::gpu::ALPHA_ATOP_PREMUL, cv::gpu::ALPHA_XOR_PREMUL, cv::gpu::ALPHA_PLUS_PREMUL, cv::gpu::ALPHA_PREMUL)

GPU_PERF_TEST(AlphaComp, cv::gpu::DeviceInfo, cv::Size, MatType, AlphaOp)
{
    cv::gpu::DeviceInfo devInfo = GET_PARAM(0);
    cv::gpu::setDevice(devInfo.deviceID());

    cv::Size size = GET_PARAM(1);
    int type = GET_PARAM(2);
    int alpha_op = GET_PARAM(3);

    cv::Mat img1_host(size, type);
    fill(img1_host, 0, 255);

    cv::Mat img2_host(size, type);
    fill(img2_host, 0, 255);

    cv::gpu::GpuMat img1(img1_host);
    cv::gpu::GpuMat img2(img2_host);
    cv::gpu::GpuMat dst;

    cv::gpu::alphaComp(img1, img2, dst, alpha_op);
=======
        FAIL() << "No such CPU implementation analogy";
    }
}

//////////////////////////////////////////////////////////////////////
// HoughLines

PERF_TEST_P(Sz, DISABLED_ImgProc_HoughLines, GPU_TYPICAL_MAT_SIZES)
{
    declare.time(30.0);

    const cv::Size size = GetParam();

    const float rho = 1.0f;
    const float theta = static_cast<float>(CV_PI / 180.0);
    const int threshold = 300;

    cv::RNG rng(123456789);

    cv::Mat src(size, CV_8UC1, cv::Scalar::all(0));
>>>>>>> f4e33ea0

    const int numLines = rng.uniform(100, 300);
    for (int i = 0; i < numLines; ++i)
    {
<<<<<<< HEAD
        cv::gpu::alphaComp(img1, img2, dst, alpha_op);
=======
        cv::Point p1(rng.uniform(0, src.cols), rng.uniform(0, src.rows));
        cv::Point p2(rng.uniform(0, src.cols), rng.uniform(0, src.rows));
        cv::line(src, p1, p2, cv::Scalar::all(255), 2);
>>>>>>> f4e33ea0
    }

<<<<<<< HEAD
INSTANTIATE_TEST_CASE_P(ImgProc, AlphaComp, testing::Combine(
    ALL_DEVICES,
    GPU_TYPICAL_MAT_SIZES,
    testing::Values(MatType(CV_8UC4), MatType(CV_16UC4), MatType(CV_32SC4), MatType(CV_32FC4)),
    testing::Values(AlphaOp(cv::gpu::ALPHA_OVER),
                    AlphaOp(cv::gpu::ALPHA_IN),
                    AlphaOp(cv::gpu::ALPHA_OUT),
                    AlphaOp(cv::gpu::ALPHA_ATOP),
                    AlphaOp(cv::gpu::ALPHA_XOR),
                    AlphaOp(cv::gpu::ALPHA_PLUS),
                    AlphaOp(cv::gpu::ALPHA_OVER_PREMUL),
                    AlphaOp(cv::gpu::ALPHA_IN_PREMUL),
                    AlphaOp(cv::gpu::ALPHA_OUT_PREMUL),
                    AlphaOp(cv::gpu::ALPHA_ATOP_PREMUL),
                    AlphaOp(cv::gpu::ALPHA_XOR_PREMUL),
                    AlphaOp(cv::gpu::ALPHA_PLUS_PREMUL),
                    AlphaOp(cv::gpu::ALPHA_PREMUL))));
=======
    if (PERF_RUN_GPU())
    {
        cv::gpu::GpuMat d_src(src);
        cv::gpu::GpuMat d_lines;
        cv::gpu::HoughLinesBuf d_buf;

        cv::gpu::HoughLines(d_src, d_lines, d_buf, rho, theta, threshold);

        TEST_CYCLE()
        {
            cv::gpu::HoughLines(d_src, d_lines, d_buf, rho, theta, threshold);
        }

        GPU_SANITY_CHECK(d_lines);
    }
    else
    {
        std::vector<cv::Vec2f> lines;
        cv::HoughLines(src, lines, rho, theta, threshold);

        TEST_CYCLE()
        {
            cv::HoughLines(src, lines, rho, theta, threshold);
        }

        CPU_SANITY_CHECK(lines);
    }
}
>>>>>>> f4e33ea0

//////////////////////////////////////////////////////////////////////
// HoughCircles

<<<<<<< HEAD
GPU_PERF_TEST(ImagePyramid_build, cv::gpu::DeviceInfo, cv::Size, MatType)
{
    cv::gpu::DeviceInfo devInfo = GET_PARAM(0);
    cv::gpu::setDevice(devInfo.deviceID());

    cv::Size size = GET_PARAM(1);
    int type = GET_PARAM(2);

    cv::Mat src_host(size, type);
    fill(src_host, 0, 255);
=======
DEF_PARAM_TEST(Sz_Dp_MinDist, cv::Size, float, float);

PERF_TEST_P(Sz_Dp_MinDist, ImgProc_HoughCircles, Combine(GPU_TYPICAL_MAT_SIZES, Values(1.0f, 2.0f, 4.0f), Values(1.0f, 10.0f)))
{
    declare.time(30.0);

    const cv::Size size = GET_PARAM(0);
    const float dp = GET_PARAM(1);
    const float minDist = GET_PARAM(2);

    const int minRadius = 10;
    const int maxRadius = 30;
    const int cannyThreshold = 100;
    const int votesThreshold = 15;

    cv::RNG rng(123456789);

    cv::Mat src(size, CV_8UC1, cv::Scalar::all(0));
>>>>>>> f4e33ea0

    const int numCircles = rng.uniform(50, 100);
    for (int i = 0; i < numCircles; ++i)
    {
        cv::Point center(rng.uniform(0, src.cols), rng.uniform(0, src.rows));
        const int radius = rng.uniform(minRadius, maxRadius + 1);

        cv::circle(src, center, radius, cv::Scalar::all(255), -1);
    }

<<<<<<< HEAD
    pyr.build(src, 5);

    TEST_CYCLE()
=======
    if (PERF_RUN_GPU())
>>>>>>> f4e33ea0
    {
        cv::gpu::GpuMat d_src(src);
        cv::gpu::GpuMat d_circles;
        cv::gpu::HoughCirclesBuf d_buf;

        cv::gpu::HoughCircles(d_src, d_circles, d_buf, CV_HOUGH_GRADIENT, dp, minDist, cannyThreshold, votesThreshold, minRadius, maxRadius);

        TEST_CYCLE()
        {
            cv::gpu::HoughCircles(d_src, d_circles, d_buf, CV_HOUGH_GRADIENT, dp, minDist, cannyThreshold, votesThreshold, minRadius, maxRadius);
        }

        GPU_SANITY_CHECK(d_circles);
    }
    else
    {
        std::vector<cv::Vec3f> circles;

        cv::HoughCircles(src, circles, CV_HOUGH_GRADIENT, dp, minDist, cannyThreshold, votesThreshold, minRadius, maxRadius);

        TEST_CYCLE()
        {
            cv::HoughCircles(src, circles, CV_HOUGH_GRADIENT, dp, minDist, cannyThreshold, votesThreshold, minRadius, maxRadius);
        }

        CPU_SANITY_CHECK(circles);
    }
}

<<<<<<< HEAD
INSTANTIATE_TEST_CASE_P(ImgProc, ImagePyramid_build, testing::Combine(
    ALL_DEVICES,
    GPU_TYPICAL_MAT_SIZES,
    testing::Values(MatType(CV_8UC1), MatType(CV_8UC3), MatType(CV_8UC4),
                    MatType(CV_16UC1), MatType(CV_16UC3), MatType(CV_16UC4),
                    MatType(CV_32FC1), MatType(CV_32FC3), MatType(CV_32FC4))));

GPU_PERF_TEST(ImagePyramid_getLayer, cv::gpu::DeviceInfo, cv::Size, MatType)
{
    cv::gpu::DeviceInfo devInfo = GET_PARAM(0);
    cv::gpu::setDevice(devInfo.deviceID());

    cv::Size size = GET_PARAM(1);
    int type = GET_PARAM(2);

    cv::Mat src_host(size, type);
    fill(src_host, 0, 255);
=======
//////////////////////////////////////////////////////////////////////
// GeneralizedHough

CV_FLAGS(GHMethod, cv::GHT_POSITION, cv::GHT_SCALE, cv::GHT_ROTATION);

DEF_PARAM_TEST(Method_Sz, GHMethod, cv::Size);

PERF_TEST_P(Method_Sz, ImgProc_GeneralizedHough, Combine(
            Values(GHMethod(cv::GHT_POSITION), GHMethod(cv::GHT_POSITION | cv::GHT_SCALE), GHMethod(cv::GHT_POSITION | cv::GHT_ROTATION), GHMethod(cv::GHT_POSITION | cv::GHT_SCALE | cv::GHT_ROTATION)),
            GPU_TYPICAL_MAT_SIZES))
{
    declare.time(10);

    const int method = GET_PARAM(0);
    const cv::Size imageSize = GET_PARAM(1);

    const cv::Mat templ = readImage("cv/shared/templ.png", cv::IMREAD_GRAYSCALE);
    ASSERT_FALSE(templ.empty());

    cv::Mat image(imageSize, CV_8UC1, cv::Scalar::all(0));

    cv::RNG rng(123456789);
    const int objCount = rng.uniform(5, 15);
    for (int i = 0; i < objCount; ++i)
    {
        double scale = rng.uniform(0.7, 1.3);
        bool rotate = 1 == rng.uniform(0, 2);

        cv::Mat obj;
        cv::resize(templ, obj, cv::Size(), scale, scale);
        if (rotate)
            obj = obj.t();

        cv::Point pos;

        pos.x = rng.uniform(0, image.cols - obj.cols);
        pos.y = rng.uniform(0, image.rows - obj.rows);

        cv::Mat roi = image(cv::Rect(pos, obj.size()));
        cv::add(roi, obj, roi);
    }
>>>>>>> f4e33ea0

    cv::Mat edges;
    cv::Canny(image, edges, 50, 100);

    cv::Mat dx, dy;
    cv::Sobel(image, dx, CV_32F, 1, 0);
    cv::Sobel(image, dy, CV_32F, 0, 1);

<<<<<<< HEAD
    pyr.getLayer(dst, cv::Size(size.width / 2 + 10, size.height / 2 + 10));

    TEST_CYCLE()
=======
    if (PERF_RUN_GPU())
>>>>>>> f4e33ea0
    {
        cv::gpu::GpuMat d_edges(edges);
        cv::gpu::GpuMat d_dx(dx);
        cv::gpu::GpuMat d_dy(dy);
        cv::gpu::GpuMat d_position;

        cv::Ptr<cv::gpu::GeneralizedHough_GPU> d_hough = cv::gpu::GeneralizedHough_GPU::create(method);
        if (method & cv::GHT_ROTATION)
        {
            d_hough->set("maxAngle", 90.0);
            d_hough->set("angleStep", 2.0);
        }

        d_hough->setTemplate(cv::gpu::GpuMat(templ));

        d_hough->detect(d_edges, d_dx, d_dy, d_position);

        TEST_CYCLE()
        {
            d_hough->detect(d_edges, d_dx, d_dy, d_position);
        }

        GPU_SANITY_CHECK(d_position);
    }
    else
    {
        cv::Mat positions;

        cv::Ptr<cv::GeneralizedHough> hough = cv::GeneralizedHough::create(method);
        if (method & cv::GHT_ROTATION)
        {
            hough->set("maxAngle", 90.0);
            hough->set("angleStep", 2.0);
        }

        hough->setTemplate(templ);

        hough->detect(edges, dx, dy, positions);

<<<<<<< HEAD
INSTANTIATE_TEST_CASE_P(ImgProc, ImagePyramid_getLayer, testing::Combine(
    ALL_DEVICES,
    GPU_TYPICAL_MAT_SIZES,
    testing::Values(MatType(CV_8UC1), MatType(CV_8UC3), MatType(CV_8UC4),
                    MatType(CV_16UC1), MatType(CV_16UC3), MatType(CV_16UC4),
                    MatType(CV_32FC1), MatType(CV_32FC3), MatType(CV_32FC4))));
=======
        TEST_CYCLE()
        {
            hough->detect(edges, dx, dy, positions);
        }

        CPU_SANITY_CHECK(dx);
        CPU_SANITY_CHECK(dy);
    }
}
>>>>>>> f4e33ea0

} // namespace
<|MERGE_RESOLUTION|>--- conflicted
+++ resolved
@@ -1,3206 +1,1923 @@
-#include "perf_precomp.hpp"
-
-using namespace std;
-using namespace testing;
-
-namespace {
-
-//////////////////////////////////////////////////////////////////////
-// Remap
-
-<<<<<<< HEAD
-GPU_PERF_TEST(Remap, cv::gpu::DeviceInfo, cv::Size, MatType, Interpolation, BorderMode)
-{
-    cv::gpu::DeviceInfo devInfo = GET_PARAM(0);
-    cv::gpu::setDevice(devInfo.deviceID());
-
-    cv::Size size = GET_PARAM(1);
-    int type = GET_PARAM(2);
-=======
-enum{HALF_SIZE=0, UPSIDE_DOWN, REFLECTION_X, REFLECTION_BOTH};
-CV_ENUM(RemapMode, HALF_SIZE, UPSIDE_DOWN, REFLECTION_X, REFLECTION_BOTH);
-#define ALL_REMAP_MODES ValuesIn(RemapMode::all())
-
-void generateMap(cv::Mat& map_x, cv::Mat& map_y, int remapMode)
-{
-    for (int j = 0; j < map_x.rows; ++j)
-    {
-        for (int i = 0; i < map_x.cols; ++i)
-        {
-            switch (remapMode)
-            {
-            case HALF_SIZE:
-                if (i > map_x.cols*0.25 && i < map_x.cols*0.75 && j > map_x.rows*0.25 && j < map_x.rows*0.75)
-                {
-                    map_x.at<float>(j,i) = 2.f * (i - map_x.cols * 0.25f) + 0.5f;
-                    map_y.at<float>(j,i) = 2.f * (j - map_x.rows * 0.25f) + 0.5f;
-                }
-                else
-                {
-                    map_x.at<float>(j,i) = 0.f;
-                    map_y.at<float>(j,i) = 0.f;
-                }
-                break;
-            case UPSIDE_DOWN:
-                map_x.at<float>(j,i) = static_cast<float>(i);
-                map_y.at<float>(j,i) = static_cast<float>(map_x.rows - j);
-                break;
-            case REFLECTION_X:
-                map_x.at<float>(j,i) = static_cast<float>(map_x.cols - i);
-                map_y.at<float>(j,i) = static_cast<float>(j);
-                break;
-            case REFLECTION_BOTH:
-                map_x.at<float>(j,i) = static_cast<float>(map_x.cols - i);
-                map_y.at<float>(j,i) = static_cast<float>(map_x.rows - j);
-                break;
-            } // end of switch
-        }
-    }
-}
-
-DEF_PARAM_TEST(Sz_Depth_Cn_Inter_Border_Mode, cv::Size, MatDepth, MatCn, Interpolation, BorderMode, RemapMode);
-
-PERF_TEST_P(Sz_Depth_Cn_Inter_Border_Mode, ImgProc_Remap, Combine(
-    GPU_TYPICAL_MAT_SIZES,
-    Values(CV_8U, CV_16U, CV_32F),
-    GPU_CHANNELS_1_3_4,
-    Values(Interpolation(cv::INTER_NEAREST), Interpolation(cv::INTER_LINEAR), Interpolation(cv::INTER_CUBIC)),
-    ALL_BORDER_MODES,
-    ALL_REMAP_MODES))
-{
-    declare.time(20.0);
-
-    cv::Size size = GET_PARAM(0);
-    int depth = GET_PARAM(1);
-    int channels = GET_PARAM(2);
->>>>>>> f4e33ea0
-    int interpolation = GET_PARAM(3);
-    int borderMode = GET_PARAM(4);
-    int remapMode = GET_PARAM(5);
-
-    int type = CV_MAKE_TYPE(depth, channels);
-
-<<<<<<< HEAD
-    cv::Mat src_host(size, type);
-    fill(src_host, 0, 255);
-
-    cv::Mat xmap_host(size, CV_32FC1);
-    fill(xmap_host, 0, size.width);
-
-    cv::Mat ymap_host(size, CV_32FC1);
-    fill(ymap_host, 0, size.height);
-=======
-    cv::Mat src(size, type);
-    fillRandom(src);
-
-    cv::Mat xmap(size, CV_32FC1);
-    cv::Mat ymap(size, CV_32FC1);
-
-    generateMap(xmap, ymap, remapMode);
-
-    if (PERF_RUN_GPU())
-    {
-        cv::gpu::GpuMat d_src(src);
-        cv::gpu::GpuMat d_xmap(xmap);
-        cv::gpu::GpuMat d_ymap(ymap);
-        cv::gpu::GpuMat d_dst;
->>>>>>> f4e33ea0
-
-        cv::gpu::remap(d_src, d_dst, d_xmap, d_ymap, interpolation, borderMode);
-
-<<<<<<< HEAD
-    cv::gpu::remap(src, dst, xmap, ymap, interpolation, borderMode);
-
-    declare.time(3.0);
-=======
-        TEST_CYCLE()
-        {
-            cv::gpu::remap(d_src, d_dst, d_xmap, d_ymap, interpolation, borderMode);
-        }
->>>>>>> f4e33ea0
-
-        GPU_SANITY_CHECK(d_dst);
-    }
-    else
-    {
-        cv::Mat dst;
-
-        cv::remap(src, dst, xmap, ymap, interpolation, borderMode);
-
-        TEST_CYCLE()
-        {
-            cv::remap(src, dst, xmap, ymap, interpolation, borderMode);
-        }
-    }
-}
-
-<<<<<<< HEAD
-INSTANTIATE_TEST_CASE_P(ImgProc, Remap, testing::Combine(
-    ALL_DEVICES,
-    GPU_TYPICAL_MAT_SIZES,
-    testing::Values(MatType(CV_8UC1), MatType(CV_8UC3), MatType(CV_8UC4),
-                    MatType(CV_16UC1), MatType(CV_16UC3), MatType(CV_16UC4),
-                    MatType(CV_32FC1), MatType(CV_32FC3), MatType(CV_32FC4)),
-    testing::Values(Interpolation(cv::INTER_NEAREST), Interpolation(cv::INTER_LINEAR), Interpolation(cv::INTER_CUBIC)),
-    testing::Values(BorderMode(cv::BORDER_REFLECT101), BorderMode(cv::BORDER_REPLICATE), BorderMode(cv::BORDER_CONSTANT), BorderMode(cv::BORDER_REFLECT), BorderMode(cv::BORDER_WRAP))));
-
-
-//////////////////////////////////////////////////////////////////////
-// Resize
-
-IMPLEMENT_PARAM_CLASS(Scale, double)
-
-GPU_PERF_TEST(Resize, cv::gpu::DeviceInfo, cv::Size, MatType, Interpolation, Scale)
-{
-    cv::gpu::DeviceInfo devInfo = GET_PARAM(0);
-    cv::gpu::setDevice(devInfo.deviceID());
-
-    cv::Size size = GET_PARAM(1);
-    int type = GET_PARAM(2);
-    int interpolation = GET_PARAM(3);
-    double f = GET_PARAM(4);
-
-    cv::Mat src_host(size, type);
-    fill(src_host, 0, 255);
-
-    cv::gpu::GpuMat src(src_host);
-    cv::gpu::GpuMat dst;
-
-    cv::gpu::resize(src, dst, cv::Size(), f, f, interpolation);
-
-    declare.time(1.0);
-
-    TEST_CYCLE()
-    {
-        cv::gpu::resize(src, dst, cv::Size(), f, f, interpolation);
-    }
-}
-
-INSTANTIATE_TEST_CASE_P(ImgProc, Resize, testing::Combine(
-    ALL_DEVICES,
-    GPU_TYPICAL_MAT_SIZES,
-    testing::Values(MatType(CV_8UC1), MatType(CV_8UC3), MatType(CV_8UC4),
-                    MatType(CV_16UC1), MatType(CV_16UC3), MatType(CV_16UC4),
-                    MatType(CV_32FC1), MatType(CV_32FC3), MatType(CV_32FC4)),
-    testing::Values(Interpolation(cv::INTER_NEAREST), Interpolation(cv::INTER_LINEAR),
-                    Interpolation(cv::INTER_CUBIC),   Interpolation(cv::INTER_AREA)),
-    testing::Values(Scale(0.5), Scale(0.3), Scale(2.0))));
-
-GPU_PERF_TEST(ResizeArea, cv::gpu::DeviceInfo, cv::Size, MatType, Scale)
-{
-    cv::gpu::DeviceInfo devInfo = GET_PARAM(0);
-    cv::gpu::setDevice(devInfo.deviceID());
-
-    cv::Size size = GET_PARAM(1);
-    int type = GET_PARAM(2);
-    int interpolation = cv::INTER_AREA;
-    double f = GET_PARAM(3);
-
-    cv::Mat src_host(size, type);
-    fill(src_host, 0, 255);
-
-    cv::gpu::GpuMat src(src_host);
-    cv::gpu::GpuMat dst;
-
-    cv::gpu::resize(src, dst, cv::Size(), f, f, interpolation);
-
-    declare.time(1.0);
-=======
-//////////////////////////////////////////////////////////////////////
-// Resize
-
-DEF_PARAM_TEST(Sz_Depth_Cn_Inter_Scale, cv::Size, MatDepth, MatCn, Interpolation, double);
-
-PERF_TEST_P(Sz_Depth_Cn_Inter_Scale, ImgProc_Resize, Combine(
-    GPU_TYPICAL_MAT_SIZES,
-    Values(CV_8U, CV_16U, CV_32F),
-    GPU_CHANNELS_1_3_4,
-    ALL_INTERPOLATIONS,
-    Values(0.5, 0.3, 2.0)))
-{
-    declare.time(20.0);
-
-    cv::Size size = GET_PARAM(0);
-    int depth = GET_PARAM(1);
-    int channels = GET_PARAM(2);
-    int interpolation = GET_PARAM(3);
-    double f = GET_PARAM(4);
-
-    int type = CV_MAKE_TYPE(depth, channels);
-
-    cv::Mat src(size, type);
-    fillRandom(src);
-
-    if (PERF_RUN_GPU())
-    {
-        cv::gpu::GpuMat d_src(src);
-        cv::gpu::GpuMat d_dst;
-
-        cv::gpu::resize(d_src, d_dst, cv::Size(), f, f, interpolation);
->>>>>>> f4e33ea0
-
-        TEST_CYCLE()
-        {
-            cv::gpu::resize(d_src, d_dst, cv::Size(), f, f, interpolation);
-        }
-
-        GPU_SANITY_CHECK(d_dst);
-    }
-    else
-    {
-<<<<<<< HEAD
-        cv::gpu::resize(src, dst, cv::Size(), f, f, interpolation);
-    }
-}
-
-INSTANTIATE_TEST_CASE_P(ImgProc, ResizeArea, testing::Combine(
-    ALL_DEVICES,
-    testing::Values(perf::sz1080p/*, cv::Size(4096, 2048)*/),
-    testing::Values(MatType(CV_8UC1), MatType(CV_8UC3), MatType(CV_8UC4),
-                    MatType(CV_16UC1), MatType(CV_16UC3), MatType(CV_16UC4),
-                    MatType(CV_32FC1), MatType(CV_32FC3), MatType(CV_32FC4)),
-    testing::Values(Scale(0.2),Scale(0.1),Scale(0.05))));
-
-//////////////////////////////////////////////////////////////////////
-// WarpAffine
-
-GPU_PERF_TEST(WarpAffine, cv::gpu::DeviceInfo, cv::Size, MatType, Interpolation, BorderMode)
-{
-    cv::gpu::DeviceInfo devInfo = GET_PARAM(0);
-    cv::gpu::setDevice(devInfo.deviceID());
-
-    cv::Size size = GET_PARAM(1);
-    int type = GET_PARAM(2);
-    int interpolation = GET_PARAM(3);
-    int borderMode = GET_PARAM(4);
-
-    cv::Mat src_host(size, type);
-    fill(src_host, 0, 255);
-
-    cv::gpu::GpuMat src(src_host);
-    cv::gpu::GpuMat dst;
-
-    const double aplha = CV_PI / 4;
-    double mat[2][3] = { {std::cos(aplha), -std::sin(aplha), src.cols / 2},
-                         {std::sin(aplha),  std::cos(aplha), 0}};
-    cv::Mat M(2, 3, CV_64F, (void*) mat);
-
-    cv::gpu::warpAffine(src, dst, M, size, interpolation, borderMode);
-=======
-        cv::Mat dst;
-
-        cv::resize(src, dst, cv::Size(), f, f, interpolation);
-
-        TEST_CYCLE()
-        {
-            cv::resize(src, dst, cv::Size(), f, f, interpolation);
-        }
-    }
-}
-
-//////////////////////////////////////////////////////////////////////
-// ResizeArea
-
-DEF_PARAM_TEST(Sz_Depth_Cn_Scale, cv::Size, MatDepth, MatCn, double);
-
-PERF_TEST_P(Sz_Depth_Cn_Scale, ImgProc_ResizeArea, Combine(
-    GPU_TYPICAL_MAT_SIZES,
-    Values(CV_8U, CV_16U, CV_32F),
-    GPU_CHANNELS_1_3_4,
-    Values(0.2, 0.1, 0.05)))
-{
-    declare.time(1.0);
-
-    cv::Size size = GET_PARAM(0);
-    int depth = GET_PARAM(1);
-    int channels = GET_PARAM(2);
-    int interpolation = cv::INTER_AREA;
-    double f = GET_PARAM(3);
-
-    int type = CV_MAKE_TYPE(depth, channels);
-
-    cv::Mat src(size, type);
-    fillRandom(src);
-
-    if (PERF_RUN_GPU())
-    {
-        cv::gpu::GpuMat d_src(src);
-        cv::gpu::GpuMat d_dst;
-
-        cv::gpu::resize(d_src, d_dst, cv::Size(), f, f, interpolation);
->>>>>>> f4e33ea0
-
-        TEST_CYCLE()
-        {
-            cv::gpu::resize(d_src, d_dst, cv::Size(), f, f, interpolation);
-        }
-
-        GPU_SANITY_CHECK(d_dst);
-    }
-    else
-    {
-<<<<<<< HEAD
-        cv::gpu::warpAffine(src, dst, M, size, interpolation, borderMode);
-    }
-}
-
-INSTANTIATE_TEST_CASE_P(ImgProc, WarpAffine, testing::Combine(
-    ALL_DEVICES,
-    GPU_TYPICAL_MAT_SIZES,
-    testing::Values(MatType(CV_8UC1), MatType(CV_8UC3), MatType(CV_8UC4),
-                    MatType(CV_16UC1), MatType(CV_16UC3), MatType(CV_16UC4),
-                    MatType(CV_32FC1), MatType(CV_32FC3), MatType(CV_32FC4)),
-    testing::Values(Interpolation(cv::INTER_NEAREST), Interpolation(cv::INTER_LINEAR), Interpolation(cv::INTER_CUBIC)),
-    testing::Values(BorderMode(cv::BORDER_REFLECT101), BorderMode(cv::BORDER_REPLICATE), BorderMode(cv::BORDER_CONSTANT), BorderMode(cv::BORDER_REFLECT), BorderMode(cv::BORDER_WRAP))));
-
-//////////////////////////////////////////////////////////////////////
-// WarpPerspective
-
-GPU_PERF_TEST(WarpPerspective, cv::gpu::DeviceInfo, cv::Size, MatType, Interpolation, BorderMode)
-{
-    cv::gpu::DeviceInfo devInfo = GET_PARAM(0);
-    cv::gpu::setDevice(devInfo.deviceID());
-
-    cv::Size size = GET_PARAM(1);
-    int type = GET_PARAM(2);
-    int interpolation = GET_PARAM(3);
-    int borderMode = GET_PARAM(4);
-
-    cv::Mat src_host(size, type);
-    fill(src_host, 0, 255);
-
-    cv::gpu::GpuMat src(src_host);
-    cv::gpu::GpuMat dst;
-
-    const double aplha = CV_PI / 4;
-    double mat[3][3] = { {std::cos(aplha), -std::sin(aplha), src.cols / 2},
-                         {std::sin(aplha),  std::cos(aplha), 0},
-                         {0.0,              0.0,             1.0}};
-    cv::Mat M(3, 3, CV_64F, (void*) mat);
-
-    cv::gpu::warpPerspective(src, dst, M, size, interpolation, borderMode);
-=======
-        cv::Mat dst;
-
-        cv::resize(src, dst, cv::Size(), f, f, interpolation);
-
-        TEST_CYCLE()
-        {
-            cv::resize(src, dst, cv::Size(), f, f, interpolation);
-        }
-    }
-}
-
-//////////////////////////////////////////////////////////////////////
-// WarpAffine
-
-DEF_PARAM_TEST(Sz_Depth_Cn_Inter_Border, cv::Size, MatDepth, MatCn, Interpolation, BorderMode);
-
-PERF_TEST_P(Sz_Depth_Cn_Inter_Border, ImgProc_WarpAffine, Combine(
-    GPU_TYPICAL_MAT_SIZES,
-    Values(CV_8U, CV_16U, CV_32F),
-    GPU_CHANNELS_1_3_4,
-    Values(Interpolation(cv::INTER_NEAREST), Interpolation(cv::INTER_LINEAR), Interpolation(cv::INTER_CUBIC)),
-    ALL_BORDER_MODES))
-{
-    declare.time(20.0);
-
-    cv::Size size = GET_PARAM(0);
-    int depth = GET_PARAM(1);
-    int channels = GET_PARAM(2);
-    int interpolation = GET_PARAM(3);
-    int borderMode = GET_PARAM(4);
-
-    int type = CV_MAKE_TYPE(depth, channels);
-
-    cv::Mat src(size, type);
-    fillRandom(src);
-
-    const double aplha = CV_PI / 4;
-    double mat[2][3] = { {std::cos(aplha), -std::sin(aplha), src.cols / 2},
-                         {std::sin(aplha),  std::cos(aplha), 0}};
-    cv::Mat M(2, 3, CV_64F, (void*) mat);
-
-    if (PERF_RUN_GPU())
-    {
-        cv::gpu::GpuMat d_src(src);
-        cv::gpu::GpuMat d_dst;
-
-        cv::gpu::warpAffine(d_src, d_dst, M, size, interpolation, borderMode);
->>>>>>> f4e33ea0
-
-        TEST_CYCLE()
-        {
-            cv::gpu::warpAffine(d_src, d_dst, M, size, interpolation, borderMode);
-        }
-
-        GPU_SANITY_CHECK(d_dst);
-    }
-    else
-    {
-<<<<<<< HEAD
-        cv::gpu::warpPerspective(src, dst, M, size, interpolation, borderMode);
-    }
-}
-
-INSTANTIATE_TEST_CASE_P(ImgProc, WarpPerspective, testing::Combine(
-    ALL_DEVICES,
-    GPU_TYPICAL_MAT_SIZES,
-    testing::Values(MatType(CV_8UC1), MatType(CV_8UC3), MatType(CV_8UC4),
-                    MatType(CV_16UC1), MatType(CV_16UC3), MatType(CV_16UC4),
-                    MatType(CV_32FC1), MatType(CV_32FC3), MatType(CV_32FC4)),
-    testing::Values(Interpolation(cv::INTER_NEAREST), Interpolation(cv::INTER_LINEAR), Interpolation(cv::INTER_CUBIC)),
-    testing::Values(BorderMode(cv::BORDER_REFLECT101), BorderMode(cv::BORDER_REPLICATE), BorderMode(cv::BORDER_CONSTANT), BorderMode(cv::BORDER_REFLECT), BorderMode(cv::BORDER_WRAP))));
-
-//////////////////////////////////////////////////////////////////////
-// CopyMakeBorder
-
-GPU_PERF_TEST(CopyMakeBorder, cv::gpu::DeviceInfo, cv::Size, MatType, BorderMode)
-{
-    cv::gpu::DeviceInfo devInfo = GET_PARAM(0);
-    cv::gpu::setDevice(devInfo.deviceID());
-
-    cv::Size size = GET_PARAM(1);
-    int type = GET_PARAM(2);
-    int borderType = GET_PARAM(3);
-
-    cv::Mat src_host(size, type);
-    fill(src_host, 0, 255);
-=======
-        cv::Mat dst;
-
-        cv::warpAffine(src, dst, M, size, interpolation, borderMode);
-
-        TEST_CYCLE()
-        {
-            cv::warpAffine(src, dst, M, size, interpolation, borderMode);
-        }
-    }
-}
-
-//////////////////////////////////////////////////////////////////////
-// WarpPerspective
-
-PERF_TEST_P(Sz_Depth_Cn_Inter_Border, ImgProc_WarpPerspective, Combine(
-    GPU_TYPICAL_MAT_SIZES,
-    Values(CV_8U, CV_16U, CV_32F),
-    GPU_CHANNELS_1_3_4,
-    Values(Interpolation(cv::INTER_NEAREST), Interpolation(cv::INTER_LINEAR), Interpolation(cv::INTER_CUBIC)),
-    ALL_BORDER_MODES))
-{
-    declare.time(20.0);
-
-    cv::Size size = GET_PARAM(0);
-    int depth = GET_PARAM(1);
-    int channels = GET_PARAM(2);
-    int interpolation = GET_PARAM(3);
-    int borderMode = GET_PARAM(4);
-
-    int type = CV_MAKE_TYPE(depth, channels);
-
-    cv::Mat src(size, type);
-    fillRandom(src);
->>>>>>> f4e33ea0
-
-    const double aplha = CV_PI / 4;
-    double mat[3][3] = { {std::cos(aplha), -std::sin(aplha), src.cols / 2},
-                         {std::sin(aplha),  std::cos(aplha), 0},
-                         {0.0,              0.0,             1.0}};
-    cv::Mat M(3, 3, CV_64F, (void*) mat);
-
-<<<<<<< HEAD
-    cv::gpu::copyMakeBorder(src, dst, 5, 5, 5, 5, borderType);
-
-    TEST_CYCLE()
-    {
-        cv::gpu::copyMakeBorder(src, dst, 5, 5, 5, 5, borderType);
-=======
-    if (PERF_RUN_GPU())
-    {
-        cv::gpu::GpuMat d_src(src);
-        cv::gpu::GpuMat d_dst;
-
-        cv::gpu::warpPerspective(d_src, d_dst, M, size, interpolation, borderMode);
-
-        TEST_CYCLE()
-        {
-            cv::gpu::warpPerspective(d_src, d_dst, M, size, interpolation, borderMode);
-        }
-
-        GPU_SANITY_CHECK(d_dst);
->>>>>>> f4e33ea0
-    }
-    else
-    {
-        cv::Mat dst;
-
-        cv::warpPerspective(src, dst, M, size, interpolation, borderMode);
-
-<<<<<<< HEAD
-INSTANTIATE_TEST_CASE_P(ImgProc, CopyMakeBorder, testing::Combine(
-    ALL_DEVICES,
-    GPU_TYPICAL_MAT_SIZES,
-    testing::Values(MatType(CV_8UC1), MatType(CV_8UC3), MatType(CV_8UC4),
-                    MatType(CV_16UC1), MatType(CV_16UC3), MatType(CV_16UC4),
-                    MatType(CV_32FC1), MatType(CV_32FC3), MatType(CV_32FC4)),
-    testing::Values(BorderMode(cv::BORDER_REFLECT101), BorderMode(cv::BORDER_REPLICATE), BorderMode(cv::BORDER_CONSTANT), BorderMode(cv::BORDER_REFLECT), BorderMode(cv::BORDER_WRAP))));
-
-//////////////////////////////////////////////////////////////////////
-// Threshold
-
-CV_ENUM(ThreshOp, cv::THRESH_BINARY, cv::THRESH_BINARY_INV, cv::THRESH_TRUNC, cv::THRESH_TOZERO, cv::THRESH_TOZERO_INV)
-#define ALL_THRESH_OPS testing::Values(ThreshOp(cv::THRESH_BINARY), ThreshOp(cv::THRESH_BINARY_INV), ThreshOp(cv::THRESH_TRUNC), ThreshOp(cv::THRESH_TOZERO), ThreshOp(cv::THRESH_TOZERO_INV))
-
-GPU_PERF_TEST(Threshold, cv::gpu::DeviceInfo, cv::Size, MatDepth, ThreshOp)
-{
-    cv::gpu::DeviceInfo devInfo = GET_PARAM(0);
-    cv::gpu::setDevice(devInfo.deviceID());
-
-    cv::Size size = GET_PARAM(1);
-    int depth = GET_PARAM(2);
-    int threshOp = GET_PARAM(3);
-
-    cv::Mat src_host(size, depth);
-    fill(src_host, 0, 255);
-=======
-        TEST_CYCLE()
-        {
-            cv::warpPerspective(src, dst, M, size, interpolation, borderMode);
-        }
-    }
-}
-
-//////////////////////////////////////////////////////////////////////
-// CopyMakeBorder
-
-DEF_PARAM_TEST(Sz_Depth_Cn_Border, cv::Size, MatDepth, MatCn, BorderMode);
-
-PERF_TEST_P(Sz_Depth_Cn_Border, ImgProc_CopyMakeBorder, Combine(
-    GPU_TYPICAL_MAT_SIZES,
-    Values(CV_8U, CV_16U, CV_32F),
-    GPU_CHANNELS_1_3_4,
-    ALL_BORDER_MODES))
-{
-    cv::Size size = GET_PARAM(0);
-    int depth = GET_PARAM(1);
-    int channels = GET_PARAM(2);
-    int borderMode = GET_PARAM(3);
-
-    int type = CV_MAKE_TYPE(depth, channels);
-
-    cv::Mat src(size, type);
-    fillRandom(src);
-
-    if (PERF_RUN_GPU())
-    {
-        cv::gpu::GpuMat d_src(src);
-        cv::gpu::GpuMat d_dst;
->>>>>>> f4e33ea0
-
-        cv::gpu::copyMakeBorder(d_src, d_dst, 5, 5, 5, 5, borderMode);
-
-<<<<<<< HEAD
-    cv::gpu::threshold(src, dst, 100.0, 255.0, threshOp);
-
-    TEST_CYCLE()
-    {
-        cv::gpu::threshold(src, dst, 100.0, 255.0, threshOp);
-    }
-}
-
-INSTANTIATE_TEST_CASE_P(ImgProc, Threshold, testing::Combine(
-    ALL_DEVICES,
-    GPU_TYPICAL_MAT_SIZES,
-    testing::Values(MatDepth(CV_8U), MatDepth(CV_16U), MatDepth(CV_32F), MatDepth(CV_64F)),
-    ALL_THRESH_OPS));
-
-//////////////////////////////////////////////////////////////////////
-// Integral
-
-GPU_PERF_TEST(Integral, cv::gpu::DeviceInfo, cv::Size)
-{
-    cv::gpu::DeviceInfo devInfo = GET_PARAM(0);
-    cv::gpu::setDevice(devInfo.deviceID());
-
-    cv::Size size = GET_PARAM(1);
-
-    cv::Mat src_host(size, CV_8UC1);
-    fill(src_host, 0, 255);
-
-    cv::gpu::GpuMat src(src_host);
-    cv::gpu::GpuMat dst;
-    cv::gpu::GpuMat buf;
-
-    cv::gpu::integralBuffered(src, dst, buf);
-=======
-        TEST_CYCLE()
-        {
-            cv::gpu::copyMakeBorder(d_src, d_dst, 5, 5, 5, 5, borderMode);
-        }
-
-        GPU_SANITY_CHECK(d_dst);
-    }
-    else
-    {
-        cv::Mat dst;
-
-        cv::copyMakeBorder(src, dst, 5, 5, 5, 5, borderMode);
-
-        TEST_CYCLE()
-        {
-            cv::copyMakeBorder(src, dst, 5, 5, 5, 5, borderMode);
-        }
-    }
-}
-
-//////////////////////////////////////////////////////////////////////
-// Threshold
-
-CV_ENUM(ThreshOp, cv::THRESH_BINARY, cv::THRESH_BINARY_INV, cv::THRESH_TRUNC, cv::THRESH_TOZERO, cv::THRESH_TOZERO_INV)
-#define ALL_THRESH_OPS ValuesIn(ThreshOp::all())
-
-DEF_PARAM_TEST(Sz_Depth_Op, cv::Size, MatDepth, ThreshOp);
-
-PERF_TEST_P(Sz_Depth_Op, ImgProc_Threshold, Combine(
-    GPU_TYPICAL_MAT_SIZES,
-    Values(CV_8U, CV_16U, CV_32F, CV_64F),
-    ALL_THRESH_OPS))
-{
-    cv::Size size = GET_PARAM(0);
-    int depth = GET_PARAM(1);
-    int threshOp = GET_PARAM(2);
-
-    cv::Mat src(size, depth);
-    fillRandom(src);
-
-    if (PERF_RUN_GPU())
-    {
-        cv::gpu::GpuMat d_src(src);
-        cv::gpu::GpuMat d_dst;
-
-        cv::gpu::threshold(d_src, d_dst, 100.0, 255.0, threshOp);
-
-        TEST_CYCLE()
-        {
-            cv::gpu::threshold(d_src, d_dst, 100.0, 255.0, threshOp);
-        }
->>>>>>> f4e33ea0
-
-        GPU_SANITY_CHECK(d_dst);
-    }
-    else
-    {
-<<<<<<< HEAD
-        cv::gpu::integralBuffered(src, dst, buf);
-    }
-}
-
-INSTANTIATE_TEST_CASE_P(ImgProc, Integral, testing::Combine(
-    ALL_DEVICES,
-    GPU_TYPICAL_MAT_SIZES));
-
-//////////////////////////////////////////////////////////////////////
-// Integral_Sqr
-
-GPU_PERF_TEST(Integral_Sqr, cv::gpu::DeviceInfo, cv::Size)
-{
-    cv::gpu::DeviceInfo devInfo = GET_PARAM(0);
-    cv::gpu::setDevice(devInfo.deviceID());
-
-    cv::Size size = GET_PARAM(1);
-
-    cv::Mat src_host(size, CV_8UC1);
-    fill(src_host, 0, 255);
-
-    cv::gpu::GpuMat src(src_host);
-    cv::gpu::GpuMat dst;
-
-    cv::gpu::sqrIntegral(src, dst);
-
-    TEST_CYCLE()
-    {
-        cv::gpu::sqrIntegral(src, dst);
-    }
-}
-
-INSTANTIATE_TEST_CASE_P(ImgProc, Integral_Sqr, testing::Combine(
-    ALL_DEVICES,
-    GPU_TYPICAL_MAT_SIZES));
-
-//////////////////////////////////////////////////////////////////////
-// HistEven_OneChannel
-
-GPU_PERF_TEST(HistEven_OneChannel, cv::gpu::DeviceInfo, cv::Size, MatDepth)
-{
-    cv::gpu::DeviceInfo devInfo = GET_PARAM(0);
-    cv::gpu::setDevice(devInfo.deviceID());
-
-    cv::Size size = GET_PARAM(1);
-    int depth = GET_PARAM(2);
-
-    cv::Mat src_host(size, depth);
-    fill(src_host, 0, 255);
-
-    cv::gpu::GpuMat src(src_host);
-    cv::gpu::GpuMat hist;
-    cv::gpu::GpuMat buf;
-
-    cv::gpu::histEven(src, hist, buf, 30, 0, 180);
-=======
-        cv::Mat dst;
-
-        cv::threshold(src, dst, 100.0, 255.0, threshOp);
-
-        TEST_CYCLE()
-        {
-            cv::threshold(src, dst, 100.0, 255.0, threshOp);
-        }
-    }
-}
-
-//////////////////////////////////////////////////////////////////////
-// Integral
-
-PERF_TEST_P(Sz, ImgProc_Integral, GPU_TYPICAL_MAT_SIZES)
-{
-    cv::Size size = GetParam();
-
-    cv::Mat src(size, CV_8UC1);
-    fillRandom(src);
-
-    if (PERF_RUN_GPU())
-    {
-        cv::gpu::GpuMat d_src(src);
-        cv::gpu::GpuMat d_dst;
-        cv::gpu::GpuMat d_buf;
-
-        cv::gpu::integralBuffered(d_src, d_dst, d_buf);
-
-        TEST_CYCLE()
-        {
-            cv::gpu::integralBuffered(d_src, d_dst, d_buf);
-        }
-
-        GPU_SANITY_CHECK(d_dst);
-    }
-    else
-    {
-        cv::Mat dst;
-
-        cv::integral(src, dst);
-
-        TEST_CYCLE()
-        {
-            cv::integral(src, dst);
-        }
-    }
-}
-
-//////////////////////////////////////////////////////////////////////
-// IntegralSqr
-
-PERF_TEST_P(Sz, ImgProc_IntegralSqr, GPU_TYPICAL_MAT_SIZES)
-{
-    cv::Size size = GetParam();
-
-    cv::Mat src(size, CV_8UC1);
-    fillRandom(src);
-
-    if (PERF_RUN_GPU())
-    {
-        cv::gpu::GpuMat d_src(src);
-        cv::gpu::GpuMat d_dst;
-
-        cv::gpu::sqrIntegral(d_src, d_dst);
-
-        TEST_CYCLE()
-        {
-            cv::gpu::sqrIntegral(d_src, d_dst);
-        }
->>>>>>> f4e33ea0
-
-        GPU_SANITY_CHECK(d_dst);
-    }
-    else
-    {
-<<<<<<< HEAD
-        cv::gpu::histEven(src, hist, buf, 30, 0, 180);
-    }
-}
-
-INSTANTIATE_TEST_CASE_P(ImgProc, HistEven_OneChannel, testing::Combine(
-    ALL_DEVICES,
-    GPU_TYPICAL_MAT_SIZES,
-    testing::Values(MatDepth(CV_8U), MatDepth(CV_16U), MatDepth(CV_16S))));
-
-//////////////////////////////////////////////////////////////////////
-// HistEven_FourChannel
-
-GPU_PERF_TEST(HistEven_FourChannel, cv::gpu::DeviceInfo, cv::Size, MatDepth)
-{
-    cv::gpu::DeviceInfo devInfo = GET_PARAM(0);
-    cv::gpu::setDevice(devInfo.deviceID());
-
-    cv::Size size = GET_PARAM(1);
-    int depth = GET_PARAM(2);
-
-    cv::Mat src_host(size, CV_MAKE_TYPE(depth, 4));
-    fill(src_host, 0, 255);
-
-    cv::gpu::GpuMat src(src_host);
-    cv::gpu::GpuMat hist[4];
-    cv::gpu::GpuMat buf;
-    int histSize[] = {30, 30, 30, 30};
-    int lowerLevel[] = {0, 0, 0, 0};
-    int upperLevel[] = {180, 180, 180, 180};
-
-    cv::gpu::histEven(src, hist, buf, histSize, lowerLevel, upperLevel);
-=======
-        FAIL() << "No such CPU implementation analogy";
-    }
-}
-
-//////////////////////////////////////////////////////////////////////
-// HistEvenC1
-
-PERF_TEST_P(Sz_Depth, ImgProc_HistEvenC1, Combine(GPU_TYPICAL_MAT_SIZES, Values(CV_8U, CV_16U, CV_16S)))
-{
-    cv::Size size = GET_PARAM(0);
-    int depth = GET_PARAM(1);
-
-    cv::Mat src(size, depth);
-    fillRandom(src);
-
-    if (PERF_RUN_GPU())
-    {
-        cv::gpu::GpuMat d_src(src);
-        cv::gpu::GpuMat d_hist;
-        cv::gpu::GpuMat d_buf;
-
-        cv::gpu::histEven(d_src, d_hist, d_buf, 30, 0, 180);
-
-        TEST_CYCLE()
-        {
-            cv::gpu::histEven(d_src, d_hist, d_buf, 30, 0, 180);
-        }
-
-        GPU_SANITY_CHECK(d_hist);
-    }
-    else
-    {
-        int hbins = 30;
-        float hranges[] = {0.0f, 180.0f};
-        int histSize[] = {hbins};
-        const float* ranges[] = {hranges};
-        int channels[] = {0};
-
-        cv::Mat hist;
-
-        cv::calcHist(&src, 1, channels, cv::Mat(), hist, 1, histSize, ranges);
-
-        TEST_CYCLE()
-        {
-            cv::calcHist(&src, 1, channels, cv::Mat(), hist, 1, histSize, ranges);
-        }
-    }
-}
-
-//////////////////////////////////////////////////////////////////////
-// HistEvenC4
-
-PERF_TEST_P(Sz_Depth, ImgProc_HistEvenC4, Combine(GPU_TYPICAL_MAT_SIZES, Values(CV_8U, CV_16U, CV_16S)))
-{
-    cv::Size size = GET_PARAM(0);
-    int depth = GET_PARAM(1);
-
-    cv::Mat src(size, CV_MAKE_TYPE(depth, 4));
-    fillRandom(src);
-
-    int histSize[] = {30, 30, 30, 30};
-    int lowerLevel[] = {0, 0, 0, 0};
-    int upperLevel[] = {180, 180, 180, 180};
-
-    if (PERF_RUN_GPU())
-    {
-        cv::gpu::GpuMat d_src(src);
-        cv::gpu::GpuMat d_hist[4];
-        cv::gpu::GpuMat d_buf, d_hist0;
-
-        cv::gpu::histEven(d_src, d_hist, d_buf, histSize, lowerLevel, upperLevel);
-
-        TEST_CYCLE()
-        {
-            cv::gpu::histEven(d_src, d_hist, d_buf, histSize, lowerLevel, upperLevel);
-        }
->>>>>>> f4e33ea0
-
-        GPU_SANITY_CHECK(d_hist0);
-    }
-    else
-    {
-<<<<<<< HEAD
-        cv::gpu::histEven(src, hist, buf, histSize, lowerLevel, upperLevel);
-    }
-}
-
-INSTANTIATE_TEST_CASE_P(ImgProc, HistEven_FourChannel, testing::Combine(
-    ALL_DEVICES,
-    GPU_TYPICAL_MAT_SIZES,
-    testing::Values(MatDepth(CV_8U), MatDepth(CV_16U), MatDepth(CV_16S))));
-
-//////////////////////////////////////////////////////////////////////
-// CalcHist
-
-GPU_PERF_TEST(CalcHist, cv::gpu::DeviceInfo, cv::Size)
-{
-    cv::gpu::DeviceInfo devInfo = GET_PARAM(0);
-    cv::gpu::setDevice(devInfo.deviceID());
-
-    cv::Size size = GET_PARAM(1);
-
-    cv::Mat src_host(size, CV_8UC1);
-    fill(src_host, 0, 255);
-
-    cv::gpu::GpuMat src(src_host);
-    cv::gpu::GpuMat hist;
-    cv::gpu::GpuMat buf;
-
-    cv::gpu::calcHist(src, hist, buf);
-=======
-        FAIL() << "No such CPU implementation analogy";
-    }
-}
-
-//////////////////////////////////////////////////////////////////////
-// CalcHist
-
-PERF_TEST_P(Sz, ImgProc_CalcHist, GPU_TYPICAL_MAT_SIZES)
-{
-    cv::Size size = GetParam();
-
-    cv::Mat src(size, CV_8UC1);
-    fillRandom(src);
-
-    if (PERF_RUN_GPU())
-    {
-        cv::gpu::GpuMat d_src(src);
-        cv::gpu::GpuMat d_hist;
-        cv::gpu::GpuMat d_buf;
-
-        cv::gpu::calcHist(d_src, d_hist, d_buf);
-
-        TEST_CYCLE()
-        {
-            cv::gpu::calcHist(d_src, d_hist, d_buf);
-        }
-
-        GPU_SANITY_CHECK(d_hist);
-    }
-    else
-    {
-        FAIL() << "No such CPU implementation analogy";
-    }
-}
-
-//////////////////////////////////////////////////////////////////////
-// EqualizeHist
-
-PERF_TEST_P(Sz, ImgProc_EqualizeHist, GPU_TYPICAL_MAT_SIZES)
-{
-    cv::Size size = GetParam();
-
-    cv::Mat src(size, CV_8UC1);
-    fillRandom(src);
-
-    if (PERF_RUN_GPU())
-    {
-        cv::gpu::GpuMat d_src(src);
-        cv::gpu::GpuMat d_dst;
-        cv::gpu::GpuMat d_hist;
-        cv::gpu::GpuMat d_buf;
-
-        cv::gpu::equalizeHist(d_src, d_dst, d_hist, d_buf);
-
-        TEST_CYCLE()
-        {
-            cv::gpu::equalizeHist(d_src, d_dst, d_hist, d_buf);
-        }
-
-        GPU_SANITY_CHECK(d_hist);
-    }
-    else
-    {
-        cv::Mat dst;
->>>>>>> f4e33ea0
-
-        cv::equalizeHist(src, dst);
-
-        TEST_CYCLE()
-        {
-            cv::equalizeHist(src, dst);
-        }
-    }
-}
-
-//////////////////////////////////////////////////////////////////////
-// ColumnSum
-
-PERF_TEST_P(Sz, ImgProc_ColumnSum, GPU_TYPICAL_MAT_SIZES)
-{
-    cv::Size size = GetParam();
-
-    cv::Mat src(size, CV_32FC1);
-    fillRandom(src);
-
-    if (PERF_RUN_GPU())
-    {
-<<<<<<< HEAD
-        cv::gpu::calcHist(src, hist, buf);
-    }
-}
-
-INSTANTIATE_TEST_CASE_P(ImgProc, CalcHist, testing::Combine(
-    ALL_DEVICES,
-    GPU_TYPICAL_MAT_SIZES));
-
-//////////////////////////////////////////////////////////////////////
-// EqualizeHist
-
-GPU_PERF_TEST(EqualizeHist, cv::gpu::DeviceInfo, cv::Size)
-{
-    cv::gpu::DeviceInfo devInfo = GET_PARAM(0);
-    cv::gpu::setDevice(devInfo.deviceID());
-
-    cv::Size size = GET_PARAM(1);
-
-    cv::Mat src_host(size, CV_8UC1);
-    fill(src_host, 0, 255);
-
-    cv::gpu::GpuMat src(src_host);
-    cv::gpu::GpuMat dst;
-    cv::gpu::GpuMat hist;
-    cv::gpu::GpuMat buf;
-
-    cv::gpu::equalizeHist(src, dst, hist, buf);
-=======
-        cv::gpu::GpuMat d_src(src);
-        cv::gpu::GpuMat d_dst;
-
-        cv::gpu::columnSum(d_src, d_dst);
-
-        TEST_CYCLE()
-        {
-            cv::gpu::columnSum(d_src, d_dst);
-        }
-
-        GPU_SANITY_CHECK(d_dst);
-    }
-    else
-    {
-        FAIL() << "No such CPU implementation analogy";
-    }
-}
-
-//////////////////////////////////////////////////////////////////////
-// Canny
-
-DEF_PARAM_TEST(Image_AppertureSz_L2gradient, string, int, bool);
-
-PERF_TEST_P(Image_AppertureSz_L2gradient, ImgProc_Canny, Combine(
-    Values("perf/800x600.png", "perf/1280x1024.png", "perf/1680x1050.png"),
-    Values(3, 5),
-    Bool()))
-{
-    string fileName = GET_PARAM(0);
-    int apperture_size = GET_PARAM(1);
-    bool useL2gradient = GET_PARAM(2);
-
-    cv::Mat image = readImage(fileName, cv::IMREAD_GRAYSCALE);
-    ASSERT_FALSE(image.empty());
-
-    if (PERF_RUN_GPU())
-    {
-        cv::gpu::GpuMat d_image(image);
-        cv::gpu::GpuMat d_dst;
-        cv::gpu::CannyBuf d_buf;
-
-        cv::gpu::Canny(d_image, d_buf, d_dst, 50.0, 100.0, apperture_size, useL2gradient);
-
-        TEST_CYCLE()
-        {
-            cv::gpu::Canny(d_image, d_buf, d_dst, 50.0, 100.0, apperture_size, useL2gradient);
-        }
-
-        GPU_SANITY_CHECK(d_dst);
-    }
-    else
-    {
-        cv::Mat dst;
-
-        cv::Canny(image, dst, 50.0, 100.0, apperture_size, useL2gradient);
-
-        TEST_CYCLE()
-        {
-            cv::Canny(image, dst, 50.0, 100.0, apperture_size, useL2gradient);
-        }
-    }
-}
-
-//////////////////////////////////////////////////////////////////////
-// MeanShiftFiltering
-
-DEF_PARAM_TEST_1(Image, string);
-
-PERF_TEST_P(Image, ImgProc_MeanShiftFiltering, Values<string>("gpu/meanshift/cones.png"))
-{
-    declare.time(15.0);
-
-    cv::Mat img = readImage(GetParam());
-    ASSERT_FALSE(img.empty());
-
-    cv::Mat rgba;
-    cv::cvtColor(img, rgba, cv::COLOR_BGR2BGRA);
-
-    if (PERF_RUN_GPU())
-    {
-        cv::gpu::GpuMat d_src(rgba);
-        cv::gpu::GpuMat d_dst;
-
-        cv::gpu::meanShiftFiltering(d_src, d_dst, 50, 50);
-
-        TEST_CYCLE()
-        {
-            cv::gpu::meanShiftFiltering(d_src, d_dst, 50, 50);
-        }
->>>>>>> f4e33ea0
-
-        GPU_SANITY_CHECK(d_dst);
-    }
-    else
-    {
-<<<<<<< HEAD
-        cv::gpu::equalizeHist(src, dst, hist, buf);
-    }
-}
-
-INSTANTIATE_TEST_CASE_P(ImgProc, EqualizeHist, testing::Combine(
-    ALL_DEVICES,
-    GPU_TYPICAL_MAT_SIZES));
-
-//////////////////////////////////////////////////////////////////////
-// ColumnSum
-
-GPU_PERF_TEST(ColumnSum, cv::gpu::DeviceInfo, cv::Size)
-{
-    cv::gpu::DeviceInfo devInfo = GET_PARAM(0);
-    cv::gpu::setDevice(devInfo.deviceID());
-
-    cv::Size size = GET_PARAM(1);
-
-    cv::Mat src_host(size, CV_32FC1);
-    fill(src_host, 0, 255);
-
-    cv::gpu::GpuMat src(src_host);
-    cv::gpu::GpuMat dst;
-
-    cv::gpu::columnSum(src, dst);
-=======
-        cv::Mat dst;
-
-        cv::pyrMeanShiftFiltering(img, dst, 50, 50);
-
-        TEST_CYCLE()
-        {
-            cv::pyrMeanShiftFiltering(img, dst, 50, 50);
-        }
-    }
-}
-
-//////////////////////////////////////////////////////////////////////
-// MeanShiftProc
-
-PERF_TEST_P(Image, ImgProc_MeanShiftProc, Values<string>("gpu/meanshift/cones.png"))
-{
-    declare.time(5.0);
-
-    cv::Mat img = readImage(GetParam());
-    ASSERT_FALSE(img.empty());
-
-    cv::Mat rgba;
-    cv::cvtColor(img, rgba, cv::COLOR_BGR2BGRA);
-
-    if (PERF_RUN_GPU())
-    {
-        cv::gpu::GpuMat d_src(rgba);
-        cv::gpu::GpuMat d_dstr;
-        cv::gpu::GpuMat d_dstsp;
->>>>>>> f4e33ea0
-
-        cv::gpu::meanShiftProc(d_src, d_dstr, d_dstsp, 50, 50);
-
-        TEST_CYCLE()
-        {
-            cv::gpu::meanShiftProc(d_src, d_dstr, d_dstsp, 50, 50);
-        }
-
-        GPU_SANITY_CHECK(d_dstr);
-    }
-    else
-    {
-<<<<<<< HEAD
-        cv::gpu::columnSum(src, dst);
-    }
-}
-
-INSTANTIATE_TEST_CASE_P(ImgProc, ColumnSum, testing::Combine(
-    ALL_DEVICES,
-    GPU_TYPICAL_MAT_SIZES));
-
-//////////////////////////////////////////////////////////////////////
-// Canny
-
-IMPLEMENT_PARAM_CLASS(AppertureSize, int)
-IMPLEMENT_PARAM_CLASS(L2gradient, bool)
-
-GPU_PERF_TEST(Canny, cv::gpu::DeviceInfo, AppertureSize, L2gradient)
-{
-    cv::gpu::DeviceInfo devInfo = GET_PARAM(0);
-    cv::gpu::setDevice(devInfo.deviceID());
-
-    int apperture_size = GET_PARAM(1);
-    bool useL2gradient = GET_PARAM(2);
-
-    cv::Mat image_host = readImage("perf/1280x1024.jpg", cv::IMREAD_GRAYSCALE);
-    ASSERT_FALSE(image_host.empty());
-
-    cv::gpu::GpuMat image(image_host);
-    cv::gpu::GpuMat dst;
-    cv::gpu::CannyBuf buf;
-
-    cv::gpu::Canny(image, buf, dst, 50.0, 100.0, apperture_size, useL2gradient);
-
-    TEST_CYCLE()
-    {
-        cv::gpu::Canny(image, buf, dst, 50.0, 100.0, apperture_size, useL2gradient);
-    }
-}
-
-INSTANTIATE_TEST_CASE_P(ImgProc, Canny, testing::Combine(
-    ALL_DEVICES,
-    testing::Values(AppertureSize(3), AppertureSize(5)),
-    testing::Values(L2gradient(false), L2gradient(true))));
-
-//////////////////////////////////////////////////////////////////////
-// MeanShiftFiltering
-
-GPU_PERF_TEST_1(MeanShiftFiltering, cv::gpu::DeviceInfo)
-{
-    cv::gpu::DeviceInfo devInfo = GetParam();
-    cv::gpu::setDevice(devInfo.deviceID());
-
-    cv::Mat img = readImage("gpu/meanshift/cones.png");
-    ASSERT_FALSE(img.empty());
-
-    cv::Mat rgba;
-    cv::cvtColor(img, rgba, cv::COLOR_BGR2BGRA);
-
-    cv::gpu::GpuMat src(rgba);
-    cv::gpu::GpuMat dst;
-
-    cv::gpu::meanShiftFiltering(src, dst, 50, 50);
-
-    declare.time(5.0);
-=======
-        FAIL() << "No such CPU implementation analogy";
-    }
-}
-
-//////////////////////////////////////////////////////////////////////
-// MeanShiftSegmentation
-
-PERF_TEST_P(Image, ImgProc_MeanShiftSegmentation, Values<string>("gpu/meanshift/cones.png"))
-{
-    declare.time(5.0);
-
-    cv::Mat img = readImage(GetParam());
-    ASSERT_FALSE(img.empty());
-
-    cv::Mat rgba;
-    cv::cvtColor(img, rgba, cv::COLOR_BGR2BGRA);
-
-    cv::Mat dst;
-
-    if (PERF_RUN_GPU())
-    {
-        cv::gpu::GpuMat d_src(rgba);
->>>>>>> f4e33ea0
-
-        cv::gpu::meanShiftSegmentation(d_src, dst, 10, 10, 20);
-
-        TEST_CYCLE()
-        {
-            cv::gpu::meanShiftSegmentation(d_src, dst, 10, 10, 20);
-        }
-
-        GPU_SANITY_CHECK(dst);
-    }
-    else
-    {
-<<<<<<< HEAD
-        cv::gpu::meanShiftFiltering(src, dst, 50, 50);
-    }
-}
-
-INSTANTIATE_TEST_CASE_P(ImgProc, MeanShiftFiltering, ALL_DEVICES);
-
-//////////////////////////////////////////////////////////////////////
-// MeanShiftProc
-
-GPU_PERF_TEST_1(MeanShiftProc, cv::gpu::DeviceInfo)
-{
-    cv::gpu::DeviceInfo devInfo = GetParam();
-    cv::gpu::setDevice(devInfo.deviceID());
-
-    cv::Mat img = readImage("gpu/meanshift/cones.png");
-    ASSERT_FALSE(img.empty());
-
-    cv::Mat rgba;
-    cv::cvtColor(img, rgba, cv::COLOR_BGR2BGRA);
-
-    cv::gpu::GpuMat src(rgba);
-    cv::gpu::GpuMat dstr;
-    cv::gpu::GpuMat dstsp;
-
-    cv::gpu::meanShiftProc(src, dstr, dstsp, 50, 50);
-
-    declare.time(5.0);
-
-    TEST_CYCLE()
-    {
-        cv::gpu::meanShiftProc(src, dstr, dstsp, 50, 50);
-    }
-}
-
-INSTANTIATE_TEST_CASE_P(ImgProc, MeanShiftProc, ALL_DEVICES);
-
-//////////////////////////////////////////////////////////////////////
-// MeanShiftSegmentation
-
-GPU_PERF_TEST_1(MeanShiftSegmentation, cv::gpu::DeviceInfo)
-{
-    cv::gpu::DeviceInfo devInfo = GetParam();
-    cv::gpu::setDevice(devInfo.deviceID());
-
-    cv::Mat img = readImage("gpu/meanshift/cones.png");
-    ASSERT_FALSE(img.empty());
-
-    cv::Mat rgba;
-    cv::cvtColor(img, rgba, cv::COLOR_BGR2BGRA);
-
-    cv::gpu::GpuMat src(rgba);
-    cv::Mat dst;
-
-    meanShiftSegmentation(src, dst, 10, 10, 20);
-
-    declare.time(5.0);
-=======
-        FAIL() << "No such CPU implementation analogy";
-    }
-}
-
-//////////////////////////////////////////////////////////////////////
-// BlendLinear
-
-PERF_TEST_P(Sz_Depth_Cn, ImgProc_BlendLinear, Combine(GPU_TYPICAL_MAT_SIZES, Values(CV_8U, CV_32F), GPU_CHANNELS_1_3_4))
-{
-    cv::Size size = GET_PARAM(0);
-    int depth = GET_PARAM(1);
-    int channels = GET_PARAM(2);
-
-    int type = CV_MAKE_TYPE(depth, channels);
-
-    cv::Mat img1(size, type);
-    fillRandom(img1);
-
-    cv::Mat img2(size, type);
-    fillRandom(img2);
->>>>>>> f4e33ea0
-
-    if (PERF_RUN_GPU())
-    {
-<<<<<<< HEAD
-        meanShiftSegmentation(src, dst, 10, 10, 20);
-    }
-}
-
-INSTANTIATE_TEST_CASE_P(ImgProc, MeanShiftSegmentation, ALL_DEVICES);
-
-//////////////////////////////////////////////////////////////////////
-// BlendLinear
-
-GPU_PERF_TEST(BlendLinear, cv::gpu::DeviceInfo, cv::Size, MatType)
-{
-    cv::gpu::DeviceInfo devInfo = GET_PARAM(0);
-    cv::gpu::setDevice(devInfo.deviceID());
-
-    cv::Size size = GET_PARAM(1);
-    int type = GET_PARAM(2);
-
-    cv::Mat img1_host(size, type);
-    fill(img1_host, 0, 255);
-
-    cv::Mat img2_host(size, type);
-    fill(img2_host, 0, 255);
-
-    cv::gpu::GpuMat img1(img1_host);
-    cv::gpu::GpuMat img2(img2_host);
-    cv::gpu::GpuMat weights1(size, CV_32FC1, cv::Scalar::all(0.5));
-    cv::gpu::GpuMat weights2(size, CV_32FC1, cv::Scalar::all(0.5));
-    cv::gpu::GpuMat dst;
-
-    cv::gpu::blendLinear(img1, img2, weights1, weights2, dst);
-
-    TEST_CYCLE()
-    {
-        cv::gpu::blendLinear(img1, img2, weights1, weights2, dst);
-    }
-}
-
-INSTANTIATE_TEST_CASE_P(ImgProc, BlendLinear, testing::Combine(
-    ALL_DEVICES,
-    GPU_TYPICAL_MAT_SIZES,
-    testing::Values(MatType(CV_8UC1), MatType(CV_8UC3), MatType(CV_8UC4),
-                    MatType(CV_32FC1), MatType(CV_32FC3), MatType(CV_32FC4))));
-
-//////////////////////////////////////////////////////////////////////
-// Convolve
-
-IMPLEMENT_PARAM_CLASS(KSize, int)
-IMPLEMENT_PARAM_CLASS(Ccorr, bool)
-
-GPU_PERF_TEST(Convolve, cv::gpu::DeviceInfo, cv::Size, KSize, Ccorr)
-{
-    cv::gpu::DeviceInfo devInfo = GET_PARAM(0);
-    cv::gpu::setDevice(devInfo.deviceID());
-
-    cv::Size size = GET_PARAM(1);
-    int templ_size = GET_PARAM(2);
-    bool ccorr = GET_PARAM(3);
-
-    cv::gpu::GpuMat image = cv::gpu::createContinuous(size, CV_32FC1);
-    image.setTo(cv::Scalar(1.0));
-
-    cv::gpu::GpuMat templ = cv::gpu::createContinuous(templ_size, templ_size, CV_32FC1);
-    templ.setTo(cv::Scalar(1.0));
-
-    cv::gpu::GpuMat dst;
-    cv::gpu::ConvolveBuf buf;
-
-    cv::gpu::convolve(image, templ, dst, ccorr, buf);
-
-    declare.time(2.0);
-=======
-        cv::gpu::GpuMat d_img1(img1);
-        cv::gpu::GpuMat d_img2(img2);
-        cv::gpu::GpuMat d_weights1(size, CV_32FC1, cv::Scalar::all(0.5));
-        cv::gpu::GpuMat d_weights2(size, CV_32FC1, cv::Scalar::all(0.5));
-        cv::gpu::GpuMat d_dst;
-
-        cv::gpu::blendLinear(d_img1, d_img2, d_weights1, d_weights2, d_dst);
-
-        TEST_CYCLE()
-        {
-            cv::gpu::blendLinear(d_img1, d_img2, d_weights1, d_weights2, d_dst);
-        }
-
-        GPU_SANITY_CHECK(d_dst);
-    }
-    else
-    {
-        FAIL() << "No such CPU implementation analogy";
-    }
-}
-
-//////////////////////////////////////////////////////////////////////
-// Convolve
-
-DEF_PARAM_TEST(Sz_KernelSz_Ccorr, cv::Size, int, bool);
-
-PERF_TEST_P(Sz_KernelSz_Ccorr, ImgProc_Convolve, Combine(GPU_TYPICAL_MAT_SIZES, Values(17, 27, 32, 64), Bool()))
-{
-    declare.time(10.0);
-
-    cv::Size size = GET_PARAM(0);
-    int templ_size = GET_PARAM(1);
-    bool ccorr = GET_PARAM(2);
-
-    cv::Mat image(size, CV_32FC1);
-    image.setTo(1.0);
-
-    cv::Mat templ(templ_size, templ_size, CV_32FC1);
-    templ.setTo(1.0);
-
-    if (PERF_RUN_GPU())
-    {
-        cv::gpu::GpuMat d_image = cv::gpu::createContinuous(size, CV_32FC1);
-        d_image.upload(image);
->>>>>>> f4e33ea0
-
-        cv::gpu::GpuMat d_templ = cv::gpu::createContinuous(templ_size, templ_size, CV_32FC1);
-        d_templ.upload(templ);
-
-        cv::gpu::GpuMat d_dst;
-        cv::gpu::ConvolveBuf d_buf;
-
-        cv::gpu::convolve(d_image, d_templ, d_dst, ccorr, d_buf);
-
-        TEST_CYCLE()
-        {
-            cv::gpu::convolve(d_image, d_templ, d_dst, ccorr, d_buf);
-        }
-
-        GPU_SANITY_CHECK(d_dst);
-    }
-    else
-    {
-<<<<<<< HEAD
-        cv::gpu::convolve(image, templ, dst, ccorr, buf);
-    }
-}
-
-INSTANTIATE_TEST_CASE_P(ImgProc, Convolve, testing::Combine(
-    ALL_DEVICES,
-    GPU_TYPICAL_MAT_SIZES,
-    testing::Values(KSize(3), KSize(9), KSize(17), KSize(27), KSize(32), KSize(64)),
-    testing::Values(Ccorr(false), Ccorr(true))));
-
-////////////////////////////////////////////////////////////////////////////////
-// MatchTemplate_8U
-
-CV_ENUM(TemplateMethod, cv::TM_SQDIFF, cv::TM_SQDIFF_NORMED, cv::TM_CCORR, cv::TM_CCORR_NORMED, cv::TM_CCOEFF, cv::TM_CCOEFF_NORMED)
-#define ALL_TEMPLATE_METHODS testing::Values(TemplateMethod(cv::TM_SQDIFF), TemplateMethod(cv::TM_SQDIFF_NORMED), TemplateMethod(cv::TM_CCORR), TemplateMethod(cv::TM_CCORR_NORMED), TemplateMethod(cv::TM_CCOEFF), TemplateMethod(cv::TM_CCOEFF_NORMED))
-
-IMPLEMENT_PARAM_CLASS(TemplateSize, cv::Size)
-
-GPU_PERF_TEST(MatchTemplate_8U, cv::gpu::DeviceInfo, cv::Size, TemplateSize, Channels, TemplateMethod)
-{
-    cv::gpu::DeviceInfo devInfo = GET_PARAM(0);
-    cv::gpu::setDevice(devInfo.deviceID());
-
-    cv::Size size = GET_PARAM(1);
-    cv::Size templ_size = GET_PARAM(2);
-    int cn = GET_PARAM(3);
-    int method = GET_PARAM(4);
-
-    cv::Mat image_host(size, CV_MAKE_TYPE(CV_8U, cn));
-    fill(image_host, 0, 255);
-
-    cv::Mat templ_host(templ_size, CV_MAKE_TYPE(CV_8U, cn));
-    fill(templ_host, 0, 255);
-
-    cv::gpu::GpuMat image(image_host);
-    cv::gpu::GpuMat templ(templ_host);
-    cv::gpu::GpuMat dst;
-
-    cv::gpu::matchTemplate(image, templ, dst, method);
-
-    TEST_CYCLE()
-    {
-        cv::gpu::matchTemplate(image, templ, dst, method);
-    }
-};
-
-INSTANTIATE_TEST_CASE_P(ImgProc, MatchTemplate_8U, testing::Combine(
-    ALL_DEVICES,
-    GPU_TYPICAL_MAT_SIZES,
-    testing::Values(TemplateSize(cv::Size(5, 5)), TemplateSize(cv::Size(16, 16)), TemplateSize(cv::Size(30, 30))),
-    testing::Values(Channels(1), Channels(3), Channels(4)),
-    ALL_TEMPLATE_METHODS));
-
-////////////////////////////////////////////////////////////////////////////////
-// MatchTemplate_32F
-
-GPU_PERF_TEST(MatchTemplate_32F, cv::gpu::DeviceInfo, cv::Size, TemplateSize, Channels, TemplateMethod)
-{
-    cv::gpu::DeviceInfo devInfo = GET_PARAM(0);
-    cv::gpu::setDevice(devInfo.deviceID());
-
-    cv::Size size = GET_PARAM(1);
-    cv::Size templ_size = GET_PARAM(2);
-    int cn = GET_PARAM(3);
-    int method = GET_PARAM(4);
-
-    cv::Mat image_host(size, CV_MAKE_TYPE(CV_32F, cn));
-    fill(image_host, 0, 255);
-
-    cv::Mat templ_host(templ_size, CV_MAKE_TYPE(CV_32F, cn));
-    fill(templ_host, 0, 255);
-
-    cv::gpu::GpuMat image(image_host);
-    cv::gpu::GpuMat templ(templ_host);
-    cv::gpu::GpuMat dst;
-
-    cv::gpu::matchTemplate(image, templ, dst, method);
-
-    TEST_CYCLE()
-    {
-        cv::gpu::matchTemplate(image, templ, dst, method);
-    }
-};
-
-INSTANTIATE_TEST_CASE_P(ImgProc, MatchTemplate_32F, testing::Combine(
-    ALL_DEVICES,
-    GPU_TYPICAL_MAT_SIZES,
-    testing::Values(TemplateSize(cv::Size(5, 5)), TemplateSize(cv::Size(16, 16)), TemplateSize(cv::Size(30, 30))),
-    testing::Values(Channels(1), Channels(3), Channels(4)),
-    testing::Values(TemplateMethod(cv::TM_SQDIFF), TemplateMethod(cv::TM_CCORR))));
-=======
-        ASSERT_FALSE(ccorr);
-
-        cv::Mat dst;
-
-        cv::filter2D(image, dst, image.depth(), templ);
-
-        TEST_CYCLE()
-        {
-            cv::filter2D(image, dst, image.depth(), templ);
-        }
-
-        CPU_SANITY_CHECK(dst);
-    }
-}
-
-////////////////////////////////////////////////////////////////////////////////
-// MatchTemplate8U
-
-CV_ENUM(TemplateMethod, cv::TM_SQDIFF, cv::TM_SQDIFF_NORMED, cv::TM_CCORR, cv::TM_CCORR_NORMED, cv::TM_CCOEFF, cv::TM_CCOEFF_NORMED)
-#define ALL_TEMPLATE_METHODS ValuesIn(TemplateMethod::all())
-
-DEF_PARAM_TEST(Sz_TemplateSz_Cn_Method, cv::Size, cv::Size, MatCn, TemplateMethod);
-
-PERF_TEST_P(Sz_TemplateSz_Cn_Method, ImgProc_MatchTemplate8U, Combine(
-    GPU_TYPICAL_MAT_SIZES,
-    Values(cv::Size(5, 5), cv::Size(16, 16), cv::Size(30, 30)),
-    GPU_CHANNELS_1_3_4,
-    ALL_TEMPLATE_METHODS))
-{
-    cv::Size size = GET_PARAM(0);
-    cv::Size templ_size = GET_PARAM(1);
-    int cn = GET_PARAM(2);
-    int method = GET_PARAM(3);
-
-    cv::Mat image(size, CV_MAKE_TYPE(CV_8U, cn));
-    fillRandom(image);
-
-    cv::Mat templ(templ_size, CV_MAKE_TYPE(CV_8U, cn));
-    fillRandom(templ);
-
-    if (PERF_RUN_GPU())
-    {
-        cv::gpu::GpuMat d_image(image);
-        cv::gpu::GpuMat d_templ(templ);
-        cv::gpu::GpuMat d_dst;
-
-        cv::gpu::matchTemplate(d_image, d_templ, d_dst, method);
-
-        TEST_CYCLE()
-        {
-            cv::gpu::matchTemplate(d_image, d_templ, d_dst, method);
-        }
-
-        GPU_SANITY_CHECK(d_dst);
-    }
-    else
-    {
-        cv::Mat dst;
-
-        cv::matchTemplate(image, templ, dst, method);
-
-        TEST_CYCLE()
-        {
-            cv::matchTemplate(image, templ, dst, method);
-        }
-
-        CPU_SANITY_CHECK(dst);
-    }
-};
-
-////////////////////////////////////////////////////////////////////////////////
-// MatchTemplate32F
-
-PERF_TEST_P(Sz_TemplateSz_Cn_Method, ImgProc_MatchTemplate32F, Combine(
-    GPU_TYPICAL_MAT_SIZES,
-    Values(cv::Size(5, 5), cv::Size(16, 16), cv::Size(30, 30)),
-    GPU_CHANNELS_1_3_4,
-    Values(TemplateMethod(cv::TM_SQDIFF), TemplateMethod(cv::TM_CCORR))))
-{
-    cv::Size size = GET_PARAM(0);
-    cv::Size templ_size = GET_PARAM(1);
-    int cn = GET_PARAM(2);
-    int method = GET_PARAM(3);
-
-    cv::Mat image(size, CV_MAKE_TYPE(CV_32F, cn));
-    fillRandom(image);
-
-    cv::Mat templ(templ_size, CV_MAKE_TYPE(CV_32F, cn));
-    fillRandom(templ);
-
-    if (PERF_RUN_GPU())
-    {
-        cv::gpu::GpuMat d_image(image);
-        cv::gpu::GpuMat d_templ(templ);
-        cv::gpu::GpuMat d_dst;
-
-        cv::gpu::matchTemplate(d_image, d_templ, d_dst, method);
-
-        TEST_CYCLE()
-        {
-            cv::gpu::matchTemplate(d_image, d_templ, d_dst, method);
-        }
-
-        GPU_SANITY_CHECK(d_dst);
-    }
-    else
-    {
-        cv::Mat dst;
-
-        cv::matchTemplate(image, templ, dst, method);
-
-        TEST_CYCLE()
-        {
-            cv::matchTemplate(image, templ, dst, method);
-        }
-
-        CPU_SANITY_CHECK(dst);
-    }
-};
->>>>>>> f4e33ea0
-
-//////////////////////////////////////////////////////////////////////
-// MulSpectrums
-
-CV_FLAGS(DftFlags, 0, cv::DFT_INVERSE, cv::DFT_SCALE, cv::DFT_ROWS, cv::DFT_COMPLEX_OUTPUT, cv::DFT_REAL_OUTPUT)
-
-<<<<<<< HEAD
-GPU_PERF_TEST(MulSpectrums, cv::gpu::DeviceInfo, cv::Size, DftFlags)
-{
-    cv::gpu::DeviceInfo devInfo = GET_PARAM(0);
-    cv::gpu::setDevice(devInfo.deviceID());
-
-    cv::Size size = GET_PARAM(1);
-    int flag = GET_PARAM(2);
-
-    cv::Mat a_host(size, CV_32FC2);
-    fill(a_host, 0, 100);
-
-    cv::Mat b_host(size, CV_32FC2);
-    fill(b_host, 0, 100);
-
-    cv::gpu::GpuMat a(a_host);
-    cv::gpu::GpuMat b(b_host);
-    cv::gpu::GpuMat dst;
-
-    cv::gpu::mulSpectrums(a, b, dst, flag);
-=======
-DEF_PARAM_TEST(Sz_Flags, cv::Size, DftFlags);
-
-PERF_TEST_P(Sz_Flags, ImgProc_MulSpectrums, Combine(
-    GPU_TYPICAL_MAT_SIZES,
-    Values(0, DftFlags(cv::DFT_ROWS))))
-{
-    cv::Size size = GET_PARAM(0);
-    int flag = GET_PARAM(1);
-
-    cv::Mat a(size, CV_32FC2);
-    fillRandom(a, 0, 100);
-
-    cv::Mat b(size, CV_32FC2);
-    fillRandom(b, 0, 100);
-
-    if (PERF_RUN_GPU())
-    {
-        cv::gpu::GpuMat d_a(a);
-        cv::gpu::GpuMat d_b(b);
-        cv::gpu::GpuMat d_dst;
-
-        cv::gpu::mulSpectrums(d_a, d_b, d_dst, flag);
-
-        TEST_CYCLE()
-        {
-            cv::gpu::mulSpectrums(d_a, d_b, d_dst, flag);
-        }
->>>>>>> f4e33ea0
-
-        GPU_SANITY_CHECK(d_dst);
-    }
-    else
-    {
-<<<<<<< HEAD
-        cv::gpu::mulSpectrums(a, b, dst, flag);
-    }
-}
-
-INSTANTIATE_TEST_CASE_P(ImgProc, MulSpectrums, testing::Combine(
-    ALL_DEVICES,
-    GPU_TYPICAL_MAT_SIZES,
-    testing::Values(DftFlags(0), DftFlags(cv::DFT_ROWS))));
-
-//////////////////////////////////////////////////////////////////////
-// MulAndScaleSpectrums
-
-GPU_PERF_TEST(MulAndScaleSpectrums, cv::gpu::DeviceInfo, cv::Size)
-{
-    cv::gpu::DeviceInfo devInfo = GET_PARAM(0);
-    cv::gpu::setDevice(devInfo.deviceID());
-
-    cv::Size size = GET_PARAM(1);
-
-    float scale = 1.f / size.area();
-
-    cv::Mat src1_host(size, CV_32FC2);
-    fill(src1_host, 0, 100);
-
-    cv::Mat src2_host(size, CV_32FC2);
-    fill(src2_host, 0, 100);
-
-    cv::gpu::GpuMat src1(src1_host);
-    cv::gpu::GpuMat src2(src2_host);
-    cv::gpu::GpuMat dst;
-
-    cv::gpu::mulAndScaleSpectrums(src1, src2, dst, cv::DFT_ROWS, scale, false);
-
-    TEST_CYCLE()
-    {
-        cv::gpu::mulAndScaleSpectrums(src1, src2, dst, cv::DFT_ROWS, scale, false);
-    }
-}
-
-INSTANTIATE_TEST_CASE_P(ImgProc, MulAndScaleSpectrums, testing::Combine(
-    ALL_DEVICES,
-    GPU_TYPICAL_MAT_SIZES));
-
-//////////////////////////////////////////////////////////////////////
-// Dft
-
-GPU_PERF_TEST(Dft, cv::gpu::DeviceInfo, cv::Size, DftFlags)
-{
-    cv::gpu::DeviceInfo devInfo = GET_PARAM(0);
-    cv::gpu::setDevice(devInfo.deviceID());
-
-    cv::Size size = GET_PARAM(1);
-    int flag = GET_PARAM(2);
-
-    cv::Mat src_host(size, CV_32FC2);
-    fill(src_host, 0, 100);
-=======
-        cv::Mat dst;
-
-        cv::mulSpectrums(a, b, dst, flag);
-
-        TEST_CYCLE()
-        {
-            cv::mulSpectrums(a, b, dst, flag);
-        }
-
-        CPU_SANITY_CHECK(dst);
-    }
-}
-
-//////////////////////////////////////////////////////////////////////
-// MulAndScaleSpectrums
-
-PERF_TEST_P(Sz, ImgProc_MulAndScaleSpectrums, GPU_TYPICAL_MAT_SIZES)
-{
-    cv::Size size = GetParam();
-
-    float scale = 1.f / size.area();
-
-    cv::Mat src1(size, CV_32FC2);
-    fillRandom(src1, 0, 100);
-
-    cv::Mat src2(size, CV_32FC2);
-    fillRandom(src2, 0, 100);
-
-    if (PERF_RUN_GPU())
-    {
-        cv::gpu::GpuMat d_src1(src1);
-        cv::gpu::GpuMat d_src2(src2);
-        cv::gpu::GpuMat d_dst;
-
-        cv::gpu::mulAndScaleSpectrums(d_src1, d_src2, d_dst, cv::DFT_ROWS, scale, false);
-
-        TEST_CYCLE()
-        {
-            cv::gpu::mulAndScaleSpectrums(d_src1, d_src2, d_dst, cv::DFT_ROWS, scale, false);
-        }
-
-        GPU_SANITY_CHECK(d_dst);
-    }
-    else
-    {
-        FAIL() << "No such CPU implementation analogy";
-    }
-}
-
-//////////////////////////////////////////////////////////////////////
-// Dft
-
-PERF_TEST_P(Sz_Flags, ImgProc_Dft, Combine(
-    GPU_TYPICAL_MAT_SIZES,
-    Values(0, DftFlags(cv::DFT_ROWS), DftFlags(cv::DFT_INVERSE))))
-{
-    declare.time(10.0);
-
-    cv::Size size = GET_PARAM(0);
-    int flag = GET_PARAM(1);
-
-    cv::Mat src(size, CV_32FC2);
-    fillRandom(src, 0, 100);
-
-    if (PERF_RUN_GPU())
-    {
-        cv::gpu::GpuMat d_src(src);
-        cv::gpu::GpuMat d_dst;
-
-        cv::gpu::dft(d_src, d_dst, size, flag);
->>>>>>> f4e33ea0
-
-        TEST_CYCLE()
-        {
-            cv::gpu::dft(d_src, d_dst, size, flag);
-        }
-
-<<<<<<< HEAD
-    cv::gpu::dft(src, dst, size, flag);
-
-    declare.time(2.0);
-
-    TEST_CYCLE()
-    {
-        cv::gpu::dft(src, dst, size, flag);
-    }
-}
-
-INSTANTIATE_TEST_CASE_P(ImgProc, Dft, testing::Combine(
-    ALL_DEVICES,
-    GPU_TYPICAL_MAT_SIZES,
-    testing::Values(DftFlags(0), DftFlags(cv::DFT_ROWS), DftFlags(cv::DFT_INVERSE))));
-
-//////////////////////////////////////////////////////////////////////
-// CornerHarris
-
-IMPLEMENT_PARAM_CLASS(BlockSize, int)
-IMPLEMENT_PARAM_CLASS(ApertureSize, int)
-
-GPU_PERF_TEST(CornerHarris, cv::gpu::DeviceInfo, MatType, BorderMode, BlockSize, ApertureSize)
-{
-    cv::gpu::DeviceInfo devInfo = GET_PARAM(0);
-    cv::gpu::setDevice(devInfo.deviceID());
-
-    int type = GET_PARAM(1);
-    int borderType = GET_PARAM(2);
-    int blockSize = GET_PARAM(3);
-    int apertureSize = GET_PARAM(4);
-
-    cv::Mat img = readImage("gpu/stereobm/aloe-L.png", cv::IMREAD_GRAYSCALE);
-=======
-        GPU_SANITY_CHECK(d_dst);
-    }
-    else
-    {
-        cv::Mat dst;
-
-        cv::dft(src, dst, flag);
-
-        TEST_CYCLE()
-        {
-            cv::dft(src, dst, flag);
-        }
-
-        CPU_SANITY_CHECK(dst);
-    }
-}
-
-//////////////////////////////////////////////////////////////////////
-// CornerHarris
-
-DEF_PARAM_TEST(Image_Type_Border_BlockSz_ApertureSz, string, MatType, BorderMode, int, int);
-
-PERF_TEST_P(Image_Type_Border_BlockSz_ApertureSz, ImgProc_CornerHarris, Combine(
-    Values<string>("gpu/stereobm/aloe-L.png"),
-    Values(CV_8UC1, CV_32FC1),
-    Values(BorderMode(cv::BORDER_REFLECT101), BorderMode(cv::BORDER_REPLICATE), BorderMode(cv::BORDER_REFLECT)),
-    Values(3, 5, 7),
-    Values(0, 3, 5, 7)))
-{
-    string fileName = GET_PARAM(0);
-    int type = GET_PARAM(1);
-    int borderMode = GET_PARAM(2);
-    int blockSize = GET_PARAM(3);
-    int apertureSize = GET_PARAM(4);
-
-    cv::Mat img = readImage(fileName, cv::IMREAD_GRAYSCALE);
->>>>>>> f4e33ea0
-    ASSERT_FALSE(img.empty());
-    img.convertTo(img, type, type == CV_32F ? 1.0 / 255.0 : 1.0);
-
-<<<<<<< HEAD
-    cv::gpu::GpuMat src(img);
-    cv::gpu::GpuMat dst;
-    cv::gpu::GpuMat Dx;
-    cv::gpu::GpuMat Dy;
-    cv::gpu::GpuMat buf;
-
-    double k = 0.5;
-
-    cv::gpu::cornerHarris(src, dst, Dx, Dy, buf, blockSize, apertureSize, k, borderType);
-
-    TEST_CYCLE()
-    {
-        cv::gpu::cornerHarris(src, dst, Dx, Dy, buf, blockSize, apertureSize, k, borderType);
-=======
-    double k = 0.5;
-
-    if (PERF_RUN_GPU())
-    {
-        cv::gpu::GpuMat d_img(img);
-        cv::gpu::GpuMat d_dst;
-        cv::gpu::GpuMat d_Dx;
-        cv::gpu::GpuMat d_Dy;
-        cv::gpu::GpuMat d_buf;
-
-        cv::gpu::cornerHarris(d_img, d_dst, d_Dx, d_Dy, d_buf, blockSize, apertureSize, k, borderMode);
-
-        TEST_CYCLE()
-        {
-            cv::gpu::cornerHarris(d_img, d_dst, d_Dx, d_Dy, d_buf, blockSize, apertureSize, k, borderMode);
-        }
-
-        GPU_SANITY_CHECK(d_dst);
->>>>>>> f4e33ea0
-    }
-    else
-    {
-        cv::Mat dst;
-
-<<<<<<< HEAD
-INSTANTIATE_TEST_CASE_P(ImgProc, CornerHarris, testing::Combine(
-    ALL_DEVICES,
-    testing::Values(MatType(CV_8UC1), MatType(CV_32FC1)),
-    testing::Values(BorderMode(cv::BORDER_REFLECT101), BorderMode(cv::BORDER_REPLICATE), BorderMode(cv::BORDER_REFLECT)),
-    testing::Values(BlockSize(3), BlockSize(5), BlockSize(7)),
-    testing::Values(ApertureSize(0), ApertureSize(3), ApertureSize(5), ApertureSize(7))));
-=======
-        cv::cornerHarris(img, dst, blockSize, apertureSize, k, borderMode);
-
-        TEST_CYCLE()
-        {
-            cv::cornerHarris(img, dst, blockSize, apertureSize, k, borderMode);
-        }
-
-        CPU_SANITY_CHECK(dst);
-    }
-}
->>>>>>> f4e33ea0
-
-//////////////////////////////////////////////////////////////////////
-// CornerMinEigenVal
-
-<<<<<<< HEAD
-GPU_PERF_TEST(CornerMinEigenVal, cv::gpu::DeviceInfo, MatType, BorderMode, BlockSize, ApertureSize)
-{
-    cv::gpu::DeviceInfo devInfo = GET_PARAM(0);
-    cv::gpu::setDevice(devInfo.deviceID());
-
-    int type = GET_PARAM(1);
-    int borderType = GET_PARAM(2);
-    int blockSize = GET_PARAM(3);
-    int apertureSize = GET_PARAM(4);
-
-    cv::Mat img = readImage("gpu/stereobm/aloe-L.png", cv::IMREAD_GRAYSCALE);
-=======
-PERF_TEST_P(Image_Type_Border_BlockSz_ApertureSz, ImgProc_CornerMinEigenVal, Combine(
-    Values<string>("gpu/stereobm/aloe-L.png"),
-    Values(CV_8UC1, CV_32FC1),
-    Values(BorderMode(cv::BORDER_REFLECT101), BorderMode(cv::BORDER_REPLICATE), BorderMode(cv::BORDER_REFLECT)),
-    Values(3, 5, 7),
-    Values(0, 3, 5, 7)))
-{
-    string fileName = GET_PARAM(0);
-    int type = GET_PARAM(1);
-    int borderMode = GET_PARAM(2);
-    int blockSize = GET_PARAM(3);
-    int apertureSize = GET_PARAM(4);
-
-    cv::Mat img = readImage(fileName, cv::IMREAD_GRAYSCALE);
->>>>>>> f4e33ea0
-    ASSERT_FALSE(img.empty());
-
-    img.convertTo(img, type, type == CV_32F ? 1.0 / 255.0 : 1.0);
-
-<<<<<<< HEAD
-    cv::gpu::GpuMat src(img);
-    cv::gpu::GpuMat dst;
-    cv::gpu::GpuMat Dx;
-    cv::gpu::GpuMat Dy;
-    cv::gpu::GpuMat buf;
-
-    cv::gpu::cornerMinEigenVal(src, dst, Dx, Dy, buf, blockSize, apertureSize, borderType);
-=======
-    if (PERF_RUN_GPU())
-    {
-        cv::gpu::GpuMat d_img(img);
-        cv::gpu::GpuMat d_dst;
-        cv::gpu::GpuMat d_Dx;
-        cv::gpu::GpuMat d_Dy;
-        cv::gpu::GpuMat d_buf;
-
-        cv::gpu::cornerMinEigenVal(d_img, d_dst, d_Dx, d_Dy, d_buf, blockSize, apertureSize, borderMode);
-
-        TEST_CYCLE()
-        {
-            cv::gpu::cornerMinEigenVal(d_img, d_dst, d_Dx, d_Dy, d_buf, blockSize, apertureSize, borderMode);
-        }
->>>>>>> f4e33ea0
-
-        GPU_SANITY_CHECK(d_dst);
-    }
-    else
-    {
-<<<<<<< HEAD
-        cv::gpu::cornerMinEigenVal(src, dst, Dx, Dy, buf, blockSize, apertureSize, borderType);
-    }
-}
-
-INSTANTIATE_TEST_CASE_P(ImgProc, CornerMinEigenVal, testing::Combine(
-    ALL_DEVICES,
-    testing::Values(MatType(CV_8UC1), MatType(CV_32FC1)),
-    testing::Values(BorderMode(cv::BORDER_REFLECT101), BorderMode(cv::BORDER_REPLICATE), BorderMode(cv::BORDER_REFLECT)),
-    testing::Values(BlockSize(3), BlockSize(5), BlockSize(7)),
-    testing::Values(ApertureSize(0), ApertureSize(3), ApertureSize(5), ApertureSize(7))));
-
-//////////////////////////////////////////////////////////////////////
-// BuildWarpPlaneMaps
-
-GPU_PERF_TEST(BuildWarpPlaneMaps, cv::gpu::DeviceInfo, cv::Size)
-{
-    cv::gpu::DeviceInfo devInfo = GET_PARAM(0);
-    cv::gpu::setDevice(devInfo.deviceID());
-
-    cv::Size size = GET_PARAM(1);
-
-    cv::Mat K = cv::Mat::eye(3, 3, CV_32FC1);
-    cv::Mat R = cv::Mat::ones(3, 3, CV_32FC1);
-    cv::Mat T = cv::Mat::zeros(1, 3, CV_32F);
-    cv::gpu::GpuMat map_x;
-    cv::gpu::GpuMat map_y;
-
-    cv::gpu::buildWarpPlaneMaps(size, cv::Rect(0, 0, size.width, size.height), K, R, T, 1.0, map_x, map_y);
-=======
-        cv::Mat dst;
-
-        cv::cornerMinEigenVal(img, dst, blockSize, apertureSize, borderMode);
-
-        TEST_CYCLE()
-        {
-            cv::cornerMinEigenVal(img, dst, blockSize, apertureSize, borderMode);
-        }
-
-        CPU_SANITY_CHECK(dst);
-    }
-}
-
-//////////////////////////////////////////////////////////////////////
-// BuildWarpPlaneMaps
-
-PERF_TEST_P(Sz, ImgProc_BuildWarpPlaneMaps, GPU_TYPICAL_MAT_SIZES)
-{
-    cv::Size size = GetParam();
-
-    cv::Mat K = cv::Mat::eye(3, 3, CV_32FC1);
-    cv::Mat R = cv::Mat::ones(3, 3, CV_32FC1);
-    cv::Mat T = cv::Mat::zeros(1, 3, CV_32F);
-
-    if (PERF_RUN_GPU())
-    {
-        cv::gpu::GpuMat d_map_x;
-        cv::gpu::GpuMat d_map_y;
-
-        cv::gpu::buildWarpPlaneMaps(size, cv::Rect(0, 0, size.width, size.height), K, R, T, 1.0, d_map_x, d_map_y);
-
-        TEST_CYCLE()
-        {
-            cv::gpu::buildWarpPlaneMaps(size, cv::Rect(0, 0, size.width, size.height), K, R, T, 1.0, d_map_x, d_map_y);
-        }
->>>>>>> f4e33ea0
-
-        GPU_SANITY_CHECK(d_map_x);
-        GPU_SANITY_CHECK(d_map_y);
-    }
-    else
-    {
-<<<<<<< HEAD
-        cv::gpu::buildWarpPlaneMaps(size, cv::Rect(0, 0, size.width, size.height), K, R, T, 1.0, map_x, map_y);
-    }
-}
-
-INSTANTIATE_TEST_CASE_P(ImgProc, BuildWarpPlaneMaps, testing::Combine(
-    ALL_DEVICES,
-    GPU_TYPICAL_MAT_SIZES));
-
-//////////////////////////////////////////////////////////////////////
-// BuildWarpCylindricalMaps
-
-GPU_PERF_TEST(BuildWarpCylindricalMaps, cv::gpu::DeviceInfo, cv::Size)
-{
-    cv::gpu::DeviceInfo devInfo = GET_PARAM(0);
-    cv::gpu::setDevice(devInfo.deviceID());
-
-    cv::Size size = GET_PARAM(1);
-
-    cv::Mat K = cv::Mat::eye(3, 3, CV_32FC1);
-    cv::Mat R = cv::Mat::ones(3, 3, CV_32FC1);
-    cv::gpu::GpuMat map_x;
-    cv::gpu::GpuMat map_y;
-
-    cv::gpu::buildWarpCylindricalMaps(size, cv::Rect(0, 0, size.width, size.height), K, R, 1.0, map_x, map_y);
-=======
-        FAIL() << "No such CPU implementation analogy";
-    }
-}
-
-//////////////////////////////////////////////////////////////////////
-// BuildWarpCylindricalMaps
-
-PERF_TEST_P(Sz, ImgProc_BuildWarpCylindricalMaps, GPU_TYPICAL_MAT_SIZES)
-{
-    cv::Size size = GetParam();
-
-    cv::Mat K = cv::Mat::eye(3, 3, CV_32FC1);
-    cv::Mat R = cv::Mat::ones(3, 3, CV_32FC1);
-
-    if (PERF_RUN_GPU())
-    {
-        cv::gpu::GpuMat d_map_x;
-        cv::gpu::GpuMat d_map_y;
-
-        cv::gpu::buildWarpCylindricalMaps(size, cv::Rect(0, 0, size.width, size.height), K, R, 1.0, d_map_x, d_map_y);
-
-        TEST_CYCLE()
-        {
-            cv::gpu::buildWarpCylindricalMaps(size, cv::Rect(0, 0, size.width, size.height), K, R, 1.0, d_map_x, d_map_y);
-        }
-
-        GPU_SANITY_CHECK(d_map_x);
-        GPU_SANITY_CHECK(d_map_y);
-    }
-    else
-    {
-        FAIL() << "No such CPU implementation analogy";
-    }
-}
-
-//////////////////////////////////////////////////////////////////////
-// BuildWarpSphericalMaps
-
-PERF_TEST_P(Sz, ImgProc_BuildWarpSphericalMaps, GPU_TYPICAL_MAT_SIZES)
-{
-    cv::Size size = GetParam();
-
-    cv::Mat K = cv::Mat::eye(3, 3, CV_32FC1);
-    cv::Mat R = cv::Mat::ones(3, 3, CV_32FC1);
-
-    if (PERF_RUN_GPU())
-    {
-        cv::gpu::GpuMat d_map_x;
-        cv::gpu::GpuMat d_map_y;
-
-        cv::gpu::buildWarpSphericalMaps(size, cv::Rect(0, 0, size.width, size.height), K, R, 1.0, d_map_x, d_map_y);
-
-        TEST_CYCLE()
-        {
-            cv::gpu::buildWarpSphericalMaps(size, cv::Rect(0, 0, size.width, size.height), K, R, 1.0, d_map_x, d_map_y);
-        }
-
-        GPU_SANITY_CHECK(d_map_x);
-        GPU_SANITY_CHECK(d_map_y);
->>>>>>> f4e33ea0
-
-    }
-    else
-    {
-<<<<<<< HEAD
-        cv::gpu::buildWarpCylindricalMaps(size, cv::Rect(0, 0, size.width, size.height), K, R, 1.0, map_x, map_y);
-    }
-}
-
-INSTANTIATE_TEST_CASE_P(ImgProc, BuildWarpCylindricalMaps, testing::Combine(
-    ALL_DEVICES,
-    GPU_TYPICAL_MAT_SIZES));
-
-//////////////////////////////////////////////////////////////////////
-// BuildWarpSphericalMaps
-
-GPU_PERF_TEST(BuildWarpSphericalMaps, cv::gpu::DeviceInfo, cv::Size)
-{
-    cv::gpu::DeviceInfo devInfo = GET_PARAM(0);
-    cv::gpu::setDevice(devInfo.deviceID());
-
-    cv::Size size = GET_PARAM(1);
-
-    cv::Mat K = cv::Mat::eye(3, 3, CV_32FC1);
-    cv::Mat R = cv::Mat::ones(3, 3, CV_32FC1);
-    cv::gpu::GpuMat map_x;
-    cv::gpu::GpuMat map_y;
-
-    cv::gpu::buildWarpSphericalMaps(size, cv::Rect(0, 0, size.width, size.height), K, R, 1.0, map_x, map_y);
-=======
-        FAIL() << "No such CPU implementation analogy";
-    }
-}
-
-//////////////////////////////////////////////////////////////////////
-// Rotate
-
-DEF_PARAM_TEST(Sz_Depth_Cn_Inter, cv::Size, MatDepth, MatCn, Interpolation);
-
-PERF_TEST_P(Sz_Depth_Cn_Inter, ImgProc_Rotate, Combine(
-    GPU_TYPICAL_MAT_SIZES,
-    Values(CV_8U, CV_16U, CV_32F),
-    GPU_CHANNELS_1_3_4,
-    Values(Interpolation(cv::INTER_NEAREST), Interpolation(cv::INTER_LINEAR), Interpolation(cv::INTER_CUBIC))))
-{
-    cv::Size size = GET_PARAM(0);
-    int depth = GET_PARAM(1);
-    int channels = GET_PARAM(2);
-    int interpolation = GET_PARAM(3);
-
-    int type = CV_MAKE_TYPE(depth, channels);
-
-    cv::Mat src(size, type);
-    fillRandom(src);
-
-    if (PERF_RUN_GPU())
-    {
-        cv::gpu::GpuMat d_src(src);
-        cv::gpu::GpuMat d_dst;
-
-        cv::gpu::rotate(d_src, d_dst, size, 30.0, 0, 0, interpolation);
-
-        TEST_CYCLE()
-        {
-            cv::gpu::rotate(d_src, d_dst, size, 30.0, 0, 0, interpolation);
-        }
->>>>>>> f4e33ea0
-
-        GPU_SANITY_CHECK(d_dst);
-    }
-    else
-    {
-<<<<<<< HEAD
-        cv::gpu::buildWarpSphericalMaps(size, cv::Rect(0, 0, size.width, size.height), K, R, 1.0, map_x, map_y);
-    }
-}
-
-INSTANTIATE_TEST_CASE_P(ImgProc, BuildWarpSphericalMaps, testing::Combine(
-    ALL_DEVICES,
-    GPU_TYPICAL_MAT_SIZES));
-
-=======
-        FAIL() << "No such CPU implementation analogy";
-    }
-}
-
->>>>>>> f4e33ea0
-//////////////////////////////////////////////////////////////////////
-// Rotate
-
-<<<<<<< HEAD
-GPU_PERF_TEST(Rotate, cv::gpu::DeviceInfo, cv::Size, MatType, Interpolation)
-{
-    cv::gpu::DeviceInfo devInfo = GET_PARAM(0);
-    cv::gpu::setDevice(devInfo.deviceID());
-
-    cv::Size size = GET_PARAM(1);
-    int type = GET_PARAM(2);
-    int interpolation = GET_PARAM(3);
-
-    cv::Mat src_host(size, type);
-    fill(src_host, 0, 255);
-=======
-PERF_TEST_P(Sz_Depth_Cn, ImgProc_PyrDown, Combine(
-    GPU_TYPICAL_MAT_SIZES,
-    Values(CV_8U, CV_16U, CV_32F),
-    GPU_CHANNELS_1_3_4))
-{
-    cv::Size size = GET_PARAM(0);
-    int depth = GET_PARAM(1);
-    int channels = GET_PARAM(2);
-
-    int type = CV_MAKE_TYPE(depth, channels);
-
-    cv::Mat src(size, type);
-    fillRandom(src);
-
-    if (PERF_RUN_GPU())
-    {
-        cv::gpu::GpuMat d_src(src);
-        cv::gpu::GpuMat d_dst;
-
-        cv::gpu::pyrDown(d_src, d_dst);
->>>>>>> f4e33ea0
-
-        TEST_CYCLE()
-        {
-            cv::gpu::pyrDown(d_src, d_dst);
-        }
-
-<<<<<<< HEAD
-    cv::gpu::rotate(src, dst, size, 30.0, 0, 0, interpolation);
-
-    TEST_CYCLE()
-    {
-        cv::gpu::rotate(src, dst, size, 30.0, 0, 0, interpolation);
-    }
-}
-
-INSTANTIATE_TEST_CASE_P(ImgProc, Rotate, testing::Combine(
-    ALL_DEVICES,
-    GPU_TYPICAL_MAT_SIZES,
-    testing::Values(MatType(CV_8UC1), MatType(CV_8UC3), MatType(CV_8UC4),
-                    MatType(CV_16UC1), MatType(CV_16UC3), MatType(CV_16UC4),
-                    MatType(CV_32FC1), MatType(CV_32FC3), MatType(CV_32FC4)),
-    testing::Values(Interpolation(cv::INTER_NEAREST), Interpolation(cv::INTER_LINEAR), Interpolation(cv::INTER_CUBIC))));
-
-=======
-        GPU_SANITY_CHECK(d_dst);
-    }
-    else
-    {
-        cv::Mat dst;
-
-        cv::pyrDown(src, dst);
-
-        TEST_CYCLE()
-        {
-            cv::pyrDown(src, dst);
-        }
-
-        CPU_SANITY_CHECK(dst);
-    }
-}
-
->>>>>>> f4e33ea0
-//////////////////////////////////////////////////////////////////////
-// PyrDown
-
-<<<<<<< HEAD
-GPU_PERF_TEST(PyrDown, cv::gpu::DeviceInfo, cv::Size, MatType)
-{
-    cv::gpu::DeviceInfo devInfo = GET_PARAM(0);
-    cv::gpu::setDevice(devInfo.deviceID());
-
-    cv::Size size = GET_PARAM(1);
-    int type = GET_PARAM(2);
-
-    cv::Mat src_host(size, type);
-    fill(src_host, 0, 255);
-=======
-PERF_TEST_P(Sz_Depth_Cn, ImgProc_PyrUp, Combine(
-    GPU_TYPICAL_MAT_SIZES,
-    Values(CV_8U, CV_16U, CV_32F),
-    GPU_CHANNELS_1_3_4))
-{
-    cv::Size size = GET_PARAM(0);
-    int depth = GET_PARAM(1);
-    int channels = GET_PARAM(2);
-
-    int type = CV_MAKE_TYPE(depth, channels);
-
-    cv::Mat src(size, type);
-    fillRandom(src);
-
-    if (PERF_RUN_GPU())
-    {
-        cv::gpu::GpuMat d_src(src);
-        cv::gpu::GpuMat d_dst;
-
-        cv::gpu::pyrUp(d_src, d_dst);
->>>>>>> f4e33ea0
-
-        TEST_CYCLE()
-        {
-            cv::gpu::pyrUp(d_src, d_dst);
-        }
-
-<<<<<<< HEAD
-    cv::gpu::pyrDown(src, dst);
-
-    TEST_CYCLE()
-    {
-        cv::gpu::pyrDown(src, dst);
-    }
-}
-
-INSTANTIATE_TEST_CASE_P(ImgProc, PyrDown, testing::Combine(
-    ALL_DEVICES,
-    GPU_TYPICAL_MAT_SIZES,
-    testing::Values(MatType(CV_8UC1), MatType(CV_8UC3), MatType(CV_8UC4),
-                    MatType(CV_16UC1), MatType(CV_16UC3), MatType(CV_16UC4),
-                    MatType(CV_32FC1), MatType(CV_32FC3), MatType(CV_32FC4))));
-
-//////////////////////////////////////////////////////////////////////
-// PyrUp
-
-GPU_PERF_TEST(PyrUp, cv::gpu::DeviceInfo, cv::Size, MatType)
-{
-    cv::gpu::DeviceInfo devInfo = GET_PARAM(0);
-    cv::gpu::setDevice(devInfo.deviceID());
-
-    cv::Size size = GET_PARAM(1);
-    int type = GET_PARAM(2);
-
-    cv::Mat src_host(size, type);
-    fill(src_host, 0, 255);
-
-    cv::gpu::GpuMat src(src_host);
-    cv::gpu::GpuMat dst;
-
-    cv::gpu::pyrUp(src, dst);
-
-    TEST_CYCLE()
-    {
-        cv::gpu::pyrUp(src, dst);
-    }
-}
-
-INSTANTIATE_TEST_CASE_P(ImgProc, PyrUp, testing::Combine(
-    ALL_DEVICES,
-    GPU_TYPICAL_MAT_SIZES,
-    testing::Values(MatType(CV_8UC1), MatType(CV_8UC3), MatType(CV_8UC4),
-                    MatType(CV_16UC1), MatType(CV_16UC3), MatType(CV_16UC4),
-                    MatType(CV_32FC1), MatType(CV_32FC3), MatType(CV_32FC4))));
-=======
-        GPU_SANITY_CHECK(d_dst);
-    }
-    else
-    {
-        cv::Mat dst;
-
-        cv::pyrUp(src, dst);
-
-        TEST_CYCLE()
-        {
-            cv::pyrUp(src, dst);
-        }
-
-        CPU_SANITY_CHECK(dst);
-    }
-}
-
-//////////////////////////////////////////////////////////////////////
-// CvtColor
-
-DEF_PARAM_TEST(Sz_Depth_Code, cv::Size, MatDepth, CvtColorInfo);
-
-PERF_TEST_P(Sz_Depth_Code, ImgProc_CvtColor, Combine(
-    GPU_TYPICAL_MAT_SIZES,
-    Values(CV_8U, CV_16U, CV_32F),
-    Values(CvtColorInfo(4, 4, cv::COLOR_RGBA2BGRA),
-           CvtColorInfo(4, 1, cv::COLOR_BGRA2GRAY),
-           CvtColorInfo(1, 4, cv::COLOR_GRAY2BGRA),
-           CvtColorInfo(3, 3, cv::COLOR_BGR2XYZ),
-           CvtColorInfo(3, 3, cv::COLOR_XYZ2BGR),
-           CvtColorInfo(3, 3, cv::COLOR_BGR2YCrCb),
-           CvtColorInfo(3, 3, cv::COLOR_YCrCb2BGR),
-           CvtColorInfo(3, 3, cv::COLOR_BGR2YUV),
-           CvtColorInfo(3, 3, cv::COLOR_YUV2BGR),
-           CvtColorInfo(3, 3, cv::COLOR_BGR2HSV),
-           CvtColorInfo(3, 3, cv::COLOR_HSV2BGR),
-           CvtColorInfo(3, 3, cv::COLOR_BGR2HLS),
-           CvtColorInfo(3, 3, cv::COLOR_HLS2BGR),
-           CvtColorInfo(3, 3, cv::COLOR_BGR2Lab),
-           CvtColorInfo(3, 3, cv::COLOR_RGB2Lab),
-           CvtColorInfo(3, 3, cv::COLOR_BGR2Luv),
-           CvtColorInfo(3, 3, cv::COLOR_RGB2Luv),
-           CvtColorInfo(3, 3, cv::COLOR_Lab2BGR),
-           CvtColorInfo(3, 3, cv::COLOR_Lab2RGB),
-           CvtColorInfo(3, 3, cv::COLOR_Luv2BGR),
-           CvtColorInfo(3, 3, cv::COLOR_Luv2RGB),
-           CvtColorInfo(1, 3, cv::COLOR_BayerBG2BGR),
-           CvtColorInfo(1, 3, cv::COLOR_BayerGB2BGR),
-           CvtColorInfo(1, 3, cv::COLOR_BayerRG2BGR),
-           CvtColorInfo(1, 3, cv::COLOR_BayerGR2BGR),
-           CvtColorInfo(4, 4, cv::COLOR_RGBA2mRGBA))))
-{
-    cv::Size size = GET_PARAM(0);
-    int depth = GET_PARAM(1);
-    CvtColorInfo info = GET_PARAM(2);
-
-    cv::Mat src(size, CV_MAKETYPE(depth, info.scn));
-    fillRandom(src);
-
-    if (PERF_RUN_GPU())
-    {
-        cv::gpu::GpuMat d_src(src);
-        cv::gpu::GpuMat d_dst;
-
-        cv::gpu::cvtColor(d_src, d_dst, info.code, info.dcn);
-
-        TEST_CYCLE()
-        {
-            cv::gpu::cvtColor(d_src, d_dst, info.code, info.dcn);
-        }
-
-        GPU_SANITY_CHECK(d_dst);
-    }
-    else
-    {
-        cv::Mat dst;
-
-        cv::cvtColor(src, dst, info.code, info.dcn);
-
-        TEST_CYCLE()
-        {
-            cv::cvtColor(src, dst, info.code, info.dcn);
-        }
-
-        CPU_SANITY_CHECK(dst);
-    }
-}
-
-//////////////////////////////////////////////////////////////////////
-// SwapChannels
-
-PERF_TEST_P(Sz, ImgProc_SwapChannels, GPU_TYPICAL_MAT_SIZES)
-{
-    cv::Size size = GetParam();
-
-    cv::Mat src(size, CV_8UC4);
-    fillRandom(src);
-
-    const int dstOrder[] = {2, 1, 0, 3};
-
-    if (PERF_RUN_GPU())
-    {
-        cv::gpu::GpuMat d_src(src);
-
-        cv::gpu::swapChannels(d_src, dstOrder);
-
-        TEST_CYCLE()
-        {
-            cv::gpu::swapChannels(d_src, dstOrder);
-        }
-
-        GPU_SANITY_CHECK(d_src);
-    }
-    else
-    {
-        FAIL() << "No such CPU implementation analogy";
-    }
-}
->>>>>>> f4e33ea0
-
-//////////////////////////////////////////////////////////////////////
-// CvtColor
-
-<<<<<<< HEAD
-GPU_PERF_TEST(CvtColor, cv::gpu::DeviceInfo, cv::Size, MatDepth, CvtColorInfo)
-{
-    cv::gpu::DeviceInfo devInfo = GET_PARAM(0);
-    cv::gpu::setDevice(devInfo.deviceID());
-
-    cv::Size size = GET_PARAM(1);
-    int depth = GET_PARAM(2);
-    CvtColorInfo info = GET_PARAM(3);
-
-    cv::Mat src_host(size, CV_MAKETYPE(depth, info.scn));
-    fill(src_host, 0, 255);
-
-    cv::gpu::GpuMat src(src_host);
-    cv::gpu::GpuMat dst;
-
-    cv::gpu::cvtColor(src, dst, info.code, info.dcn);
-=======
-CV_ENUM(AlphaOp, cv::gpu::ALPHA_OVER, cv::gpu::ALPHA_IN, cv::gpu::ALPHA_OUT, cv::gpu::ALPHA_ATOP, cv::gpu::ALPHA_XOR, cv::gpu::ALPHA_PLUS, cv::gpu::ALPHA_OVER_PREMUL, cv::gpu::ALPHA_IN_PREMUL, cv::gpu::ALPHA_OUT_PREMUL, cv::gpu::ALPHA_ATOP_PREMUL, cv::gpu::ALPHA_XOR_PREMUL, cv::gpu::ALPHA_PLUS_PREMUL, cv::gpu::ALPHA_PREMUL)
-#define ALL_ALPHA_OPS ValuesIn(AlphaOp::all())
-
-DEF_PARAM_TEST(Sz_Type_Op, cv::Size, MatType, AlphaOp);
-
-PERF_TEST_P(Sz_Type_Op, ImgProc_AlphaComp, Combine(GPU_TYPICAL_MAT_SIZES, Values(CV_8UC4, CV_16UC4, CV_32SC4, CV_32FC4), ALL_ALPHA_OPS))
-{
-    cv::Size size = GET_PARAM(0);
-    int type = GET_PARAM(1);
-    int alpha_op = GET_PARAM(2);
-
-    cv::Mat img1(size, type);
-    fillRandom(img1);
-
-    cv::Mat img2(size, type);
-    fillRandom(img2);
-
-    if (PERF_RUN_GPU())
-    {
-        cv::gpu::GpuMat d_img1(img1);
-        cv::gpu::GpuMat d_img2(img2);
-        cv::gpu::GpuMat d_dst;
-
-        cv::gpu::alphaComp(d_img1, d_img2, d_dst, alpha_op);
-
-        TEST_CYCLE()
-        {
-            cv::gpu::alphaComp(d_img1, d_img2, d_dst, alpha_op);
-        }
-
-        GPU_SANITY_CHECK(d_dst);
-    }
-    else
-    {
-        FAIL() << "No such CPU implementation analogy";
-    }
-}
-
-//////////////////////////////////////////////////////////////////////
-// ImagePyramidBuild
-
-PERF_TEST_P(Sz_Depth_Cn, ImgProc_ImagePyramidBuild, Combine(GPU_TYPICAL_MAT_SIZES, Values(CV_8U, CV_16U, CV_32F), GPU_CHANNELS_1_3_4))
-{
-    cv::Size size = GET_PARAM(0);
-    int depth = GET_PARAM(1);
-    int channels = GET_PARAM(2);
-
-    int type = CV_MAKE_TYPE(depth, channels);
-
-    cv::Mat src(size, type);
-    fillRandom(src);
-
-    if (PERF_RUN_GPU())
-    {
-        cv::gpu::GpuMat d_src(src);
-
-        cv::gpu::ImagePyramid d_pyr;
-
-        d_pyr.build(d_src, 5);
->>>>>>> f4e33ea0
-
-        TEST_CYCLE()
-        {
-            d_pyr.build(d_src, 5);
-        }
-
-        GPU_SANITY_CHECK(d_src);
-    }
-    else
-    {
-<<<<<<< HEAD
-        cv::gpu::cvtColor(src, dst, info.code, info.dcn);
-    }
-}
-
-INSTANTIATE_TEST_CASE_P(ImgProc, CvtColor, testing::Combine(
-    ALL_DEVICES,
-    GPU_TYPICAL_MAT_SIZES,
-    testing::Values(MatDepth(CV_8U), MatDepth(CV_16U), MatDepth(CV_32F)),
-    testing::Values(CvtColorInfo(4, 4, cv::COLOR_RGBA2BGRA),
-                    CvtColorInfo(4, 1, cv::COLOR_BGRA2GRAY),
-                    CvtColorInfo(1, 4, cv::COLOR_GRAY2BGRA),
-                    CvtColorInfo(3, 3, cv::COLOR_BGR2XYZ),
-                    CvtColorInfo(3, 3, cv::COLOR_XYZ2BGR),
-                    CvtColorInfo(3, 3, cv::COLOR_BGR2YCrCb),
-                    CvtColorInfo(3, 3, cv::COLOR_YCrCb2BGR),
-                    CvtColorInfo(3, 3, cv::COLOR_BGR2YUV),
-                    CvtColorInfo(3, 3, cv::COLOR_YUV2BGR),
-                    CvtColorInfo(3, 3, cv::COLOR_BGR2HSV),
-                    CvtColorInfo(3, 3, cv::COLOR_HSV2BGR),
-                    CvtColorInfo(3, 3, cv::COLOR_BGR2HLS),
-                    CvtColorInfo(3, 3, cv::COLOR_HLS2BGR))));
-
-//////////////////////////////////////////////////////////////////////
-// SwapChannels
-
-GPU_PERF_TEST(SwapChannels, cv::gpu::DeviceInfo, cv::Size)
-{
-    cv::gpu::DeviceInfo devInfo = GET_PARAM(0);
-    cv::gpu::setDevice(devInfo.deviceID());
-
-    cv::Size size = GET_PARAM(1);
-
-    cv::Mat src_host(size, CV_8UC4);
-    fill(src_host, 0, 255);
-
-    cv::gpu::GpuMat src(src_host);
-
-    const int dstOrder[] = {2, 1, 0, 3};
-
-    cv::gpu::swapChannels(src, dstOrder);
-=======
-        FAIL() << "No such CPU implementation analogy";
-    }
-}
-
-//////////////////////////////////////////////////////////////////////
-// ImagePyramidGetLayer
-
-PERF_TEST_P(Sz_Depth_Cn, ImgProc_ImagePyramidGetLayer, Combine(GPU_TYPICAL_MAT_SIZES, Values(CV_8U, CV_16U, CV_32F), GPU_CHANNELS_1_3_4))
-{
-    cv::Size size = GET_PARAM(0);
-    int depth = GET_PARAM(1);
-    int channels = GET_PARAM(2);
-
-    int type = CV_MAKE_TYPE(depth, channels);
-
-    cv::Mat src(size, type);
-    fillRandom(src);
-
-    cv::Size dstSize(size.width / 2 + 10, size.height / 2 + 10);
-
-    if (PERF_RUN_GPU())
-    {
-        cv::gpu::GpuMat d_src(src);
-        cv::gpu::GpuMat d_dst;
-
-        cv::gpu::ImagePyramid d_pyr(d_src, 3);
-
-        d_pyr.getLayer(d_dst, dstSize);
-
-        TEST_CYCLE()
-        {
-            d_pyr.getLayer(d_dst, dstSize);
-        }
->>>>>>> f4e33ea0
-
-        GPU_SANITY_CHECK(d_dst);
-    }
-    else
-    {
-<<<<<<< HEAD
-        cv::gpu::swapChannels(src, dstOrder);
-    }
-}
-
-INSTANTIATE_TEST_CASE_P(ImgProc, SwapChannels, testing::Combine(ALL_DEVICES, GPU_TYPICAL_MAT_SIZES));
-
-//////////////////////////////////////////////////////////////////////
-// AlphaComp
-
-CV_ENUM(AlphaOp, cv::gpu::ALPHA_OVER, cv::gpu::ALPHA_IN, cv::gpu::ALPHA_OUT, cv::gpu::ALPHA_ATOP, cv::gpu::ALPHA_XOR, cv::gpu::ALPHA_PLUS, cv::gpu::ALPHA_OVER_PREMUL, cv::gpu::ALPHA_IN_PREMUL, cv::gpu::ALPHA_OUT_PREMUL, cv::gpu::ALPHA_ATOP_PREMUL, cv::gpu::ALPHA_XOR_PREMUL, cv::gpu::ALPHA_PLUS_PREMUL, cv::gpu::ALPHA_PREMUL)
-
-GPU_PERF_TEST(AlphaComp, cv::gpu::DeviceInfo, cv::Size, MatType, AlphaOp)
-{
-    cv::gpu::DeviceInfo devInfo = GET_PARAM(0);
-    cv::gpu::setDevice(devInfo.deviceID());
-
-    cv::Size size = GET_PARAM(1);
-    int type = GET_PARAM(2);
-    int alpha_op = GET_PARAM(3);
-
-    cv::Mat img1_host(size, type);
-    fill(img1_host, 0, 255);
-
-    cv::Mat img2_host(size, type);
-    fill(img2_host, 0, 255);
-
-    cv::gpu::GpuMat img1(img1_host);
-    cv::gpu::GpuMat img2(img2_host);
-    cv::gpu::GpuMat dst;
-
-    cv::gpu::alphaComp(img1, img2, dst, alpha_op);
-=======
-        FAIL() << "No such CPU implementation analogy";
-    }
-}
-
-//////////////////////////////////////////////////////////////////////
-// HoughLines
-
-PERF_TEST_P(Sz, DISABLED_ImgProc_HoughLines, GPU_TYPICAL_MAT_SIZES)
-{
-    declare.time(30.0);
-
-    const cv::Size size = GetParam();
-
-    const float rho = 1.0f;
-    const float theta = static_cast<float>(CV_PI / 180.0);
-    const int threshold = 300;
-
-    cv::RNG rng(123456789);
-
-    cv::Mat src(size, CV_8UC1, cv::Scalar::all(0));
->>>>>>> f4e33ea0
-
-    const int numLines = rng.uniform(100, 300);
-    for (int i = 0; i < numLines; ++i)
-    {
-<<<<<<< HEAD
-        cv::gpu::alphaComp(img1, img2, dst, alpha_op);
-=======
-        cv::Point p1(rng.uniform(0, src.cols), rng.uniform(0, src.rows));
-        cv::Point p2(rng.uniform(0, src.cols), rng.uniform(0, src.rows));
-        cv::line(src, p1, p2, cv::Scalar::all(255), 2);
->>>>>>> f4e33ea0
-    }
-
-<<<<<<< HEAD
-INSTANTIATE_TEST_CASE_P(ImgProc, AlphaComp, testing::Combine(
-    ALL_DEVICES,
-    GPU_TYPICAL_MAT_SIZES,
-    testing::Values(MatType(CV_8UC4), MatType(CV_16UC4), MatType(CV_32SC4), MatType(CV_32FC4)),
-    testing::Values(AlphaOp(cv::gpu::ALPHA_OVER),
-                    AlphaOp(cv::gpu::ALPHA_IN),
-                    AlphaOp(cv::gpu::ALPHA_OUT),
-                    AlphaOp(cv::gpu::ALPHA_ATOP),
-                    AlphaOp(cv::gpu::ALPHA_XOR),
-                    AlphaOp(cv::gpu::ALPHA_PLUS),
-                    AlphaOp(cv::gpu::ALPHA_OVER_PREMUL),
-                    AlphaOp(cv::gpu::ALPHA_IN_PREMUL),
-                    AlphaOp(cv::gpu::ALPHA_OUT_PREMUL),
-                    AlphaOp(cv::gpu::ALPHA_ATOP_PREMUL),
-                    AlphaOp(cv::gpu::ALPHA_XOR_PREMUL),
-                    AlphaOp(cv::gpu::ALPHA_PLUS_PREMUL),
-                    AlphaOp(cv::gpu::ALPHA_PREMUL))));
-=======
-    if (PERF_RUN_GPU())
-    {
-        cv::gpu::GpuMat d_src(src);
-        cv::gpu::GpuMat d_lines;
-        cv::gpu::HoughLinesBuf d_buf;
-
-        cv::gpu::HoughLines(d_src, d_lines, d_buf, rho, theta, threshold);
-
-        TEST_CYCLE()
-        {
-            cv::gpu::HoughLines(d_src, d_lines, d_buf, rho, theta, threshold);
-        }
-
-        GPU_SANITY_CHECK(d_lines);
-    }
-    else
-    {
-        std::vector<cv::Vec2f> lines;
-        cv::HoughLines(src, lines, rho, theta, threshold);
-
-        TEST_CYCLE()
-        {
-            cv::HoughLines(src, lines, rho, theta, threshold);
-        }
-
-        CPU_SANITY_CHECK(lines);
-    }
-}
->>>>>>> f4e33ea0
-
-//////////////////////////////////////////////////////////////////////
-// HoughCircles
-
-<<<<<<< HEAD
-GPU_PERF_TEST(ImagePyramid_build, cv::gpu::DeviceInfo, cv::Size, MatType)
-{
-    cv::gpu::DeviceInfo devInfo = GET_PARAM(0);
-    cv::gpu::setDevice(devInfo.deviceID());
-
-    cv::Size size = GET_PARAM(1);
-    int type = GET_PARAM(2);
-
-    cv::Mat src_host(size, type);
-    fill(src_host, 0, 255);
-=======
-DEF_PARAM_TEST(Sz_Dp_MinDist, cv::Size, float, float);
-
-PERF_TEST_P(Sz_Dp_MinDist, ImgProc_HoughCircles, Combine(GPU_TYPICAL_MAT_SIZES, Values(1.0f, 2.0f, 4.0f), Values(1.0f, 10.0f)))
-{
-    declare.time(30.0);
-
-    const cv::Size size = GET_PARAM(0);
-    const float dp = GET_PARAM(1);
-    const float minDist = GET_PARAM(2);
-
-    const int minRadius = 10;
-    const int maxRadius = 30;
-    const int cannyThreshold = 100;
-    const int votesThreshold = 15;
-
-    cv::RNG rng(123456789);
-
-    cv::Mat src(size, CV_8UC1, cv::Scalar::all(0));
->>>>>>> f4e33ea0
-
-    const int numCircles = rng.uniform(50, 100);
-    for (int i = 0; i < numCircles; ++i)
-    {
-        cv::Point center(rng.uniform(0, src.cols), rng.uniform(0, src.rows));
-        const int radius = rng.uniform(minRadius, maxRadius + 1);
-
-        cv::circle(src, center, radius, cv::Scalar::all(255), -1);
-    }
-
-<<<<<<< HEAD
-    pyr.build(src, 5);
-
-    TEST_CYCLE()
-=======
-    if (PERF_RUN_GPU())
->>>>>>> f4e33ea0
-    {
-        cv::gpu::GpuMat d_src(src);
-        cv::gpu::GpuMat d_circles;
-        cv::gpu::HoughCirclesBuf d_buf;
-
-        cv::gpu::HoughCircles(d_src, d_circles, d_buf, CV_HOUGH_GRADIENT, dp, minDist, cannyThreshold, votesThreshold, minRadius, maxRadius);
-
-        TEST_CYCLE()
-        {
-            cv::gpu::HoughCircles(d_src, d_circles, d_buf, CV_HOUGH_GRADIENT, dp, minDist, cannyThreshold, votesThreshold, minRadius, maxRadius);
-        }
-
-        GPU_SANITY_CHECK(d_circles);
-    }
-    else
-    {
-        std::vector<cv::Vec3f> circles;
-
-        cv::HoughCircles(src, circles, CV_HOUGH_GRADIENT, dp, minDist, cannyThreshold, votesThreshold, minRadius, maxRadius);
-
-        TEST_CYCLE()
-        {
-            cv::HoughCircles(src, circles, CV_HOUGH_GRADIENT, dp, minDist, cannyThreshold, votesThreshold, minRadius, maxRadius);
-        }
-
-        CPU_SANITY_CHECK(circles);
-    }
-}
-
-<<<<<<< HEAD
-INSTANTIATE_TEST_CASE_P(ImgProc, ImagePyramid_build, testing::Combine(
-    ALL_DEVICES,
-    GPU_TYPICAL_MAT_SIZES,
-    testing::Values(MatType(CV_8UC1), MatType(CV_8UC3), MatType(CV_8UC4),
-                    MatType(CV_16UC1), MatType(CV_16UC3), MatType(CV_16UC4),
-                    MatType(CV_32FC1), MatType(CV_32FC3), MatType(CV_32FC4))));
-
-GPU_PERF_TEST(ImagePyramid_getLayer, cv::gpu::DeviceInfo, cv::Size, MatType)
-{
-    cv::gpu::DeviceInfo devInfo = GET_PARAM(0);
-    cv::gpu::setDevice(devInfo.deviceID());
-
-    cv::Size size = GET_PARAM(1);
-    int type = GET_PARAM(2);
-
-    cv::Mat src_host(size, type);
-    fill(src_host, 0, 255);
-=======
-//////////////////////////////////////////////////////////////////////
-// GeneralizedHough
-
-CV_FLAGS(GHMethod, cv::GHT_POSITION, cv::GHT_SCALE, cv::GHT_ROTATION);
-
-DEF_PARAM_TEST(Method_Sz, GHMethod, cv::Size);
-
-PERF_TEST_P(Method_Sz, ImgProc_GeneralizedHough, Combine(
-            Values(GHMethod(cv::GHT_POSITION), GHMethod(cv::GHT_POSITION | cv::GHT_SCALE), GHMethod(cv::GHT_POSITION | cv::GHT_ROTATION), GHMethod(cv::GHT_POSITION | cv::GHT_SCALE | cv::GHT_ROTATION)),
-            GPU_TYPICAL_MAT_SIZES))
-{
-    declare.time(10);
-
-    const int method = GET_PARAM(0);
-    const cv::Size imageSize = GET_PARAM(1);
-
-    const cv::Mat templ = readImage("cv/shared/templ.png", cv::IMREAD_GRAYSCALE);
-    ASSERT_FALSE(templ.empty());
-
-    cv::Mat image(imageSize, CV_8UC1, cv::Scalar::all(0));
-
-    cv::RNG rng(123456789);
-    const int objCount = rng.uniform(5, 15);
-    for (int i = 0; i < objCount; ++i)
-    {
-        double scale = rng.uniform(0.7, 1.3);
-        bool rotate = 1 == rng.uniform(0, 2);
-
-        cv::Mat obj;
-        cv::resize(templ, obj, cv::Size(), scale, scale);
-        if (rotate)
-            obj = obj.t();
-
-        cv::Point pos;
-
-        pos.x = rng.uniform(0, image.cols - obj.cols);
-        pos.y = rng.uniform(0, image.rows - obj.rows);
-
-        cv::Mat roi = image(cv::Rect(pos, obj.size()));
-        cv::add(roi, obj, roi);
-    }
->>>>>>> f4e33ea0
-
-    cv::Mat edges;
-    cv::Canny(image, edges, 50, 100);
-
-    cv::Mat dx, dy;
-    cv::Sobel(image, dx, CV_32F, 1, 0);
-    cv::Sobel(image, dy, CV_32F, 0, 1);
-
-<<<<<<< HEAD
-    pyr.getLayer(dst, cv::Size(size.width / 2 + 10, size.height / 2 + 10));
-
-    TEST_CYCLE()
-=======
-    if (PERF_RUN_GPU())
->>>>>>> f4e33ea0
-    {
-        cv::gpu::GpuMat d_edges(edges);
-        cv::gpu::GpuMat d_dx(dx);
-        cv::gpu::GpuMat d_dy(dy);
-        cv::gpu::GpuMat d_position;
-
-        cv::Ptr<cv::gpu::GeneralizedHough_GPU> d_hough = cv::gpu::GeneralizedHough_GPU::create(method);
-        if (method & cv::GHT_ROTATION)
-        {
-            d_hough->set("maxAngle", 90.0);
-            d_hough->set("angleStep", 2.0);
-        }
-
-        d_hough->setTemplate(cv::gpu::GpuMat(templ));
-
-        d_hough->detect(d_edges, d_dx, d_dy, d_position);
-
-        TEST_CYCLE()
-        {
-            d_hough->detect(d_edges, d_dx, d_dy, d_position);
-        }
-
-        GPU_SANITY_CHECK(d_position);
-    }
-    else
-    {
-        cv::Mat positions;
-
-        cv::Ptr<cv::GeneralizedHough> hough = cv::GeneralizedHough::create(method);
-        if (method & cv::GHT_ROTATION)
-        {
-            hough->set("maxAngle", 90.0);
-            hough->set("angleStep", 2.0);
-        }
-
-        hough->setTemplate(templ);
-
-        hough->detect(edges, dx, dy, positions);
-
-<<<<<<< HEAD
-INSTANTIATE_TEST_CASE_P(ImgProc, ImagePyramid_getLayer, testing::Combine(
-    ALL_DEVICES,
-    GPU_TYPICAL_MAT_SIZES,
-    testing::Values(MatType(CV_8UC1), MatType(CV_8UC3), MatType(CV_8UC4),
-                    MatType(CV_16UC1), MatType(CV_16UC3), MatType(CV_16UC4),
-                    MatType(CV_32FC1), MatType(CV_32FC3), MatType(CV_32FC4))));
-=======
-        TEST_CYCLE()
-        {
-            hough->detect(edges, dx, dy, positions);
-        }
-
-        CPU_SANITY_CHECK(dx);
-        CPU_SANITY_CHECK(dy);
-    }
-}
->>>>>>> f4e33ea0
-
-} // namespace
+#include "perf_precomp.hpp"
+
+using namespace std;
+using namespace testing;
+
+namespace {
+
+//////////////////////////////////////////////////////////////////////
+// Remap
+
+enum{HALF_SIZE=0, UPSIDE_DOWN, REFLECTION_X, REFLECTION_BOTH};
+CV_ENUM(RemapMode, HALF_SIZE, UPSIDE_DOWN, REFLECTION_X, REFLECTION_BOTH);
+#define ALL_REMAP_MODES ValuesIn(RemapMode::all())
+
+void generateMap(cv::Mat& map_x, cv::Mat& map_y, int remapMode)
+{
+    for (int j = 0; j < map_x.rows; ++j)
+    {
+        for (int i = 0; i < map_x.cols; ++i)
+        {
+            switch (remapMode)
+            {
+            case HALF_SIZE:
+                if (i > map_x.cols*0.25 && i < map_x.cols*0.75 && j > map_x.rows*0.25 && j < map_x.rows*0.75)
+                {
+                    map_x.at<float>(j,i) = 2.f * (i - map_x.cols * 0.25f) + 0.5f;
+                    map_y.at<float>(j,i) = 2.f * (j - map_x.rows * 0.25f) + 0.5f;
+                }
+                else
+                {
+                    map_x.at<float>(j,i) = 0.f;
+                    map_y.at<float>(j,i) = 0.f;
+                }
+                break;
+            case UPSIDE_DOWN:
+                map_x.at<float>(j,i) = static_cast<float>(i);
+                map_y.at<float>(j,i) = static_cast<float>(map_x.rows - j);
+                break;
+            case REFLECTION_X:
+                map_x.at<float>(j,i) = static_cast<float>(map_x.cols - i);
+                map_y.at<float>(j,i) = static_cast<float>(j);
+                break;
+            case REFLECTION_BOTH:
+                map_x.at<float>(j,i) = static_cast<float>(map_x.cols - i);
+                map_y.at<float>(j,i) = static_cast<float>(map_x.rows - j);
+                break;
+            } // end of switch
+        }
+    }
+}
+
+DEF_PARAM_TEST(Sz_Depth_Cn_Inter_Border_Mode, cv::Size, MatDepth, MatCn, Interpolation, BorderMode, RemapMode);
+
+PERF_TEST_P(Sz_Depth_Cn_Inter_Border_Mode, ImgProc_Remap, Combine(
+    GPU_TYPICAL_MAT_SIZES,
+    Values(CV_8U, CV_16U, CV_32F),
+    GPU_CHANNELS_1_3_4,
+    Values(Interpolation(cv::INTER_NEAREST), Interpolation(cv::INTER_LINEAR), Interpolation(cv::INTER_CUBIC)),
+    ALL_BORDER_MODES,
+    ALL_REMAP_MODES))
+{
+    declare.time(20.0);
+
+    cv::Size size = GET_PARAM(0);
+    int depth = GET_PARAM(1);
+    int channels = GET_PARAM(2);
+    int interpolation = GET_PARAM(3);
+    int borderMode = GET_PARAM(4);
+    int remapMode = GET_PARAM(5);
+
+    int type = CV_MAKE_TYPE(depth, channels);
+
+    cv::Mat src(size, type);
+    fillRandom(src);
+
+    cv::Mat xmap(size, CV_32FC1);
+    cv::Mat ymap(size, CV_32FC1);
+
+    generateMap(xmap, ymap, remapMode);
+
+    if (PERF_RUN_GPU())
+    {
+        cv::gpu::GpuMat d_src(src);
+        cv::gpu::GpuMat d_xmap(xmap);
+        cv::gpu::GpuMat d_ymap(ymap);
+        cv::gpu::GpuMat d_dst;
+
+        cv::gpu::remap(d_src, d_dst, d_xmap, d_ymap, interpolation, borderMode);
+
+        TEST_CYCLE()
+        {
+            cv::gpu::remap(d_src, d_dst, d_xmap, d_ymap, interpolation, borderMode);
+        }
+
+        GPU_SANITY_CHECK(d_dst);
+    }
+    else
+    {
+        cv::Mat dst;
+
+        cv::remap(src, dst, xmap, ymap, interpolation, borderMode);
+
+        TEST_CYCLE()
+        {
+            cv::remap(src, dst, xmap, ymap, interpolation, borderMode);
+        }
+    }
+}
+
+//////////////////////////////////////////////////////////////////////
+// Resize
+
+DEF_PARAM_TEST(Sz_Depth_Cn_Inter_Scale, cv::Size, MatDepth, MatCn, Interpolation, double);
+
+PERF_TEST_P(Sz_Depth_Cn_Inter_Scale, ImgProc_Resize, Combine(
+    GPU_TYPICAL_MAT_SIZES,
+    Values(CV_8U, CV_16U, CV_32F),
+    GPU_CHANNELS_1_3_4,
+    ALL_INTERPOLATIONS,
+    Values(0.5, 0.3, 2.0)))
+{
+    declare.time(20.0);
+
+    cv::Size size = GET_PARAM(0);
+    int depth = GET_PARAM(1);
+    int channels = GET_PARAM(2);
+    int interpolation = GET_PARAM(3);
+    double f = GET_PARAM(4);
+
+    int type = CV_MAKE_TYPE(depth, channels);
+
+    cv::Mat src(size, type);
+    fillRandom(src);
+
+    if (PERF_RUN_GPU())
+    {
+        cv::gpu::GpuMat d_src(src);
+        cv::gpu::GpuMat d_dst;
+
+        cv::gpu::resize(d_src, d_dst, cv::Size(), f, f, interpolation);
+
+        TEST_CYCLE()
+        {
+            cv::gpu::resize(d_src, d_dst, cv::Size(), f, f, interpolation);
+        }
+
+        GPU_SANITY_CHECK(d_dst);
+    }
+    else
+    {
+        cv::Mat dst;
+
+        cv::resize(src, dst, cv::Size(), f, f, interpolation);
+
+        TEST_CYCLE()
+        {
+            cv::resize(src, dst, cv::Size(), f, f, interpolation);
+        }
+    }
+}
+
+//////////////////////////////////////////////////////////////////////
+// ResizeArea
+
+DEF_PARAM_TEST(Sz_Depth_Cn_Scale, cv::Size, MatDepth, MatCn, double);
+
+PERF_TEST_P(Sz_Depth_Cn_Scale, ImgProc_ResizeArea, Combine(
+    GPU_TYPICAL_MAT_SIZES,
+    Values(CV_8U, CV_16U, CV_32F),
+    GPU_CHANNELS_1_3_4,
+    Values(0.2, 0.1, 0.05)))
+{
+    declare.time(1.0);
+
+    cv::Size size = GET_PARAM(0);
+    int depth = GET_PARAM(1);
+    int channels = GET_PARAM(2);
+    int interpolation = cv::INTER_AREA;
+    double f = GET_PARAM(3);
+
+    int type = CV_MAKE_TYPE(depth, channels);
+
+    cv::Mat src(size, type);
+    fillRandom(src);
+
+    if (PERF_RUN_GPU())
+    {
+        cv::gpu::GpuMat d_src(src);
+        cv::gpu::GpuMat d_dst;
+
+        cv::gpu::resize(d_src, d_dst, cv::Size(), f, f, interpolation);
+
+        TEST_CYCLE()
+        {
+            cv::gpu::resize(d_src, d_dst, cv::Size(), f, f, interpolation);
+        }
+
+        GPU_SANITY_CHECK(d_dst);
+    }
+    else
+    {
+        cv::Mat dst;
+
+        cv::resize(src, dst, cv::Size(), f, f, interpolation);
+
+        TEST_CYCLE()
+        {
+            cv::resize(src, dst, cv::Size(), f, f, interpolation);
+        }
+    }
+}
+
+//////////////////////////////////////////////////////////////////////
+// WarpAffine
+
+DEF_PARAM_TEST(Sz_Depth_Cn_Inter_Border, cv::Size, MatDepth, MatCn, Interpolation, BorderMode);
+
+PERF_TEST_P(Sz_Depth_Cn_Inter_Border, ImgProc_WarpAffine, Combine(
+    GPU_TYPICAL_MAT_SIZES,
+    Values(CV_8U, CV_16U, CV_32F),
+    GPU_CHANNELS_1_3_4,
+    Values(Interpolation(cv::INTER_NEAREST), Interpolation(cv::INTER_LINEAR), Interpolation(cv::INTER_CUBIC)),
+    ALL_BORDER_MODES))
+{
+    declare.time(20.0);
+
+    cv::Size size = GET_PARAM(0);
+    int depth = GET_PARAM(1);
+    int channels = GET_PARAM(2);
+    int interpolation = GET_PARAM(3);
+    int borderMode = GET_PARAM(4);
+
+    int type = CV_MAKE_TYPE(depth, channels);
+
+    cv::Mat src(size, type);
+    fillRandom(src);
+
+    const double aplha = CV_PI / 4;
+    double mat[2][3] = { {std::cos(aplha), -std::sin(aplha), src.cols / 2},
+                         {std::sin(aplha),  std::cos(aplha), 0}};
+    cv::Mat M(2, 3, CV_64F, (void*) mat);
+
+    if (PERF_RUN_GPU())
+    {
+        cv::gpu::GpuMat d_src(src);
+        cv::gpu::GpuMat d_dst;
+
+        cv::gpu::warpAffine(d_src, d_dst, M, size, interpolation, borderMode);
+
+        TEST_CYCLE()
+        {
+            cv::gpu::warpAffine(d_src, d_dst, M, size, interpolation, borderMode);
+        }
+
+        GPU_SANITY_CHECK(d_dst);
+    }
+    else
+    {
+        cv::Mat dst;
+
+        cv::warpAffine(src, dst, M, size, interpolation, borderMode);
+
+        TEST_CYCLE()
+        {
+            cv::warpAffine(src, dst, M, size, interpolation, borderMode);
+        }
+    }
+}
+
+//////////////////////////////////////////////////////////////////////
+// WarpPerspective
+
+PERF_TEST_P(Sz_Depth_Cn_Inter_Border, ImgProc_WarpPerspective, Combine(
+    GPU_TYPICAL_MAT_SIZES,
+    Values(CV_8U, CV_16U, CV_32F),
+    GPU_CHANNELS_1_3_4,
+    Values(Interpolation(cv::INTER_NEAREST), Interpolation(cv::INTER_LINEAR), Interpolation(cv::INTER_CUBIC)),
+    ALL_BORDER_MODES))
+{
+    declare.time(20.0);
+
+    cv::Size size = GET_PARAM(0);
+    int depth = GET_PARAM(1);
+    int channels = GET_PARAM(2);
+    int interpolation = GET_PARAM(3);
+    int borderMode = GET_PARAM(4);
+
+    int type = CV_MAKE_TYPE(depth, channels);
+
+    cv::Mat src(size, type);
+    fillRandom(src);
+
+    const double aplha = CV_PI / 4;
+    double mat[3][3] = { {std::cos(aplha), -std::sin(aplha), src.cols / 2},
+                         {std::sin(aplha),  std::cos(aplha), 0},
+                         {0.0,              0.0,             1.0}};
+    cv::Mat M(3, 3, CV_64F, (void*) mat);
+
+    if (PERF_RUN_GPU())
+    {
+        cv::gpu::GpuMat d_src(src);
+        cv::gpu::GpuMat d_dst;
+
+        cv::gpu::warpPerspective(d_src, d_dst, M, size, interpolation, borderMode);
+
+        TEST_CYCLE()
+        {
+            cv::gpu::warpPerspective(d_src, d_dst, M, size, interpolation, borderMode);
+        }
+
+        GPU_SANITY_CHECK(d_dst);
+    }
+    else
+    {
+        cv::Mat dst;
+
+        cv::warpPerspective(src, dst, M, size, interpolation, borderMode);
+
+        TEST_CYCLE()
+        {
+            cv::warpPerspective(src, dst, M, size, interpolation, borderMode);
+        }
+    }
+}
+
+//////////////////////////////////////////////////////////////////////
+// CopyMakeBorder
+
+DEF_PARAM_TEST(Sz_Depth_Cn_Border, cv::Size, MatDepth, MatCn, BorderMode);
+
+PERF_TEST_P(Sz_Depth_Cn_Border, ImgProc_CopyMakeBorder, Combine(
+    GPU_TYPICAL_MAT_SIZES,
+    Values(CV_8U, CV_16U, CV_32F),
+    GPU_CHANNELS_1_3_4,
+    ALL_BORDER_MODES))
+{
+    cv::Size size = GET_PARAM(0);
+    int depth = GET_PARAM(1);
+    int channels = GET_PARAM(2);
+    int borderMode = GET_PARAM(3);
+
+    int type = CV_MAKE_TYPE(depth, channels);
+
+    cv::Mat src(size, type);
+    fillRandom(src);
+
+    if (PERF_RUN_GPU())
+    {
+        cv::gpu::GpuMat d_src(src);
+        cv::gpu::GpuMat d_dst;
+
+        cv::gpu::copyMakeBorder(d_src, d_dst, 5, 5, 5, 5, borderMode);
+
+        TEST_CYCLE()
+        {
+            cv::gpu::copyMakeBorder(d_src, d_dst, 5, 5, 5, 5, borderMode);
+        }
+
+        GPU_SANITY_CHECK(d_dst);
+    }
+    else
+    {
+        cv::Mat dst;
+
+        cv::copyMakeBorder(src, dst, 5, 5, 5, 5, borderMode);
+
+        TEST_CYCLE()
+        {
+            cv::copyMakeBorder(src, dst, 5, 5, 5, 5, borderMode);
+        }
+    }
+}
+
+//////////////////////////////////////////////////////////////////////
+// Threshold
+
+CV_ENUM(ThreshOp, cv::THRESH_BINARY, cv::THRESH_BINARY_INV, cv::THRESH_TRUNC, cv::THRESH_TOZERO, cv::THRESH_TOZERO_INV)
+#define ALL_THRESH_OPS ValuesIn(ThreshOp::all())
+
+DEF_PARAM_TEST(Sz_Depth_Op, cv::Size, MatDepth, ThreshOp);
+
+PERF_TEST_P(Sz_Depth_Op, ImgProc_Threshold, Combine(
+    GPU_TYPICAL_MAT_SIZES,
+    Values(CV_8U, CV_16U, CV_32F, CV_64F),
+    ALL_THRESH_OPS))
+{
+    cv::Size size = GET_PARAM(0);
+    int depth = GET_PARAM(1);
+    int threshOp = GET_PARAM(2);
+
+    cv::Mat src(size, depth);
+    fillRandom(src);
+
+    if (PERF_RUN_GPU())
+    {
+        cv::gpu::GpuMat d_src(src);
+        cv::gpu::GpuMat d_dst;
+
+        cv::gpu::threshold(d_src, d_dst, 100.0, 255.0, threshOp);
+
+        TEST_CYCLE()
+        {
+            cv::gpu::threshold(d_src, d_dst, 100.0, 255.0, threshOp);
+        }
+
+        GPU_SANITY_CHECK(d_dst);
+    }
+    else
+    {
+        cv::Mat dst;
+
+        cv::threshold(src, dst, 100.0, 255.0, threshOp);
+
+        TEST_CYCLE()
+        {
+            cv::threshold(src, dst, 100.0, 255.0, threshOp);
+        }
+    }
+}
+
+//////////////////////////////////////////////////////////////////////
+// Integral
+
+PERF_TEST_P(Sz, ImgProc_Integral, GPU_TYPICAL_MAT_SIZES)
+{
+    cv::Size size = GetParam();
+
+    cv::Mat src(size, CV_8UC1);
+    fillRandom(src);
+
+    if (PERF_RUN_GPU())
+    {
+        cv::gpu::GpuMat d_src(src);
+        cv::gpu::GpuMat d_dst;
+        cv::gpu::GpuMat d_buf;
+
+        cv::gpu::integralBuffered(d_src, d_dst, d_buf);
+
+        TEST_CYCLE()
+        {
+            cv::gpu::integralBuffered(d_src, d_dst, d_buf);
+        }
+
+        GPU_SANITY_CHECK(d_dst);
+    }
+    else
+    {
+        cv::Mat dst;
+
+        cv::integral(src, dst);
+
+        TEST_CYCLE()
+        {
+            cv::integral(src, dst);
+        }
+    }
+}
+
+//////////////////////////////////////////////////////////////////////
+// IntegralSqr
+
+PERF_TEST_P(Sz, ImgProc_IntegralSqr, GPU_TYPICAL_MAT_SIZES)
+{
+    cv::Size size = GetParam();
+
+    cv::Mat src(size, CV_8UC1);
+    fillRandom(src);
+
+    if (PERF_RUN_GPU())
+    {
+        cv::gpu::GpuMat d_src(src);
+        cv::gpu::GpuMat d_dst;
+
+        cv::gpu::sqrIntegral(d_src, d_dst);
+
+        TEST_CYCLE()
+        {
+            cv::gpu::sqrIntegral(d_src, d_dst);
+        }
+
+        GPU_SANITY_CHECK(d_dst);
+    }
+    else
+    {
+        FAIL() << "No such CPU implementation analogy";
+    }
+}
+
+//////////////////////////////////////////////////////////////////////
+// HistEvenC1
+
+PERF_TEST_P(Sz_Depth, ImgProc_HistEvenC1, Combine(GPU_TYPICAL_MAT_SIZES, Values(CV_8U, CV_16U, CV_16S)))
+{
+    cv::Size size = GET_PARAM(0);
+    int depth = GET_PARAM(1);
+
+    cv::Mat src(size, depth);
+    fillRandom(src);
+
+    if (PERF_RUN_GPU())
+    {
+        cv::gpu::GpuMat d_src(src);
+        cv::gpu::GpuMat d_hist;
+        cv::gpu::GpuMat d_buf;
+
+        cv::gpu::histEven(d_src, d_hist, d_buf, 30, 0, 180);
+
+        TEST_CYCLE()
+        {
+            cv::gpu::histEven(d_src, d_hist, d_buf, 30, 0, 180);
+        }
+
+        GPU_SANITY_CHECK(d_hist);
+    }
+    else
+    {
+        int hbins = 30;
+        float hranges[] = {0.0f, 180.0f};
+        int histSize[] = {hbins};
+        const float* ranges[] = {hranges};
+        int channels[] = {0};
+
+        cv::Mat hist;
+
+        cv::calcHist(&src, 1, channels, cv::Mat(), hist, 1, histSize, ranges);
+
+        TEST_CYCLE()
+        {
+            cv::calcHist(&src, 1, channels, cv::Mat(), hist, 1, histSize, ranges);
+        }
+    }
+}
+
+//////////////////////////////////////////////////////////////////////
+// HistEvenC4
+
+PERF_TEST_P(Sz_Depth, ImgProc_HistEvenC4, Combine(GPU_TYPICAL_MAT_SIZES, Values(CV_8U, CV_16U, CV_16S)))
+{
+    cv::Size size = GET_PARAM(0);
+    int depth = GET_PARAM(1);
+
+    cv::Mat src(size, CV_MAKE_TYPE(depth, 4));
+    fillRandom(src);
+
+    int histSize[] = {30, 30, 30, 30};
+    int lowerLevel[] = {0, 0, 0, 0};
+    int upperLevel[] = {180, 180, 180, 180};
+
+    if (PERF_RUN_GPU())
+    {
+        cv::gpu::GpuMat d_src(src);
+        cv::gpu::GpuMat d_hist[4];
+        cv::gpu::GpuMat d_buf, d_hist0;
+
+        cv::gpu::histEven(d_src, d_hist, d_buf, histSize, lowerLevel, upperLevel);
+
+        TEST_CYCLE()
+        {
+            cv::gpu::histEven(d_src, d_hist, d_buf, histSize, lowerLevel, upperLevel);
+        }
+
+        GPU_SANITY_CHECK(d_hist0);
+    }
+    else
+    {
+        FAIL() << "No such CPU implementation analogy";
+    }
+}
+
+//////////////////////////////////////////////////////////////////////
+// CalcHist
+
+PERF_TEST_P(Sz, ImgProc_CalcHist, GPU_TYPICAL_MAT_SIZES)
+{
+    cv::Size size = GetParam();
+
+    cv::Mat src(size, CV_8UC1);
+    fillRandom(src);
+
+    if (PERF_RUN_GPU())
+    {
+        cv::gpu::GpuMat d_src(src);
+        cv::gpu::GpuMat d_hist;
+        cv::gpu::GpuMat d_buf;
+
+        cv::gpu::calcHist(d_src, d_hist, d_buf);
+
+        TEST_CYCLE()
+        {
+            cv::gpu::calcHist(d_src, d_hist, d_buf);
+        }
+
+        GPU_SANITY_CHECK(d_hist);
+    }
+    else
+    {
+        FAIL() << "No such CPU implementation analogy";
+    }
+}
+
+//////////////////////////////////////////////////////////////////////
+// EqualizeHist
+
+PERF_TEST_P(Sz, ImgProc_EqualizeHist, GPU_TYPICAL_MAT_SIZES)
+{
+    cv::Size size = GetParam();
+
+    cv::Mat src(size, CV_8UC1);
+    fillRandom(src);
+
+    if (PERF_RUN_GPU())
+    {
+        cv::gpu::GpuMat d_src(src);
+        cv::gpu::GpuMat d_dst;
+        cv::gpu::GpuMat d_hist;
+        cv::gpu::GpuMat d_buf;
+
+        cv::gpu::equalizeHist(d_src, d_dst, d_hist, d_buf);
+
+        TEST_CYCLE()
+        {
+            cv::gpu::equalizeHist(d_src, d_dst, d_hist, d_buf);
+        }
+
+        GPU_SANITY_CHECK(d_hist);
+    }
+    else
+    {
+        cv::Mat dst;
+
+        cv::equalizeHist(src, dst);
+
+        TEST_CYCLE()
+        {
+            cv::equalizeHist(src, dst);
+        }
+    }
+}
+
+//////////////////////////////////////////////////////////////////////
+// ColumnSum
+
+PERF_TEST_P(Sz, ImgProc_ColumnSum, GPU_TYPICAL_MAT_SIZES)
+{
+    cv::Size size = GetParam();
+
+    cv::Mat src(size, CV_32FC1);
+    fillRandom(src);
+
+    if (PERF_RUN_GPU())
+    {
+        cv::gpu::GpuMat d_src(src);
+        cv::gpu::GpuMat d_dst;
+
+        cv::gpu::columnSum(d_src, d_dst);
+
+        TEST_CYCLE()
+        {
+            cv::gpu::columnSum(d_src, d_dst);
+        }
+
+        GPU_SANITY_CHECK(d_dst);
+    }
+    else
+    {
+        FAIL() << "No such CPU implementation analogy";
+    }
+}
+
+//////////////////////////////////////////////////////////////////////
+// Canny
+
+DEF_PARAM_TEST(Image_AppertureSz_L2gradient, string, int, bool);
+
+PERF_TEST_P(Image_AppertureSz_L2gradient, ImgProc_Canny, Combine(
+    Values("perf/800x600.png", "perf/1280x1024.png", "perf/1680x1050.png"),
+    Values(3, 5),
+    Bool()))
+{
+    string fileName = GET_PARAM(0);
+    int apperture_size = GET_PARAM(1);
+    bool useL2gradient = GET_PARAM(2);
+
+    cv::Mat image = readImage(fileName, cv::IMREAD_GRAYSCALE);
+    ASSERT_FALSE(image.empty());
+
+    if (PERF_RUN_GPU())
+    {
+        cv::gpu::GpuMat d_image(image);
+        cv::gpu::GpuMat d_dst;
+        cv::gpu::CannyBuf d_buf;
+
+        cv::gpu::Canny(d_image, d_buf, d_dst, 50.0, 100.0, apperture_size, useL2gradient);
+
+        TEST_CYCLE()
+        {
+            cv::gpu::Canny(d_image, d_buf, d_dst, 50.0, 100.0, apperture_size, useL2gradient);
+        }
+
+        GPU_SANITY_CHECK(d_dst);
+    }
+    else
+    {
+        cv::Mat dst;
+
+        cv::Canny(image, dst, 50.0, 100.0, apperture_size, useL2gradient);
+
+        TEST_CYCLE()
+        {
+            cv::Canny(image, dst, 50.0, 100.0, apperture_size, useL2gradient);
+        }
+    }
+}
+
+//////////////////////////////////////////////////////////////////////
+// MeanShiftFiltering
+
+DEF_PARAM_TEST_1(Image, string);
+
+PERF_TEST_P(Image, ImgProc_MeanShiftFiltering, Values<string>("gpu/meanshift/cones.png"))
+{
+    declare.time(15.0);
+
+    cv::Mat img = readImage(GetParam());
+    ASSERT_FALSE(img.empty());
+
+    cv::Mat rgba;
+    cv::cvtColor(img, rgba, cv::COLOR_BGR2BGRA);
+
+    if (PERF_RUN_GPU())
+    {
+        cv::gpu::GpuMat d_src(rgba);
+        cv::gpu::GpuMat d_dst;
+
+        cv::gpu::meanShiftFiltering(d_src, d_dst, 50, 50);
+
+        TEST_CYCLE()
+        {
+            cv::gpu::meanShiftFiltering(d_src, d_dst, 50, 50);
+        }
+
+        GPU_SANITY_CHECK(d_dst);
+    }
+    else
+    {
+        cv::Mat dst;
+
+        cv::pyrMeanShiftFiltering(img, dst, 50, 50);
+
+        TEST_CYCLE()
+        {
+            cv::pyrMeanShiftFiltering(img, dst, 50, 50);
+        }
+    }
+}
+
+//////////////////////////////////////////////////////////////////////
+// MeanShiftProc
+
+PERF_TEST_P(Image, ImgProc_MeanShiftProc, Values<string>("gpu/meanshift/cones.png"))
+{
+    declare.time(5.0);
+
+    cv::Mat img = readImage(GetParam());
+    ASSERT_FALSE(img.empty());
+
+    cv::Mat rgba;
+    cv::cvtColor(img, rgba, cv::COLOR_BGR2BGRA);
+
+    if (PERF_RUN_GPU())
+    {
+        cv::gpu::GpuMat d_src(rgba);
+        cv::gpu::GpuMat d_dstr;
+        cv::gpu::GpuMat d_dstsp;
+
+        cv::gpu::meanShiftProc(d_src, d_dstr, d_dstsp, 50, 50);
+
+        TEST_CYCLE()
+        {
+            cv::gpu::meanShiftProc(d_src, d_dstr, d_dstsp, 50, 50);
+        }
+
+        GPU_SANITY_CHECK(d_dstr);
+    }
+    else
+    {
+        FAIL() << "No such CPU implementation analogy";
+    }
+}
+
+//////////////////////////////////////////////////////////////////////
+// MeanShiftSegmentation
+
+PERF_TEST_P(Image, ImgProc_MeanShiftSegmentation, Values<string>("gpu/meanshift/cones.png"))
+{
+    declare.time(5.0);
+
+    cv::Mat img = readImage(GetParam());
+    ASSERT_FALSE(img.empty());
+
+    cv::Mat rgba;
+    cv::cvtColor(img, rgba, cv::COLOR_BGR2BGRA);
+
+    cv::Mat dst;
+
+    if (PERF_RUN_GPU())
+    {
+        cv::gpu::GpuMat d_src(rgba);
+
+        cv::gpu::meanShiftSegmentation(d_src, dst, 10, 10, 20);
+
+        TEST_CYCLE()
+        {
+            cv::gpu::meanShiftSegmentation(d_src, dst, 10, 10, 20);
+        }
+
+        GPU_SANITY_CHECK(dst);
+    }
+    else
+    {
+        FAIL() << "No such CPU implementation analogy";
+    }
+}
+
+//////////////////////////////////////////////////////////////////////
+// BlendLinear
+
+PERF_TEST_P(Sz_Depth_Cn, ImgProc_BlendLinear, Combine(GPU_TYPICAL_MAT_SIZES, Values(CV_8U, CV_32F), GPU_CHANNELS_1_3_4))
+{
+    cv::Size size = GET_PARAM(0);
+    int depth = GET_PARAM(1);
+    int channels = GET_PARAM(2);
+
+    int type = CV_MAKE_TYPE(depth, channels);
+
+    cv::Mat img1(size, type);
+    fillRandom(img1);
+
+    cv::Mat img2(size, type);
+    fillRandom(img2);
+
+    if (PERF_RUN_GPU())
+    {
+        cv::gpu::GpuMat d_img1(img1);
+        cv::gpu::GpuMat d_img2(img2);
+        cv::gpu::GpuMat d_weights1(size, CV_32FC1, cv::Scalar::all(0.5));
+        cv::gpu::GpuMat d_weights2(size, CV_32FC1, cv::Scalar::all(0.5));
+        cv::gpu::GpuMat d_dst;
+
+        cv::gpu::blendLinear(d_img1, d_img2, d_weights1, d_weights2, d_dst);
+
+        TEST_CYCLE()
+        {
+            cv::gpu::blendLinear(d_img1, d_img2, d_weights1, d_weights2, d_dst);
+        }
+
+        GPU_SANITY_CHECK(d_dst);
+    }
+    else
+    {
+        FAIL() << "No such CPU implementation analogy";
+    }
+}
+
+//////////////////////////////////////////////////////////////////////
+// Convolve
+
+DEF_PARAM_TEST(Sz_KernelSz_Ccorr, cv::Size, int, bool);
+
+PERF_TEST_P(Sz_KernelSz_Ccorr, ImgProc_Convolve, Combine(GPU_TYPICAL_MAT_SIZES, Values(17, 27, 32, 64), Bool()))
+{
+    declare.time(10.0);
+
+    cv::Size size = GET_PARAM(0);
+    int templ_size = GET_PARAM(1);
+    bool ccorr = GET_PARAM(2);
+
+    cv::Mat image(size, CV_32FC1);
+    image.setTo(1.0);
+
+    cv::Mat templ(templ_size, templ_size, CV_32FC1);
+    templ.setTo(1.0);
+
+    if (PERF_RUN_GPU())
+    {
+        cv::gpu::GpuMat d_image = cv::gpu::createContinuous(size, CV_32FC1);
+        d_image.upload(image);
+
+        cv::gpu::GpuMat d_templ = cv::gpu::createContinuous(templ_size, templ_size, CV_32FC1);
+        d_templ.upload(templ);
+
+        cv::gpu::GpuMat d_dst;
+        cv::gpu::ConvolveBuf d_buf;
+
+        cv::gpu::convolve(d_image, d_templ, d_dst, ccorr, d_buf);
+
+        TEST_CYCLE()
+        {
+            cv::gpu::convolve(d_image, d_templ, d_dst, ccorr, d_buf);
+        }
+
+        GPU_SANITY_CHECK(d_dst);
+    }
+    else
+    {
+        ASSERT_FALSE(ccorr);
+
+        cv::Mat dst;
+
+        cv::filter2D(image, dst, image.depth(), templ);
+
+        TEST_CYCLE()
+        {
+            cv::filter2D(image, dst, image.depth(), templ);
+        }
+
+        CPU_SANITY_CHECK(dst);
+    }
+}
+
+////////////////////////////////////////////////////////////////////////////////
+// MatchTemplate8U
+
+CV_ENUM(TemplateMethod, cv::TM_SQDIFF, cv::TM_SQDIFF_NORMED, cv::TM_CCORR, cv::TM_CCORR_NORMED, cv::TM_CCOEFF, cv::TM_CCOEFF_NORMED)
+#define ALL_TEMPLATE_METHODS ValuesIn(TemplateMethod::all())
+
+DEF_PARAM_TEST(Sz_TemplateSz_Cn_Method, cv::Size, cv::Size, MatCn, TemplateMethod);
+
+PERF_TEST_P(Sz_TemplateSz_Cn_Method, ImgProc_MatchTemplate8U, Combine(
+    GPU_TYPICAL_MAT_SIZES,
+    Values(cv::Size(5, 5), cv::Size(16, 16), cv::Size(30, 30)),
+    GPU_CHANNELS_1_3_4,
+    ALL_TEMPLATE_METHODS))
+{
+    cv::Size size = GET_PARAM(0);
+    cv::Size templ_size = GET_PARAM(1);
+    int cn = GET_PARAM(2);
+    int method = GET_PARAM(3);
+
+    cv::Mat image(size, CV_MAKE_TYPE(CV_8U, cn));
+    fillRandom(image);
+
+    cv::Mat templ(templ_size, CV_MAKE_TYPE(CV_8U, cn));
+    fillRandom(templ);
+
+    if (PERF_RUN_GPU())
+    {
+        cv::gpu::GpuMat d_image(image);
+        cv::gpu::GpuMat d_templ(templ);
+        cv::gpu::GpuMat d_dst;
+
+        cv::gpu::matchTemplate(d_image, d_templ, d_dst, method);
+
+        TEST_CYCLE()
+        {
+            cv::gpu::matchTemplate(d_image, d_templ, d_dst, method);
+        }
+
+        GPU_SANITY_CHECK(d_dst);
+    }
+    else
+    {
+        cv::Mat dst;
+
+        cv::matchTemplate(image, templ, dst, method);
+
+        TEST_CYCLE()
+        {
+            cv::matchTemplate(image, templ, dst, method);
+        }
+
+        CPU_SANITY_CHECK(dst);
+    }
+};
+
+////////////////////////////////////////////////////////////////////////////////
+// MatchTemplate32F
+
+PERF_TEST_P(Sz_TemplateSz_Cn_Method, ImgProc_MatchTemplate32F, Combine(
+    GPU_TYPICAL_MAT_SIZES,
+    Values(cv::Size(5, 5), cv::Size(16, 16), cv::Size(30, 30)),
+    GPU_CHANNELS_1_3_4,
+    Values(TemplateMethod(cv::TM_SQDIFF), TemplateMethod(cv::TM_CCORR))))
+{
+    cv::Size size = GET_PARAM(0);
+    cv::Size templ_size = GET_PARAM(1);
+    int cn = GET_PARAM(2);
+    int method = GET_PARAM(3);
+
+    cv::Mat image(size, CV_MAKE_TYPE(CV_32F, cn));
+    fillRandom(image);
+
+    cv::Mat templ(templ_size, CV_MAKE_TYPE(CV_32F, cn));
+    fillRandom(templ);
+
+    if (PERF_RUN_GPU())
+    {
+        cv::gpu::GpuMat d_image(image);
+        cv::gpu::GpuMat d_templ(templ);
+        cv::gpu::GpuMat d_dst;
+
+        cv::gpu::matchTemplate(d_image, d_templ, d_dst, method);
+
+        TEST_CYCLE()
+        {
+            cv::gpu::matchTemplate(d_image, d_templ, d_dst, method);
+        }
+
+        GPU_SANITY_CHECK(d_dst);
+    }
+    else
+    {
+        cv::Mat dst;
+
+        cv::matchTemplate(image, templ, dst, method);
+
+        TEST_CYCLE()
+        {
+            cv::matchTemplate(image, templ, dst, method);
+        }
+
+        CPU_SANITY_CHECK(dst);
+    }
+};
+
+//////////////////////////////////////////////////////////////////////
+// MulSpectrums
+
+CV_FLAGS(DftFlags, 0, cv::DFT_INVERSE, cv::DFT_SCALE, cv::DFT_ROWS, cv::DFT_COMPLEX_OUTPUT, cv::DFT_REAL_OUTPUT)
+
+DEF_PARAM_TEST(Sz_Flags, cv::Size, DftFlags);
+
+PERF_TEST_P(Sz_Flags, ImgProc_MulSpectrums, Combine(
+    GPU_TYPICAL_MAT_SIZES,
+    Values(0, DftFlags(cv::DFT_ROWS))))
+{
+    cv::Size size = GET_PARAM(0);
+    int flag = GET_PARAM(1);
+
+    cv::Mat a(size, CV_32FC2);
+    fillRandom(a, 0, 100);
+
+    cv::Mat b(size, CV_32FC2);
+    fillRandom(b, 0, 100);
+
+    if (PERF_RUN_GPU())
+    {
+        cv::gpu::GpuMat d_a(a);
+        cv::gpu::GpuMat d_b(b);
+        cv::gpu::GpuMat d_dst;
+
+        cv::gpu::mulSpectrums(d_a, d_b, d_dst, flag);
+
+        TEST_CYCLE()
+        {
+            cv::gpu::mulSpectrums(d_a, d_b, d_dst, flag);
+        }
+
+        GPU_SANITY_CHECK(d_dst);
+    }
+    else
+    {
+        cv::Mat dst;
+
+        cv::mulSpectrums(a, b, dst, flag);
+
+        TEST_CYCLE()
+        {
+            cv::mulSpectrums(a, b, dst, flag);
+        }
+
+        CPU_SANITY_CHECK(dst);
+    }
+}
+
+//////////////////////////////////////////////////////////////////////
+// MulAndScaleSpectrums
+
+PERF_TEST_P(Sz, ImgProc_MulAndScaleSpectrums, GPU_TYPICAL_MAT_SIZES)
+{
+    cv::Size size = GetParam();
+
+    float scale = 1.f / size.area();
+
+    cv::Mat src1(size, CV_32FC2);
+    fillRandom(src1, 0, 100);
+
+    cv::Mat src2(size, CV_32FC2);
+    fillRandom(src2, 0, 100);
+
+    if (PERF_RUN_GPU())
+    {
+        cv::gpu::GpuMat d_src1(src1);
+        cv::gpu::GpuMat d_src2(src2);
+        cv::gpu::GpuMat d_dst;
+
+        cv::gpu::mulAndScaleSpectrums(d_src1, d_src2, d_dst, cv::DFT_ROWS, scale, false);
+
+        TEST_CYCLE()
+        {
+            cv::gpu::mulAndScaleSpectrums(d_src1, d_src2, d_dst, cv::DFT_ROWS, scale, false);
+        }
+
+        GPU_SANITY_CHECK(d_dst);
+    }
+    else
+    {
+        FAIL() << "No such CPU implementation analogy";
+    }
+}
+
+//////////////////////////////////////////////////////////////////////
+// Dft
+
+PERF_TEST_P(Sz_Flags, ImgProc_Dft, Combine(
+    GPU_TYPICAL_MAT_SIZES,
+    Values(0, DftFlags(cv::DFT_ROWS), DftFlags(cv::DFT_INVERSE))))
+{
+    declare.time(10.0);
+
+    cv::Size size = GET_PARAM(0);
+    int flag = GET_PARAM(1);
+
+    cv::Mat src(size, CV_32FC2);
+    fillRandom(src, 0, 100);
+
+    if (PERF_RUN_GPU())
+    {
+        cv::gpu::GpuMat d_src(src);
+        cv::gpu::GpuMat d_dst;
+
+        cv::gpu::dft(d_src, d_dst, size, flag);
+
+        TEST_CYCLE()
+        {
+            cv::gpu::dft(d_src, d_dst, size, flag);
+        }
+
+        GPU_SANITY_CHECK(d_dst);
+    }
+    else
+    {
+        cv::Mat dst;
+
+        cv::dft(src, dst, flag);
+
+        TEST_CYCLE()
+        {
+            cv::dft(src, dst, flag);
+        }
+
+        CPU_SANITY_CHECK(dst);
+    }
+}
+
+//////////////////////////////////////////////////////////////////////
+// CornerHarris
+
+DEF_PARAM_TEST(Image_Type_Border_BlockSz_ApertureSz, string, MatType, BorderMode, int, int);
+
+PERF_TEST_P(Image_Type_Border_BlockSz_ApertureSz, ImgProc_CornerHarris, Combine(
+    Values<string>("gpu/stereobm/aloe-L.png"),
+    Values(CV_8UC1, CV_32FC1),
+    Values(BorderMode(cv::BORDER_REFLECT101), BorderMode(cv::BORDER_REPLICATE), BorderMode(cv::BORDER_REFLECT)),
+    Values(3, 5, 7),
+    Values(0, 3, 5, 7)))
+{
+    string fileName = GET_PARAM(0);
+    int type = GET_PARAM(1);
+    int borderMode = GET_PARAM(2);
+    int blockSize = GET_PARAM(3);
+    int apertureSize = GET_PARAM(4);
+
+    cv::Mat img = readImage(fileName, cv::IMREAD_GRAYSCALE);
+    ASSERT_FALSE(img.empty());
+    img.convertTo(img, type, type == CV_32F ? 1.0 / 255.0 : 1.0);
+
+    double k = 0.5;
+
+    if (PERF_RUN_GPU())
+    {
+        cv::gpu::GpuMat d_img(img);
+        cv::gpu::GpuMat d_dst;
+        cv::gpu::GpuMat d_Dx;
+        cv::gpu::GpuMat d_Dy;
+        cv::gpu::GpuMat d_buf;
+
+        cv::gpu::cornerHarris(d_img, d_dst, d_Dx, d_Dy, d_buf, blockSize, apertureSize, k, borderMode);
+
+        TEST_CYCLE()
+        {
+            cv::gpu::cornerHarris(d_img, d_dst, d_Dx, d_Dy, d_buf, blockSize, apertureSize, k, borderMode);
+        }
+
+        GPU_SANITY_CHECK(d_dst);
+    }
+    else
+    {
+        cv::Mat dst;
+
+        cv::cornerHarris(img, dst, blockSize, apertureSize, k, borderMode);
+
+        TEST_CYCLE()
+        {
+            cv::cornerHarris(img, dst, blockSize, apertureSize, k, borderMode);
+        }
+
+        CPU_SANITY_CHECK(dst);
+    }
+}
+
+//////////////////////////////////////////////////////////////////////
+// CornerMinEigenVal
+
+PERF_TEST_P(Image_Type_Border_BlockSz_ApertureSz, ImgProc_CornerMinEigenVal, Combine(
+    Values<string>("gpu/stereobm/aloe-L.png"),
+    Values(CV_8UC1, CV_32FC1),
+    Values(BorderMode(cv::BORDER_REFLECT101), BorderMode(cv::BORDER_REPLICATE), BorderMode(cv::BORDER_REFLECT)),
+    Values(3, 5, 7),
+    Values(0, 3, 5, 7)))
+{
+    string fileName = GET_PARAM(0);
+    int type = GET_PARAM(1);
+    int borderMode = GET_PARAM(2);
+    int blockSize = GET_PARAM(3);
+    int apertureSize = GET_PARAM(4);
+
+    cv::Mat img = readImage(fileName, cv::IMREAD_GRAYSCALE);
+    ASSERT_FALSE(img.empty());
+
+    img.convertTo(img, type, type == CV_32F ? 1.0 / 255.0 : 1.0);
+
+    if (PERF_RUN_GPU())
+    {
+        cv::gpu::GpuMat d_img(img);
+        cv::gpu::GpuMat d_dst;
+        cv::gpu::GpuMat d_Dx;
+        cv::gpu::GpuMat d_Dy;
+        cv::gpu::GpuMat d_buf;
+
+        cv::gpu::cornerMinEigenVal(d_img, d_dst, d_Dx, d_Dy, d_buf, blockSize, apertureSize, borderMode);
+
+        TEST_CYCLE()
+        {
+            cv::gpu::cornerMinEigenVal(d_img, d_dst, d_Dx, d_Dy, d_buf, blockSize, apertureSize, borderMode);
+        }
+
+        GPU_SANITY_CHECK(d_dst);
+    }
+    else
+    {
+        cv::Mat dst;
+
+        cv::cornerMinEigenVal(img, dst, blockSize, apertureSize, borderMode);
+
+        TEST_CYCLE()
+        {
+            cv::cornerMinEigenVal(img, dst, blockSize, apertureSize, borderMode);
+        }
+
+        CPU_SANITY_CHECK(dst);
+    }
+}
+
+//////////////////////////////////////////////////////////////////////
+// BuildWarpPlaneMaps
+
+PERF_TEST_P(Sz, ImgProc_BuildWarpPlaneMaps, GPU_TYPICAL_MAT_SIZES)
+{
+    cv::Size size = GetParam();
+
+    cv::Mat K = cv::Mat::eye(3, 3, CV_32FC1);
+    cv::Mat R = cv::Mat::ones(3, 3, CV_32FC1);
+    cv::Mat T = cv::Mat::zeros(1, 3, CV_32F);
+
+    if (PERF_RUN_GPU())
+    {
+        cv::gpu::GpuMat d_map_x;
+        cv::gpu::GpuMat d_map_y;
+
+        cv::gpu::buildWarpPlaneMaps(size, cv::Rect(0, 0, size.width, size.height), K, R, T, 1.0, d_map_x, d_map_y);
+
+        TEST_CYCLE()
+        {
+            cv::gpu::buildWarpPlaneMaps(size, cv::Rect(0, 0, size.width, size.height), K, R, T, 1.0, d_map_x, d_map_y);
+        }
+
+        GPU_SANITY_CHECK(d_map_x);
+        GPU_SANITY_CHECK(d_map_y);
+    }
+    else
+    {
+        FAIL() << "No such CPU implementation analogy";
+    }
+}
+
+//////////////////////////////////////////////////////////////////////
+// BuildWarpCylindricalMaps
+
+PERF_TEST_P(Sz, ImgProc_BuildWarpCylindricalMaps, GPU_TYPICAL_MAT_SIZES)
+{
+    cv::Size size = GetParam();
+
+    cv::Mat K = cv::Mat::eye(3, 3, CV_32FC1);
+    cv::Mat R = cv::Mat::ones(3, 3, CV_32FC1);
+
+    if (PERF_RUN_GPU())
+    {
+        cv::gpu::GpuMat d_map_x;
+        cv::gpu::GpuMat d_map_y;
+
+        cv::gpu::buildWarpCylindricalMaps(size, cv::Rect(0, 0, size.width, size.height), K, R, 1.0, d_map_x, d_map_y);
+
+        TEST_CYCLE()
+        {
+            cv::gpu::buildWarpCylindricalMaps(size, cv::Rect(0, 0, size.width, size.height), K, R, 1.0, d_map_x, d_map_y);
+        }
+
+        GPU_SANITY_CHECK(d_map_x);
+        GPU_SANITY_CHECK(d_map_y);
+    }
+    else
+    {
+        FAIL() << "No such CPU implementation analogy";
+    }
+}
+
+//////////////////////////////////////////////////////////////////////
+// BuildWarpSphericalMaps
+
+PERF_TEST_P(Sz, ImgProc_BuildWarpSphericalMaps, GPU_TYPICAL_MAT_SIZES)
+{
+    cv::Size size = GetParam();
+
+    cv::Mat K = cv::Mat::eye(3, 3, CV_32FC1);
+    cv::Mat R = cv::Mat::ones(3, 3, CV_32FC1);
+
+    if (PERF_RUN_GPU())
+    {
+        cv::gpu::GpuMat d_map_x;
+        cv::gpu::GpuMat d_map_y;
+
+        cv::gpu::buildWarpSphericalMaps(size, cv::Rect(0, 0, size.width, size.height), K, R, 1.0, d_map_x, d_map_y);
+
+        TEST_CYCLE()
+        {
+            cv::gpu::buildWarpSphericalMaps(size, cv::Rect(0, 0, size.width, size.height), K, R, 1.0, d_map_x, d_map_y);
+        }
+
+        GPU_SANITY_CHECK(d_map_x);
+        GPU_SANITY_CHECK(d_map_y);
+
+    }
+    else
+    {
+        FAIL() << "No such CPU implementation analogy";
+    }
+}
+
+//////////////////////////////////////////////////////////////////////
+// Rotate
+
+DEF_PARAM_TEST(Sz_Depth_Cn_Inter, cv::Size, MatDepth, MatCn, Interpolation);
+
+PERF_TEST_P(Sz_Depth_Cn_Inter, ImgProc_Rotate, Combine(
+    GPU_TYPICAL_MAT_SIZES,
+    Values(CV_8U, CV_16U, CV_32F),
+    GPU_CHANNELS_1_3_4,
+    Values(Interpolation(cv::INTER_NEAREST), Interpolation(cv::INTER_LINEAR), Interpolation(cv::INTER_CUBIC))))
+{
+    cv::Size size = GET_PARAM(0);
+    int depth = GET_PARAM(1);
+    int channels = GET_PARAM(2);
+    int interpolation = GET_PARAM(3);
+
+    int type = CV_MAKE_TYPE(depth, channels);
+
+    cv::Mat src(size, type);
+    fillRandom(src);
+
+    if (PERF_RUN_GPU())
+    {
+        cv::gpu::GpuMat d_src(src);
+        cv::gpu::GpuMat d_dst;
+
+        cv::gpu::rotate(d_src, d_dst, size, 30.0, 0, 0, interpolation);
+
+        TEST_CYCLE()
+        {
+            cv::gpu::rotate(d_src, d_dst, size, 30.0, 0, 0, interpolation);
+        }
+
+        GPU_SANITY_CHECK(d_dst);
+    }
+    else
+    {
+        FAIL() << "No such CPU implementation analogy";
+    }
+}
+
+//////////////////////////////////////////////////////////////////////
+// PyrDown
+
+PERF_TEST_P(Sz_Depth_Cn, ImgProc_PyrDown, Combine(
+    GPU_TYPICAL_MAT_SIZES,
+    Values(CV_8U, CV_16U, CV_32F),
+    GPU_CHANNELS_1_3_4))
+{
+    cv::Size size = GET_PARAM(0);
+    int depth = GET_PARAM(1);
+    int channels = GET_PARAM(2);
+
+    int type = CV_MAKE_TYPE(depth, channels);
+
+    cv::Mat src(size, type);
+    fillRandom(src);
+
+    if (PERF_RUN_GPU())
+    {
+        cv::gpu::GpuMat d_src(src);
+        cv::gpu::GpuMat d_dst;
+
+        cv::gpu::pyrDown(d_src, d_dst);
+
+        TEST_CYCLE()
+        {
+            cv::gpu::pyrDown(d_src, d_dst);
+        }
+
+        GPU_SANITY_CHECK(d_dst);
+    }
+    else
+    {
+        cv::Mat dst;
+
+        cv::pyrDown(src, dst);
+
+        TEST_CYCLE()
+        {
+            cv::pyrDown(src, dst);
+        }
+
+        CPU_SANITY_CHECK(dst);
+    }
+}
+
+//////////////////////////////////////////////////////////////////////
+// PyrUp
+
+PERF_TEST_P(Sz_Depth_Cn, ImgProc_PyrUp, Combine(
+    GPU_TYPICAL_MAT_SIZES,
+    Values(CV_8U, CV_16U, CV_32F),
+    GPU_CHANNELS_1_3_4))
+{
+    cv::Size size = GET_PARAM(0);
+    int depth = GET_PARAM(1);
+    int channels = GET_PARAM(2);
+
+    int type = CV_MAKE_TYPE(depth, channels);
+
+    cv::Mat src(size, type);
+    fillRandom(src);
+
+    if (PERF_RUN_GPU())
+    {
+        cv::gpu::GpuMat d_src(src);
+        cv::gpu::GpuMat d_dst;
+
+        cv::gpu::pyrUp(d_src, d_dst);
+
+        TEST_CYCLE()
+        {
+            cv::gpu::pyrUp(d_src, d_dst);
+        }
+
+        GPU_SANITY_CHECK(d_dst);
+    }
+    else
+    {
+        cv::Mat dst;
+
+        cv::pyrUp(src, dst);
+
+        TEST_CYCLE()
+        {
+            cv::pyrUp(src, dst);
+        }
+
+        CPU_SANITY_CHECK(dst);
+    }
+}
+
+//////////////////////////////////////////////////////////////////////
+// CvtColor
+
+DEF_PARAM_TEST(Sz_Depth_Code, cv::Size, MatDepth, CvtColorInfo);
+
+PERF_TEST_P(Sz_Depth_Code, ImgProc_CvtColor, Combine(
+    GPU_TYPICAL_MAT_SIZES,
+    Values(CV_8U, CV_16U, CV_32F),
+    Values(CvtColorInfo(4, 4, cv::COLOR_RGBA2BGRA),
+           CvtColorInfo(4, 1, cv::COLOR_BGRA2GRAY),
+           CvtColorInfo(1, 4, cv::COLOR_GRAY2BGRA),
+           CvtColorInfo(3, 3, cv::COLOR_BGR2XYZ),
+           CvtColorInfo(3, 3, cv::COLOR_XYZ2BGR),
+           CvtColorInfo(3, 3, cv::COLOR_BGR2YCrCb),
+           CvtColorInfo(3, 3, cv::COLOR_YCrCb2BGR),
+           CvtColorInfo(3, 3, cv::COLOR_BGR2YUV),
+           CvtColorInfo(3, 3, cv::COLOR_YUV2BGR),
+           CvtColorInfo(3, 3, cv::COLOR_BGR2HSV),
+           CvtColorInfo(3, 3, cv::COLOR_HSV2BGR),
+           CvtColorInfo(3, 3, cv::COLOR_BGR2HLS),
+           CvtColorInfo(3, 3, cv::COLOR_HLS2BGR),
+           CvtColorInfo(3, 3, cv::COLOR_BGR2Lab),
+           CvtColorInfo(3, 3, cv::COLOR_RGB2Lab),
+           CvtColorInfo(3, 3, cv::COLOR_BGR2Luv),
+           CvtColorInfo(3, 3, cv::COLOR_RGB2Luv),
+           CvtColorInfo(3, 3, cv::COLOR_Lab2BGR),
+           CvtColorInfo(3, 3, cv::COLOR_Lab2RGB),
+           CvtColorInfo(3, 3, cv::COLOR_Luv2BGR),
+           CvtColorInfo(3, 3, cv::COLOR_Luv2RGB),
+           CvtColorInfo(1, 3, cv::COLOR_BayerBG2BGR),
+           CvtColorInfo(1, 3, cv::COLOR_BayerGB2BGR),
+           CvtColorInfo(1, 3, cv::COLOR_BayerRG2BGR),
+           CvtColorInfo(1, 3, cv::COLOR_BayerGR2BGR),
+           CvtColorInfo(4, 4, cv::COLOR_RGBA2mRGBA))))
+{
+    cv::Size size = GET_PARAM(0);
+    int depth = GET_PARAM(1);
+    CvtColorInfo info = GET_PARAM(2);
+
+    cv::Mat src(size, CV_MAKETYPE(depth, info.scn));
+    fillRandom(src);
+
+    if (PERF_RUN_GPU())
+    {
+        cv::gpu::GpuMat d_src(src);
+        cv::gpu::GpuMat d_dst;
+
+        cv::gpu::cvtColor(d_src, d_dst, info.code, info.dcn);
+
+        TEST_CYCLE()
+        {
+            cv::gpu::cvtColor(d_src, d_dst, info.code, info.dcn);
+        }
+
+        GPU_SANITY_CHECK(d_dst);
+    }
+    else
+    {
+        cv::Mat dst;
+
+        cv::cvtColor(src, dst, info.code, info.dcn);
+
+        TEST_CYCLE()
+        {
+            cv::cvtColor(src, dst, info.code, info.dcn);
+        }
+
+        CPU_SANITY_CHECK(dst);
+    }
+}
+
+//////////////////////////////////////////////////////////////////////
+// SwapChannels
+
+PERF_TEST_P(Sz, ImgProc_SwapChannels, GPU_TYPICAL_MAT_SIZES)
+{
+    cv::Size size = GetParam();
+
+    cv::Mat src(size, CV_8UC4);
+    fillRandom(src);
+
+    const int dstOrder[] = {2, 1, 0, 3};
+
+    if (PERF_RUN_GPU())
+    {
+        cv::gpu::GpuMat d_src(src);
+
+        cv::gpu::swapChannels(d_src, dstOrder);
+
+        TEST_CYCLE()
+        {
+            cv::gpu::swapChannels(d_src, dstOrder);
+        }
+
+        GPU_SANITY_CHECK(d_src);
+    }
+    else
+    {
+        FAIL() << "No such CPU implementation analogy";
+    }
+}
+
+//////////////////////////////////////////////////////////////////////
+// AlphaComp
+
+CV_ENUM(AlphaOp, cv::gpu::ALPHA_OVER, cv::gpu::ALPHA_IN, cv::gpu::ALPHA_OUT, cv::gpu::ALPHA_ATOP, cv::gpu::ALPHA_XOR, cv::gpu::ALPHA_PLUS, cv::gpu::ALPHA_OVER_PREMUL, cv::gpu::ALPHA_IN_PREMUL, cv::gpu::ALPHA_OUT_PREMUL, cv::gpu::ALPHA_ATOP_PREMUL, cv::gpu::ALPHA_XOR_PREMUL, cv::gpu::ALPHA_PLUS_PREMUL, cv::gpu::ALPHA_PREMUL)
+#define ALL_ALPHA_OPS ValuesIn(AlphaOp::all())
+
+DEF_PARAM_TEST(Sz_Type_Op, cv::Size, MatType, AlphaOp);
+
+PERF_TEST_P(Sz_Type_Op, ImgProc_AlphaComp, Combine(GPU_TYPICAL_MAT_SIZES, Values(CV_8UC4, CV_16UC4, CV_32SC4, CV_32FC4), ALL_ALPHA_OPS))
+{
+    cv::Size size = GET_PARAM(0);
+    int type = GET_PARAM(1);
+    int alpha_op = GET_PARAM(2);
+
+    cv::Mat img1(size, type);
+    fillRandom(img1);
+
+    cv::Mat img2(size, type);
+    fillRandom(img2);
+
+    if (PERF_RUN_GPU())
+    {
+        cv::gpu::GpuMat d_img1(img1);
+        cv::gpu::GpuMat d_img2(img2);
+        cv::gpu::GpuMat d_dst;
+
+        cv::gpu::alphaComp(d_img1, d_img2, d_dst, alpha_op);
+
+        TEST_CYCLE()
+        {
+            cv::gpu::alphaComp(d_img1, d_img2, d_dst, alpha_op);
+        }
+
+        GPU_SANITY_CHECK(d_dst);
+    }
+    else
+    {
+        FAIL() << "No such CPU implementation analogy";
+    }
+}
+
+//////////////////////////////////////////////////////////////////////
+// ImagePyramidBuild
+
+PERF_TEST_P(Sz_Depth_Cn, ImgProc_ImagePyramidBuild, Combine(GPU_TYPICAL_MAT_SIZES, Values(CV_8U, CV_16U, CV_32F), GPU_CHANNELS_1_3_4))
+{
+    cv::Size size = GET_PARAM(0);
+    int depth = GET_PARAM(1);
+    int channels = GET_PARAM(2);
+
+    int type = CV_MAKE_TYPE(depth, channels);
+
+    cv::Mat src(size, type);
+    fillRandom(src);
+
+    if (PERF_RUN_GPU())
+    {
+        cv::gpu::GpuMat d_src(src);
+
+        cv::gpu::ImagePyramid d_pyr;
+
+        d_pyr.build(d_src, 5);
+
+        TEST_CYCLE()
+        {
+            d_pyr.build(d_src, 5);
+        }
+
+        GPU_SANITY_CHECK(d_src);
+    }
+    else
+    {
+        FAIL() << "No such CPU implementation analogy";
+    }
+}
+
+//////////////////////////////////////////////////////////////////////
+// ImagePyramidGetLayer
+
+PERF_TEST_P(Sz_Depth_Cn, ImgProc_ImagePyramidGetLayer, Combine(GPU_TYPICAL_MAT_SIZES, Values(CV_8U, CV_16U, CV_32F), GPU_CHANNELS_1_3_4))
+{
+    cv::Size size = GET_PARAM(0);
+    int depth = GET_PARAM(1);
+    int channels = GET_PARAM(2);
+
+    int type = CV_MAKE_TYPE(depth, channels);
+
+    cv::Mat src(size, type);
+    fillRandom(src);
+
+    cv::Size dstSize(size.width / 2 + 10, size.height / 2 + 10);
+
+    if (PERF_RUN_GPU())
+    {
+        cv::gpu::GpuMat d_src(src);
+        cv::gpu::GpuMat d_dst;
+
+        cv::gpu::ImagePyramid d_pyr(d_src, 3);
+
+        d_pyr.getLayer(d_dst, dstSize);
+
+        TEST_CYCLE()
+        {
+            d_pyr.getLayer(d_dst, dstSize);
+        }
+
+        GPU_SANITY_CHECK(d_dst);
+    }
+    else
+    {
+        FAIL() << "No such CPU implementation analogy";
+    }
+}
+
+//////////////////////////////////////////////////////////////////////
+// HoughLines
+
+PERF_TEST_P(Sz, DISABLED_ImgProc_HoughLines, GPU_TYPICAL_MAT_SIZES)
+{
+    declare.time(30.0);
+
+    const cv::Size size = GetParam();
+
+    const float rho = 1.0f;
+    const float theta = static_cast<float>(CV_PI / 180.0);
+    const int threshold = 300;
+
+    cv::RNG rng(123456789);
+
+    cv::Mat src(size, CV_8UC1, cv::Scalar::all(0));
+
+    const int numLines = rng.uniform(100, 300);
+    for (int i = 0; i < numLines; ++i)
+    {
+        cv::Point p1(rng.uniform(0, src.cols), rng.uniform(0, src.rows));
+        cv::Point p2(rng.uniform(0, src.cols), rng.uniform(0, src.rows));
+        cv::line(src, p1, p2, cv::Scalar::all(255), 2);
+    }
+
+    if (PERF_RUN_GPU())
+    {
+        cv::gpu::GpuMat d_src(src);
+        cv::gpu::GpuMat d_lines;
+        cv::gpu::HoughLinesBuf d_buf;
+
+        cv::gpu::HoughLines(d_src, d_lines, d_buf, rho, theta, threshold);
+
+        TEST_CYCLE()
+        {
+            cv::gpu::HoughLines(d_src, d_lines, d_buf, rho, theta, threshold);
+        }
+
+        GPU_SANITY_CHECK(d_lines);
+    }
+    else
+    {
+        std::vector<cv::Vec2f> lines;
+        cv::HoughLines(src, lines, rho, theta, threshold);
+
+        TEST_CYCLE()
+        {
+            cv::HoughLines(src, lines, rho, theta, threshold);
+        }
+
+        CPU_SANITY_CHECK(lines);
+    }
+}
+
+//////////////////////////////////////////////////////////////////////
+// HoughCircles
+
+DEF_PARAM_TEST(Sz_Dp_MinDist, cv::Size, float, float);
+
+PERF_TEST_P(Sz_Dp_MinDist, ImgProc_HoughCircles, Combine(GPU_TYPICAL_MAT_SIZES, Values(1.0f, 2.0f, 4.0f), Values(1.0f, 10.0f)))
+{
+    declare.time(30.0);
+
+    const cv::Size size = GET_PARAM(0);
+    const float dp = GET_PARAM(1);
+    const float minDist = GET_PARAM(2);
+
+    const int minRadius = 10;
+    const int maxRadius = 30;
+    const int cannyThreshold = 100;
+    const int votesThreshold = 15;
+
+    cv::RNG rng(123456789);
+
+    cv::Mat src(size, CV_8UC1, cv::Scalar::all(0));
+
+    const int numCircles = rng.uniform(50, 100);
+    for (int i = 0; i < numCircles; ++i)
+    {
+        cv::Point center(rng.uniform(0, src.cols), rng.uniform(0, src.rows));
+        const int radius = rng.uniform(minRadius, maxRadius + 1);
+
+        cv::circle(src, center, radius, cv::Scalar::all(255), -1);
+    }
+
+    if (PERF_RUN_GPU())
+    {
+        cv::gpu::GpuMat d_src(src);
+        cv::gpu::GpuMat d_circles;
+        cv::gpu::HoughCirclesBuf d_buf;
+
+        cv::gpu::HoughCircles(d_src, d_circles, d_buf, CV_HOUGH_GRADIENT, dp, minDist, cannyThreshold, votesThreshold, minRadius, maxRadius);
+
+        TEST_CYCLE()
+        {
+            cv::gpu::HoughCircles(d_src, d_circles, d_buf, CV_HOUGH_GRADIENT, dp, minDist, cannyThreshold, votesThreshold, minRadius, maxRadius);
+        }
+
+        GPU_SANITY_CHECK(d_circles);
+    }
+    else
+    {
+        std::vector<cv::Vec3f> circles;
+
+        cv::HoughCircles(src, circles, CV_HOUGH_GRADIENT, dp, minDist, cannyThreshold, votesThreshold, minRadius, maxRadius);
+
+        TEST_CYCLE()
+        {
+            cv::HoughCircles(src, circles, CV_HOUGH_GRADIENT, dp, minDist, cannyThreshold, votesThreshold, minRadius, maxRadius);
+        }
+
+        CPU_SANITY_CHECK(circles);
+    }
+}
+
+//////////////////////////////////////////////////////////////////////
+// GeneralizedHough
+
+CV_FLAGS(GHMethod, cv::GHT_POSITION, cv::GHT_SCALE, cv::GHT_ROTATION);
+
+DEF_PARAM_TEST(Method_Sz, GHMethod, cv::Size);
+
+PERF_TEST_P(Method_Sz, ImgProc_GeneralizedHough, Combine(
+            Values(GHMethod(cv::GHT_POSITION), GHMethod(cv::GHT_POSITION | cv::GHT_SCALE), GHMethod(cv::GHT_POSITION | cv::GHT_ROTATION), GHMethod(cv::GHT_POSITION | cv::GHT_SCALE | cv::GHT_ROTATION)),
+            GPU_TYPICAL_MAT_SIZES))
+{
+    declare.time(10);
+
+    const int method = GET_PARAM(0);
+    const cv::Size imageSize = GET_PARAM(1);
+
+    const cv::Mat templ = readImage("cv/shared/templ.png", cv::IMREAD_GRAYSCALE);
+    ASSERT_FALSE(templ.empty());
+
+    cv::Mat image(imageSize, CV_8UC1, cv::Scalar::all(0));
+
+    cv::RNG rng(123456789);
+    const int objCount = rng.uniform(5, 15);
+    for (int i = 0; i < objCount; ++i)
+    {
+        double scale = rng.uniform(0.7, 1.3);
+        bool rotate = 1 == rng.uniform(0, 2);
+
+        cv::Mat obj;
+        cv::resize(templ, obj, cv::Size(), scale, scale);
+        if (rotate)
+            obj = obj.t();
+
+        cv::Point pos;
+
+        pos.x = rng.uniform(0, image.cols - obj.cols);
+        pos.y = rng.uniform(0, image.rows - obj.rows);
+
+        cv::Mat roi = image(cv::Rect(pos, obj.size()));
+        cv::add(roi, obj, roi);
+    }
+
+    cv::Mat edges;
+    cv::Canny(image, edges, 50, 100);
+
+    cv::Mat dx, dy;
+    cv::Sobel(image, dx, CV_32F, 1, 0);
+    cv::Sobel(image, dy, CV_32F, 0, 1);
+
+    if (PERF_RUN_GPU())
+    {
+        cv::gpu::GpuMat d_edges(edges);
+        cv::gpu::GpuMat d_dx(dx);
+        cv::gpu::GpuMat d_dy(dy);
+        cv::gpu::GpuMat d_position;
+
+        cv::Ptr<cv::gpu::GeneralizedHough_GPU> d_hough = cv::gpu::GeneralizedHough_GPU::create(method);
+        if (method & cv::GHT_ROTATION)
+        {
+            d_hough->set("maxAngle", 90.0);
+            d_hough->set("angleStep", 2.0);
+        }
+
+        d_hough->setTemplate(cv::gpu::GpuMat(templ));
+
+        d_hough->detect(d_edges, d_dx, d_dy, d_position);
+
+        TEST_CYCLE()
+        {
+            d_hough->detect(d_edges, d_dx, d_dy, d_position);
+        }
+
+        GPU_SANITY_CHECK(d_position);
+    }
+    else
+    {
+        cv::Mat positions;
+
+        cv::Ptr<cv::GeneralizedHough> hough = cv::GeneralizedHough::create(method);
+        if (method & cv::GHT_ROTATION)
+        {
+            hough->set("maxAngle", 90.0);
+            hough->set("angleStep", 2.0);
+        }
+
+        hough->setTemplate(templ);
+
+        hough->detect(edges, dx, dy, positions);
+
+        TEST_CYCLE()
+        {
+            hough->detect(edges, dx, dy, positions);
+        }
+
+        CPU_SANITY_CHECK(dx);
+        CPU_SANITY_CHECK(dy);
+    }
+}
+
+} // namespace