/*M///////////////////////////////////////////////////////////////////////////////////////
//
// IMPORTANT: READ BEFORE DOWNLOADING, COPYING, INSTALLING OR USING. 
// 
//  By downloading, copying, installing or using the software you agree to this license.
//  If you do not agree to this license, do not download, install,
//  copy or use the software.
//
//
//                           License Agreement
//                For Open Source Computer Vision Library
//
// Copyright (C) 2009-2010, NVIDIA Corporation, all rights reserved.
// Third party copyrights are property of their respective owners.
//
// Redistribution and use in source and binary forms, with or without modification,
// are permitted provided that the following conditions are met:
//
//   * Redistribution's of source code must retain the above copyright notice,
//     this list of conditions and the following disclaimer.
//
//   * Redistribution's in binary form must reproduce the above copyright notice,
//     this list of conditions and the following disclaimer in the documentation
//     and/or other materials provided with the distribution.
//
//   * The name of the copyright holders may not be used to endorse or promote products
//     derived from this software without specific prior written permission.
//
// This software is provided by the copyright holders and contributors "as is" and
// any express or implied warranties, including, but not limited to, the implied
// warranties of merchantability and fitness for a particular purpose are disclaimed.
// In no event shall the Intel Corporation or contributors be liable for any direct,
// indirect, incidental, special, exemplary, or consequential damages
// (including, but not limited to, procurement of substitute goods or services;
// loss of use, data, or profits; or business interruption) however caused
// and on any theory of liability, whether in contract, strict liability,
// or tort (including negligence or otherwise) arising in any way out of
// the use of this software, even if advised of the possibility of such damage.
//
//M*/

#ifndef _ncv_hpp_
#define _ncv_hpp_

#if (defined WIN32 || defined _WIN32 || defined WINCE) && defined CVAPI_EXPORTS //&& !defined(__CUDACC__) 
    #define NCV_EXPORTS __declspec(dllexport)
#else
    #define NCV_EXPORTS
#endif

#ifdef _WIN32
<<<<<<< HEAD
	#define WIN32_LEAN_AND_MEAN
=======
    #define WIN32_LEAN_AND_MEAN
>>>>>>> d37beb40
#endif

#include <cuda_runtime.h>


//==============================================================================
//
// Compile-time assert functionality
//
//==============================================================================


/**
* Compile-time assert namespace
*/
namespace NcvCTprep
{
    template <bool x>
    struct CT_ASSERT_FAILURE;

    template <>
    struct CT_ASSERT_FAILURE<true> {};

    template <int x>
    struct assertTest{};
}


#define NCV_CT_PREP_PASTE_AUX(a,b)      a##b                           ///< Concatenation indirection macro
#define NCV_CT_PREP_PASTE(a,b)          NCV_CT_PREP_PASTE_AUX(a, b)  ///< Concatenation macro


/**
* Performs compile-time assertion of a condition on the file scope
*/
#define NCV_CT_ASSERT(X) \
    typedef NcvCTprep::assertTest<sizeof(NcvCTprep::CT_ASSERT_FAILURE< (bool)(X) >)> \
    NCV_CT_PREP_PASTE(__ct_assert_typedef_, __LINE__)



//==============================================================================
//
// Alignment macros
//
//==============================================================================


#if !defined(__align__) && !defined(__CUDACC__)
    #if defined(_WIN32) || defined(_WIN64)
        #define __align__(n)         __declspec(align(n))
    #elif defined(__unix__)
        #define __align__(n)         __attribute__((__aligned__(n)))
    #endif
#endif


//==============================================================================
//
// Integral and compound types of guaranteed size
//
//==============================================================================


typedef               bool NcvBool;
typedef          long long Ncv64s;

#if defined(__APPLE__) && !defined(__CUDACC__)
    typedef uint64_t Ncv64u;
#else
    typedef unsigned long long Ncv64u;
#endif

typedef                int Ncv32s;
typedef       unsigned int Ncv32u;
typedef              short Ncv16s;
typedef     unsigned short Ncv16u;
typedef               char Ncv8s;
typedef      unsigned char Ncv8u;
typedef              float Ncv32f;
typedef             double Ncv64f;


struct NcvRect8u
{
    Ncv8u x;
    Ncv8u y;
    Ncv8u width;
    Ncv8u height;
    __host__ __device__ NcvRect8u() : x(0), y(0), width(0), height(0) {};
    __host__ __device__ NcvRect8u(Ncv8u x, Ncv8u y, Ncv8u width, Ncv8u height) : x(x), y(y), width(width), height(height) {}
};


struct NcvRect32s
{
    Ncv32s x;          ///< x-coordinate of upper left corner.
    Ncv32s y;          ///< y-coordinate of upper left corner.
    Ncv32s width;      ///< Rectangle width.
    Ncv32s height;     ///< Rectangle height.
    __host__ __device__ NcvRect32s() : x(0), y(0), width(0), height(0) {};
    __host__ __device__ NcvRect32s(Ncv32s x, Ncv32s y, Ncv32s width, Ncv32s height) : x(x), y(y), width(width), height(height) {}
};


struct NcvRect32u
{
    Ncv32u x;          ///< x-coordinate of upper left corner.
    Ncv32u y;          ///< y-coordinate of upper left corner.
    Ncv32u width;      ///< Rectangle width.
    Ncv32u height;     ///< Rectangle height.
    __host__ __device__ NcvRect32u() : x(0), y(0), width(0), height(0) {};
    __host__ __device__ NcvRect32u(Ncv32u x, Ncv32u y, Ncv32u width, Ncv32u height) : x(x), y(y), width(width), height(height) {}
};


struct NcvSize32s
{
    Ncv32s width;  ///< Rectangle width.
    Ncv32s height; ///< Rectangle height.
    __host__ __device__ NcvSize32s() : width(0), height(0) {};
    __host__ __device__ NcvSize32s(Ncv32s width, Ncv32s height) : width(width), height(height) {}
};


struct NcvSize32u
{
    Ncv32u width;  ///< Rectangle width.
    Ncv32u height; ///< Rectangle height.
    __host__ __device__ NcvSize32u() : width(0), height(0) {};
    __host__ __device__ NcvSize32u(Ncv32u width, Ncv32u height) : width(width), height(height) {}
};


NCV_CT_ASSERT(sizeof(NcvBool) <= 4);
NCV_CT_ASSERT(sizeof(Ncv64s) == 8);
NCV_CT_ASSERT(sizeof(Ncv64u) == 8);
NCV_CT_ASSERT(sizeof(Ncv32s) == 4);
NCV_CT_ASSERT(sizeof(Ncv32u) == 4);
NCV_CT_ASSERT(sizeof(Ncv16s) == 2);
NCV_CT_ASSERT(sizeof(Ncv16u) == 2);
NCV_CT_ASSERT(sizeof(Ncv8s) == 1);
NCV_CT_ASSERT(sizeof(Ncv8u) == 1);
NCV_CT_ASSERT(sizeof(Ncv32f) == 4);
NCV_CT_ASSERT(sizeof(Ncv64f) == 8);
NCV_CT_ASSERT(sizeof(NcvRect8u) == sizeof(Ncv32u));
NCV_CT_ASSERT(sizeof(NcvRect32s) == 4 * sizeof(Ncv32s));
NCV_CT_ASSERT(sizeof(NcvRect32u) == 4 * sizeof(Ncv32u));
NCV_CT_ASSERT(sizeof(NcvSize32u) == 2 * sizeof(Ncv32u));


//==============================================================================
//
// Persistent constants
//
//==============================================================================


const Ncv32u K_WARP_SIZE = 32;
const Ncv32u K_LOG2_WARP_SIZE = 5;


//==============================================================================
//
// Error handling
//
//==============================================================================


#define NCV_CT_PREP_STRINGIZE_AUX(x)    #x
#define NCV_CT_PREP_STRINGIZE(x)        NCV_CT_PREP_STRINGIZE_AUX(x)


NCV_EXPORTS void ncvDebugOutput(const char *msg, ...);


typedef void NCVDebugOutputHandler(const char* msg);


NCV_EXPORTS void ncvSetDebugOutputHandler(NCVDebugOutputHandler* func);


#define ncvAssertPrintCheck(pred, msg) \
    ((pred) ? true : (ncvDebugOutput("\n%s\n", \
    "NCV Assertion Failed: " msg ", file=" __FILE__ ", line=" NCV_CT_PREP_STRINGIZE(__LINE__) \
    ), false))


#define ncvAssertPrintReturn(pred, msg, err) \
    if (ncvAssertPrintCheck(pred, msg)) ; else return err


#define ncvAssertReturn(pred, err) \
    do \
    { \
        if (!(pred)) \
        { \
            ncvDebugOutput("\n%s%d%s\n", "NCV Assertion Failed: retcode=", (int)err, ", file=" __FILE__ ", line=" NCV_CT_PREP_STRINGIZE(__LINE__)); \
            return err; \
        } \
    } while (0)


#define ncvAssertReturnNcvStat(ncvOp) \
    do \
    { \
        NCVStatus _ncvStat = ncvOp; \
        if (NCV_SUCCESS != _ncvStat) \
        { \
            ncvDebugOutput("\n%s%d%s\n", "NCV Assertion Failed: NcvStat=", (int)_ncvStat, ", file=" __FILE__ ", line=" NCV_CT_PREP_STRINGIZE(__LINE__)); \
            return _ncvStat; \
        } \
    } while (0)


#define ncvAssertCUDAReturn(cudacall, errCode) \
    do \
    { \
        cudaError_t resCall = cudacall; \
        cudaError_t resGLE = cudaGetLastError(); \
        if (cudaSuccess != resCall || cudaSuccess != resGLE) \
        { \
            ncvDebugOutput("\n%s%d%s\n", "NCV CUDA Assertion Failed: cudaError_t=", (int)(resCall | resGLE), ", file=" __FILE__ ", line=" NCV_CT_PREP_STRINGIZE(__LINE__)); \
            return errCode; \
        } \
    } while (0)


/**
* Return-codes for status notification, errors and warnings
*/
enum NCVStatus
{
    //NCV statuses
    NCV_SUCCESS,
    NCV_UNKNOWN_ERROR,

    NCV_CUDA_ERROR,
    NCV_NPP_ERROR,
    NCV_FILE_ERROR,

    NCV_NULL_PTR,
    NCV_INCONSISTENT_INPUT,
    NCV_TEXTURE_BIND_ERROR,
    NCV_DIMENSIONS_INVALID,

    NCV_INVALID_ROI,
    NCV_INVALID_STEP,
    NCV_INVALID_SCALE,

    NCV_ALLOCATOR_NOT_INITIALIZED,
    NCV_ALLOCATOR_BAD_ALLOC,
    NCV_ALLOCATOR_BAD_DEALLOC,
    NCV_ALLOCATOR_INSUFFICIENT_CAPACITY,
    NCV_ALLOCATOR_DEALLOC_ORDER,
    NCV_ALLOCATOR_BAD_REUSE,

    NCV_MEM_COPY_ERROR,
    NCV_MEM_RESIDENCE_ERROR,
    NCV_MEM_INSUFFICIENT_CAPACITY,

    NCV_HAAR_INVALID_PIXEL_STEP,
    NCV_HAAR_TOO_MANY_FEATURES_IN_CLASSIFIER,
    NCV_HAAR_TOO_MANY_FEATURES_IN_CASCADE,
    NCV_HAAR_TOO_LARGE_FEATURES,
    NCV_HAAR_XML_LOADING_EXCEPTION,

    NCV_NOIMPL_HAAR_TILTED_FEATURES,

    NCV_WARNING_HAAR_DETECTIONS_VECTOR_OVERFLOW,

    //NPP statuses
    NPPST_SUCCESS = NCV_SUCCESS,              ///< Successful operation (same as NPP_NO_ERROR)
    NPPST_ERROR,                              ///< Unknown error
    NPPST_CUDA_KERNEL_EXECUTION_ERROR,        ///< CUDA kernel execution error
    NPPST_NULL_POINTER_ERROR,                 ///< NULL pointer argument error
    NPPST_TEXTURE_BIND_ERROR,                 ///< CUDA texture binding error or non-zero offset returned
    NPPST_MEMCPY_ERROR,                       ///< CUDA memory copy error
    NPPST_MEM_ALLOC_ERR,                      ///< CUDA memory allocation error
    NPPST_MEMFREE_ERR,                        ///< CUDA memory deallocation error

    //NPPST statuses
    NPPST_INVALID_ROI,                        ///< Invalid region of interest argument
    NPPST_INVALID_STEP,                       ///< Invalid image lines step argument (check sign, alignment, relation to image width)
    NPPST_INVALID_SCALE,                      ///< Invalid scale parameter passed
    NPPST_MEM_INSUFFICIENT_BUFFER,            ///< Insufficient user-allocated buffer
    NPPST_MEM_RESIDENCE_ERROR,                ///< Memory residence error detected (check if pointers should be device or pinned)
    NPPST_MEM_INTERNAL_ERROR,                 ///< Internal memory management error
};


#define NCV_SET_SKIP_COND(x) \
    bool __ncv_skip_cond = x


#define NCV_RESET_SKIP_COND(x) \
    __ncv_skip_cond = x


#define NCV_SKIP_COND_BEGIN \
    if (!__ncv_skip_cond) {


#define NCV_SKIP_COND_END \
    }


//==============================================================================
//
// Timer
//
//==============================================================================


typedef struct _NcvTimer *NcvTimer;

NCV_EXPORTS NcvTimer ncvStartTimer(void);

NCV_EXPORTS double ncvEndQueryTimerUs(NcvTimer t);

NCV_EXPORTS double ncvEndQueryTimerMs(NcvTimer t);


//==============================================================================
//
// Memory management classes template compound types
//
//==============================================================================


/**
* Calculates the aligned top bound value
*/
NCV_EXPORTS Ncv32u alignUp(Ncv32u what, Ncv32u alignment);


/**
* NCVMemoryType
*/
enum NCVMemoryType
{
    NCVMemoryTypeNone,
    NCVMemoryTypeHostPageable,
    NCVMemoryTypeHostPinned,
    NCVMemoryTypeDevice
};


/**
* NCVMemPtr
*/
struct NCV_EXPORTS NCVMemPtr
{
    void *ptr;
    NCVMemoryType memtype;
    void clear();
};


/**
* NCVMemSegment
*/
struct NCV_EXPORTS NCVMemSegment
{
    NCVMemPtr begin;
    size_t size;
    void clear();
};


/**
* INCVMemAllocator (Interface)
*/
class NCV_EXPORTS INCVMemAllocator
{
public:
    virtual ~INCVMemAllocator() = 0;

    virtual NCVStatus alloc(NCVMemSegment &seg, size_t size) = 0;
    virtual NCVStatus dealloc(NCVMemSegment &seg) = 0;

    virtual NcvBool isInitialized(void) const = 0;
    virtual NcvBool isCounting(void) const = 0;
    
    virtual NCVMemoryType memType(void) const = 0;
    virtual Ncv32u alignment(void) const = 0;
    virtual size_t maxSize(void) const = 0;
};

inline INCVMemAllocator::~INCVMemAllocator() {}


/**
* NCVMemStackAllocator
*/
class NCV_EXPORTS NCVMemStackAllocator : public INCVMemAllocator
{
    NCVMemStackAllocator();
    NCVMemStackAllocator(const NCVMemStackAllocator &);

public:

    explicit NCVMemStackAllocator(Ncv32u alignment);
    NCVMemStackAllocator(NCVMemoryType memT, size_t capacity, Ncv32u alignment, void *reusePtr=NULL);
    virtual ~NCVMemStackAllocator();

    virtual NCVStatus alloc(NCVMemSegment &seg, size_t size);
    virtual NCVStatus dealloc(NCVMemSegment &seg);

    virtual NcvBool isInitialized(void) const;
    virtual NcvBool isCounting(void) const;

    virtual NCVMemoryType memType(void) const;
    virtual Ncv32u alignment(void) const;
    virtual size_t maxSize(void) const;

private:

    NCVMemoryType _memType;
    Ncv32u _alignment;
    Ncv8u *allocBegin;
    Ncv8u *begin;
    Ncv8u *end;
    size_t currentSize;
    size_t _maxSize;
    NcvBool bReusesMemory;
};


/**
* NCVMemNativeAllocator
*/
class NCV_EXPORTS NCVMemNativeAllocator : public INCVMemAllocator
{
public:

    NCVMemNativeAllocator(NCVMemoryType memT, Ncv32u alignment);
    virtual ~NCVMemNativeAllocator();

    virtual NCVStatus alloc(NCVMemSegment &seg, size_t size);
    virtual NCVStatus dealloc(NCVMemSegment &seg);

    virtual NcvBool isInitialized(void) const;
    virtual NcvBool isCounting(void) const;

    virtual NCVMemoryType memType(void) const;
    virtual Ncv32u alignment(void) const;
    virtual size_t maxSize(void) const;

private:

    NCVMemNativeAllocator();
    NCVMemNativeAllocator(const NCVMemNativeAllocator &);

    NCVMemoryType _memType;
    Ncv32u _alignment;
    size_t currentSize;
    size_t _maxSize;
};


/**
* Copy dispatchers
*/
NCV_EXPORTS NCVStatus memSegCopyHelper(void *dst, NCVMemoryType dstType,
                                       const void *src, NCVMemoryType srcType,
                                       size_t sz, cudaStream_t cuStream);


NCV_EXPORTS NCVStatus memSegCopyHelper2D(void *dst, Ncv32u dstPitch, NCVMemoryType dstType,
                                         const void *src, Ncv32u srcPitch, NCVMemoryType srcType,
                                         Ncv32u widthbytes, Ncv32u height, cudaStream_t cuStream);


/**
* NCVVector (1D)
*/
template <class T>
class NCVVector
{
    NCVVector(const NCVVector &);

public:

    NCVVector()
    {
        clear();
    }

    virtual ~NCVVector() {}

    void clear()
    {
        _ptr = NULL;
        _length = 0;
        _memtype = NCVMemoryTypeNone;
    }

    NCVStatus copySolid(NCVVector<T> &dst, cudaStream_t cuStream, size_t howMuch=0) const
    {
        if (howMuch == 0)
        {
            ncvAssertReturn(dst._length == this->_length, NCV_MEM_COPY_ERROR);
            howMuch = this->_length * sizeof(T);
        }
        else
        {
            ncvAssertReturn(dst._length * sizeof(T) >= howMuch && 
                this->_length * sizeof(T) >= howMuch &&
                howMuch > 0, NCV_MEM_COPY_ERROR);
        }
        ncvAssertReturn((this->_ptr != NULL || this->_memtype == NCVMemoryTypeNone) && 
                        (dst._ptr != NULL || dst._memtype == NCVMemoryTypeNone), NCV_NULL_PTR);

        NCVStatus ncvStat = NCV_SUCCESS;
        if (this->_memtype != NCVMemoryTypeNone)
        {
            ncvStat = memSegCopyHelper(dst._ptr, dst._memtype,
                                       this->_ptr, this->_memtype,
                                       howMuch, cuStream);
        }

        return ncvStat;
    }

    T *ptr() const {return this->_ptr;}
    size_t length() const {return this->_length;}
    NCVMemoryType memType() const {return this->_memtype;}

protected:

    T *_ptr;
    size_t _length;
    NCVMemoryType _memtype;
};


/**
* NCVVectorAlloc
*/
template <class T>
class NCVVectorAlloc : public NCVVector<T>
{
    NCVVectorAlloc();
    NCVVectorAlloc(const NCVVectorAlloc &);
    NCVVectorAlloc& operator=(const NCVVectorAlloc<T>&);	

public:

    NCVVectorAlloc(INCVMemAllocator &allocator, Ncv32u length)
        :
        allocator(allocator)
    {
        NCVStatus ncvStat;

        this->clear();
        this->allocatedMem.clear();

        ncvStat = allocator.alloc(this->allocatedMem, length * sizeof(T));
        ncvAssertPrintReturn(ncvStat == NCV_SUCCESS, "NCVVectorAlloc ctor:: alloc failed", );

        this->_ptr = (T *)this->allocatedMem.begin.ptr;
        this->_length = length;
        this->_memtype = this->allocatedMem.begin.memtype;
    }

    ~NCVVectorAlloc()
    {
        NCVStatus ncvStat;

        ncvStat = allocator.dealloc(this->allocatedMem);
        ncvAssertPrintCheck(ncvStat == NCV_SUCCESS, "NCVVectorAlloc dtor:: dealloc failed");

        this->clear();
    }

    NcvBool isMemAllocated() const
    {
        return (this->allocatedMem.begin.ptr != NULL) || (this->allocator.isCounting());
    }

    Ncv32u getAllocatorsAlignment() const
    {
        return allocator.alignment();
    }

    NCVMemSegment getSegment() const
    {
        return allocatedMem;
    }

private:
    INCVMemAllocator &allocator;
    NCVMemSegment allocatedMem;
};


/**
* NCVVectorReuse
*/
template <class T>
class NCVVectorReuse : public NCVVector<T>
{
    NCVVectorReuse();
    NCVVectorReuse(const NCVVectorReuse &);

public:

    explicit NCVVectorReuse(const NCVMemSegment &memSegment)
    {
        this->bReused = false;
        this->clear();

        this->_length = memSegment.size / sizeof(T);
        this->_ptr = (T *)memSegment.begin.ptr;
        this->_memtype = memSegment.begin.memtype;

        this->bReused = true;
    }

    NCVVectorReuse(const NCVMemSegment &memSegment, Ncv32u length)
    {
        this->bReused = false;
        this->clear();

        ncvAssertPrintReturn(length * sizeof(T) <= memSegment.size, \
            "NCVVectorReuse ctor:: memory binding failed due to size mismatch", );

        this->_length = length;
        this->_ptr = (T *)memSegment.begin.ptr;
        this->_memtype = memSegment.begin.memtype;

        this->bReused = true;
    }

    NcvBool isMemReused() const
    {
        return this->bReused;
    }

private:

    NcvBool bReused;
};


/**
* NCVMatrix (2D)
*/
template <class T>
class NCVMatrix
{
    NCVMatrix(const NCVMatrix &);

public:

    NCVMatrix()
    {
        clear();
    }

    virtual ~NCVMatrix() {}

    void clear()
    {
        _ptr = NULL;
        _pitch = 0;
        _width = 0;
        _height = 0;
        _memtype = NCVMemoryTypeNone;
    }

    Ncv32u stride() const
    {
        return _pitch / sizeof(T);
    }

    //a side effect of this function is that it copies everything in a single chunk, so the "padding" will be overwritten
    NCVStatus copySolid(NCVMatrix<T> &dst, cudaStream_t cuStream, size_t howMuch=0) const
    {
        if (howMuch == 0)
        {
            ncvAssertReturn(dst._pitch == this->_pitch &&
                            dst._height == this->_height, NCV_MEM_COPY_ERROR);
            howMuch = this->_pitch * this->_height;
        }
        else
        {
            ncvAssertReturn(dst._pitch * dst._height >= howMuch && 
                            this->_pitch * this->_height >= howMuch &&
                            howMuch > 0, NCV_MEM_COPY_ERROR);
        }
        ncvAssertReturn((this->_ptr != NULL || this->_memtype == NCVMemoryTypeNone) && 
                        (dst._ptr != NULL || dst._memtype == NCVMemoryTypeNone), NCV_NULL_PTR);

        NCVStatus ncvStat = NCV_SUCCESS;
        if (this->_memtype != NCVMemoryTypeNone)
        {
            ncvStat = memSegCopyHelper(dst._ptr, dst._memtype, 
                                       this->_ptr, this->_memtype, 
                                       howMuch, cuStream);
        }

        return ncvStat;
    }

    NCVStatus copy2D(NCVMatrix<T> &dst, NcvSize32u roi, cudaStream_t cuStream) const
    {
        ncvAssertReturn(this->width() >= roi.width && this->height() >= roi.height &&
                        dst.width() >= roi.width && dst.height() >= roi.height, NCV_MEM_COPY_ERROR);
        ncvAssertReturn((this->_ptr != NULL || this->_memtype == NCVMemoryTypeNone) && 
                        (dst._ptr != NULL || dst._memtype == NCVMemoryTypeNone), NCV_NULL_PTR);

        NCVStatus ncvStat = NCV_SUCCESS;
        if (this->_memtype != NCVMemoryTypeNone)
        {
            ncvStat = memSegCopyHelper2D(dst._ptr, dst._pitch, dst._memtype,
                                         this->_ptr, this->_pitch, this->_memtype,
                                         roi.width * sizeof(T), roi.height, cuStream);
        }

        return ncvStat;
    }

    T *ptr() const {return this->_ptr;}
    Ncv32u width() const {return this->_width;}
    Ncv32u height() const {return this->_height;}
    Ncv32u pitch() const {return this->_pitch;}
    NCVMemoryType memType() const {return this->_memtype;}

protected:

    T *_ptr;
    Ncv32u _width;
    Ncv32u _height;
    Ncv32u _pitch;
    NCVMemoryType _memtype;
};


/**
* NCVMatrixAlloc
*/
template <class T>
class NCVMatrixAlloc : public NCVMatrix<T>
{
    NCVMatrixAlloc();
    NCVMatrixAlloc(const NCVMatrixAlloc &);
    NCVMatrixAlloc& operator=(const NCVMatrixAlloc &);
public:

    NCVMatrixAlloc(INCVMemAllocator &allocator, Ncv32u width, Ncv32u height, Ncv32u pitch=0)
        :
        allocator(allocator)
    {
        NCVStatus ncvStat;

        this->clear();
        this->allocatedMem.clear();

        Ncv32u widthBytes = width * sizeof(T);
        Ncv32u pitchBytes = alignUp(widthBytes, allocator.alignment());

        if (pitch != 0)
        {
            ncvAssertPrintReturn(pitch >= pitchBytes &&
                (pitch & (allocator.alignment() - 1)) == 0,
                "NCVMatrixAlloc ctor:: incorrect pitch passed", );
            pitchBytes = pitch;
        }

        Ncv32u requiredAllocSize = pitchBytes * height;

        ncvStat = allocator.alloc(this->allocatedMem, requiredAllocSize);
        ncvAssertPrintReturn(ncvStat == NCV_SUCCESS, "NCVMatrixAlloc ctor:: alloc failed", );

        this->_ptr = (T *)this->allocatedMem.begin.ptr;
        this->_width = width;
        this->_height = height;
        this->_pitch = pitchBytes;
        this->_memtype = this->allocatedMem.begin.memtype;
    }

    ~NCVMatrixAlloc()
    {
        NCVStatus ncvStat;

        ncvStat = allocator.dealloc(this->allocatedMem);
        ncvAssertPrintCheck(ncvStat == NCV_SUCCESS, "NCVMatrixAlloc dtor:: dealloc failed");

        this->clear();
    }

    NcvBool isMemAllocated() const
    {
        return (this->allocatedMem.begin.ptr != NULL) || (this->allocator.isCounting());
    }

    Ncv32u getAllocatorsAlignment() const
    {
        return allocator.alignment();
    }

    NCVMemSegment getSegment() const
    {
        return allocatedMem;
    }

private:

    INCVMemAllocator &allocator;
    NCVMemSegment allocatedMem;
};


/**
* NCVMatrixReuse
*/
template <class T>
class NCVMatrixReuse : public NCVMatrix<T>
{
    NCVMatrixReuse();
    NCVMatrixReuse(const NCVMatrixReuse &);

public:

    NCVMatrixReuse(const NCVMemSegment &memSegment, Ncv32u alignment, Ncv32u width, Ncv32u height, Ncv32u pitch=0, NcvBool bSkipPitchCheck=false)
    {
        this->bReused = false;
        this->clear();

        Ncv32u widthBytes = width * sizeof(T);
        Ncv32u pitchBytes = alignUp(widthBytes, alignment);

        if (pitch != 0)
        {
            if (!bSkipPitchCheck)
            {
                ncvAssertPrintReturn(pitch >= pitchBytes &&
                    (pitch & (alignment - 1)) == 0,
                    "NCVMatrixReuse ctor:: incorrect pitch passed", );
            }
            else
            {
                ncvAssertPrintReturn(pitch >= widthBytes, "NCVMatrixReuse ctor:: incorrect pitch passed", );
            }
            pitchBytes = pitch;
        }

        ncvAssertPrintReturn(pitchBytes * height <= memSegment.size, \
            "NCVMatrixReuse ctor:: memory binding failed due to size mismatch", );

        this->_width = width;
        this->_height = height;
        this->_pitch = pitchBytes;
        this->_ptr = (T *)memSegment.begin.ptr;
        this->_memtype = memSegment.begin.memtype;

        this->bReused = true;
    }

    NCVMatrixReuse(const NCVMatrix<T> &mat, NcvRect32u roi)
    {
        this->bReused = false;
        this->clear();

        ncvAssertPrintReturn(roi.x < mat.width() && roi.y < mat.height() && \
            roi.x + roi.width <= mat.width() && roi.y + roi.height <= mat.height(),
            "NCVMatrixReuse ctor:: memory binding failed due to mismatching ROI and source matrix dims", );

        this->_width = roi.width;
        this->_height = roi.height;
        this->_pitch = mat.pitch();
        this->_ptr = mat.ptr() + roi.y * mat.stride() + roi.x;
        this->_memtype = mat.memType();

        this->bReused = true;
    }

    NcvBool isMemReused() const
    {
        return this->bReused;
    }

private:

    NcvBool bReused;
};


/**
* Operations with rectangles
*/
NCV_EXPORTS NCVStatus ncvGroupRectangles_host(NCVVector<NcvRect32u> &hypotheses, Ncv32u &numHypotheses,
                                              Ncv32u minNeighbors, Ncv32f intersectEps, NCVVector<Ncv32u> *hypothesesWeights);


NCV_EXPORTS NCVStatus ncvDrawRects_8u_host(Ncv8u *h_dst, Ncv32u dstStride, Ncv32u dstWidth, Ncv32u dstHeight,
                                           NcvRect32u *h_rects, Ncv32u numRects, Ncv8u color);


NCV_EXPORTS NCVStatus ncvDrawRects_32u_host(Ncv32u *h_dst, Ncv32u dstStride, Ncv32u dstWidth, Ncv32u dstHeight,
                                            NcvRect32u *h_rects, Ncv32u numRects, Ncv32u color);


NCV_EXPORTS NCVStatus ncvDrawRects_8u_device(Ncv8u *d_dst, Ncv32u dstStride, Ncv32u dstWidth, Ncv32u dstHeight,
                                             NcvRect32u *d_rects, Ncv32u numRects, Ncv8u color, cudaStream_t cuStream);


NCV_EXPORTS NCVStatus ncvDrawRects_32u_device(Ncv32u *d_dst, Ncv32u dstStride, Ncv32u dstWidth, Ncv32u dstHeight,
                                              NcvRect32u *d_rects, Ncv32u numRects, Ncv32u color, cudaStream_t cuStream);

#endif // _ncv_hpp_
<|MERGE_RESOLUTION|>--- conflicted
+++ resolved
@@ -1,969 +1,965 @@
-/*M///////////////////////////////////////////////////////////////////////////////////////
-//
-// IMPORTANT: READ BEFORE DOWNLOADING, COPYING, INSTALLING OR USING. 
-// 
-//  By downloading, copying, installing or using the software you agree to this license.
-//  If you do not agree to this license, do not download, install,
-//  copy or use the software.
-//
-//
-//                           License Agreement
-//                For Open Source Computer Vision Library
-//
-// Copyright (C) 2009-2010, NVIDIA Corporation, all rights reserved.
-// Third party copyrights are property of their respective owners.
-//
-// Redistribution and use in source and binary forms, with or without modification,
-// are permitted provided that the following conditions are met:
-//
-//   * Redistribution's of source code must retain the above copyright notice,
-//     this list of conditions and the following disclaimer.
-//
-//   * Redistribution's in binary form must reproduce the above copyright notice,
-//     this list of conditions and the following disclaimer in the documentation
-//     and/or other materials provided with the distribution.
-//
-//   * The name of the copyright holders may not be used to endorse or promote products
-//     derived from this software without specific prior written permission.
-//
-// This software is provided by the copyright holders and contributors "as is" and
-// any express or implied warranties, including, but not limited to, the implied
-// warranties of merchantability and fitness for a particular purpose are disclaimed.
-// In no event shall the Intel Corporation or contributors be liable for any direct,
-// indirect, incidental, special, exemplary, or consequential damages
-// (including, but not limited to, procurement of substitute goods or services;
-// loss of use, data, or profits; or business interruption) however caused
-// and on any theory of liability, whether in contract, strict liability,
-// or tort (including negligence or otherwise) arising in any way out of
-// the use of this software, even if advised of the possibility of such damage.
-//
-//M*/
-
-#ifndef _ncv_hpp_
-#define _ncv_hpp_
-
-#if (defined WIN32 || defined _WIN32 || defined WINCE) && defined CVAPI_EXPORTS //&& !defined(__CUDACC__) 
-    #define NCV_EXPORTS __declspec(dllexport)
-#else
-    #define NCV_EXPORTS
-#endif
-
-#ifdef _WIN32
-<<<<<<< HEAD
-	#define WIN32_LEAN_AND_MEAN
-=======
-    #define WIN32_LEAN_AND_MEAN
->>>>>>> d37beb40
-#endif
-
-#include <cuda_runtime.h>
-
-
-//==============================================================================
-//
-// Compile-time assert functionality
-//
-//==============================================================================
-
-
-/**
-* Compile-time assert namespace
-*/
-namespace NcvCTprep
-{
-    template <bool x>
-    struct CT_ASSERT_FAILURE;
-
-    template <>
-    struct CT_ASSERT_FAILURE<true> {};
-
-    template <int x>
-    struct assertTest{};
-}
-
-
-#define NCV_CT_PREP_PASTE_AUX(a,b)      a##b                           ///< Concatenation indirection macro
-#define NCV_CT_PREP_PASTE(a,b)          NCV_CT_PREP_PASTE_AUX(a, b)  ///< Concatenation macro
-
-
-/**
-* Performs compile-time assertion of a condition on the file scope
-*/
-#define NCV_CT_ASSERT(X) \
-    typedef NcvCTprep::assertTest<sizeof(NcvCTprep::CT_ASSERT_FAILURE< (bool)(X) >)> \
-    NCV_CT_PREP_PASTE(__ct_assert_typedef_, __LINE__)
-
-
-
-//==============================================================================
-//
-// Alignment macros
-//
-//==============================================================================
-
-
-#if !defined(__align__) && !defined(__CUDACC__)
-    #if defined(_WIN32) || defined(_WIN64)
-        #define __align__(n)         __declspec(align(n))
-    #elif defined(__unix__)
-        #define __align__(n)         __attribute__((__aligned__(n)))
-    #endif
-#endif
-
-
-//==============================================================================
-//
-// Integral and compound types of guaranteed size
-//
-//==============================================================================
-
-
-typedef               bool NcvBool;
-typedef          long long Ncv64s;
-
-#if defined(__APPLE__) && !defined(__CUDACC__)
-    typedef uint64_t Ncv64u;
-#else
-    typedef unsigned long long Ncv64u;
-#endif
-
-typedef                int Ncv32s;
-typedef       unsigned int Ncv32u;
-typedef              short Ncv16s;
-typedef     unsigned short Ncv16u;
-typedef               char Ncv8s;
-typedef      unsigned char Ncv8u;
-typedef              float Ncv32f;
-typedef             double Ncv64f;
-
-
-struct NcvRect8u
-{
-    Ncv8u x;
-    Ncv8u y;
-    Ncv8u width;
-    Ncv8u height;
-    __host__ __device__ NcvRect8u() : x(0), y(0), width(0), height(0) {};
-    __host__ __device__ NcvRect8u(Ncv8u x, Ncv8u y, Ncv8u width, Ncv8u height) : x(x), y(y), width(width), height(height) {}
-};
-
-
-struct NcvRect32s
-{
-    Ncv32s x;          ///< x-coordinate of upper left corner.
-    Ncv32s y;          ///< y-coordinate of upper left corner.
-    Ncv32s width;      ///< Rectangle width.
-    Ncv32s height;     ///< Rectangle height.
-    __host__ __device__ NcvRect32s() : x(0), y(0), width(0), height(0) {};
-    __host__ __device__ NcvRect32s(Ncv32s x, Ncv32s y, Ncv32s width, Ncv32s height) : x(x), y(y), width(width), height(height) {}
-};
-
-
-struct NcvRect32u
-{
-    Ncv32u x;          ///< x-coordinate of upper left corner.
-    Ncv32u y;          ///< y-coordinate of upper left corner.
-    Ncv32u width;      ///< Rectangle width.
-    Ncv32u height;     ///< Rectangle height.
-    __host__ __device__ NcvRect32u() : x(0), y(0), width(0), height(0) {};
-    __host__ __device__ NcvRect32u(Ncv32u x, Ncv32u y, Ncv32u width, Ncv32u height) : x(x), y(y), width(width), height(height) {}
-};
-
-
-struct NcvSize32s
-{
-    Ncv32s width;  ///< Rectangle width.
-    Ncv32s height; ///< Rectangle height.
-    __host__ __device__ NcvSize32s() : width(0), height(0) {};
-    __host__ __device__ NcvSize32s(Ncv32s width, Ncv32s height) : width(width), height(height) {}
-};
-
-
-struct NcvSize32u
-{
-    Ncv32u width;  ///< Rectangle width.
-    Ncv32u height; ///< Rectangle height.
-    __host__ __device__ NcvSize32u() : width(0), height(0) {};
-    __host__ __device__ NcvSize32u(Ncv32u width, Ncv32u height) : width(width), height(height) {}
-};
-
-
-NCV_CT_ASSERT(sizeof(NcvBool) <= 4);
-NCV_CT_ASSERT(sizeof(Ncv64s) == 8);
-NCV_CT_ASSERT(sizeof(Ncv64u) == 8);
-NCV_CT_ASSERT(sizeof(Ncv32s) == 4);
-NCV_CT_ASSERT(sizeof(Ncv32u) == 4);
-NCV_CT_ASSERT(sizeof(Ncv16s) == 2);
-NCV_CT_ASSERT(sizeof(Ncv16u) == 2);
-NCV_CT_ASSERT(sizeof(Ncv8s) == 1);
-NCV_CT_ASSERT(sizeof(Ncv8u) == 1);
-NCV_CT_ASSERT(sizeof(Ncv32f) == 4);
-NCV_CT_ASSERT(sizeof(Ncv64f) == 8);
-NCV_CT_ASSERT(sizeof(NcvRect8u) == sizeof(Ncv32u));
-NCV_CT_ASSERT(sizeof(NcvRect32s) == 4 * sizeof(Ncv32s));
-NCV_CT_ASSERT(sizeof(NcvRect32u) == 4 * sizeof(Ncv32u));
-NCV_CT_ASSERT(sizeof(NcvSize32u) == 2 * sizeof(Ncv32u));
-
-
-//==============================================================================
-//
-// Persistent constants
-//
-//==============================================================================
-
-
-const Ncv32u K_WARP_SIZE = 32;
-const Ncv32u K_LOG2_WARP_SIZE = 5;
-
-
-//==============================================================================
-//
-// Error handling
-//
-//==============================================================================
-
-
-#define NCV_CT_PREP_STRINGIZE_AUX(x)    #x
-#define NCV_CT_PREP_STRINGIZE(x)        NCV_CT_PREP_STRINGIZE_AUX(x)
-
-
-NCV_EXPORTS void ncvDebugOutput(const char *msg, ...);
-
-
-typedef void NCVDebugOutputHandler(const char* msg);
-
-
-NCV_EXPORTS void ncvSetDebugOutputHandler(NCVDebugOutputHandler* func);
-
-
-#define ncvAssertPrintCheck(pred, msg) \
-    ((pred) ? true : (ncvDebugOutput("\n%s\n", \
-    "NCV Assertion Failed: " msg ", file=" __FILE__ ", line=" NCV_CT_PREP_STRINGIZE(__LINE__) \
-    ), false))
-
-
-#define ncvAssertPrintReturn(pred, msg, err) \
-    if (ncvAssertPrintCheck(pred, msg)) ; else return err
-
-
-#define ncvAssertReturn(pred, err) \
-    do \
-    { \
-        if (!(pred)) \
-        { \
-            ncvDebugOutput("\n%s%d%s\n", "NCV Assertion Failed: retcode=", (int)err, ", file=" __FILE__ ", line=" NCV_CT_PREP_STRINGIZE(__LINE__)); \
-            return err; \
-        } \
-    } while (0)
-
-
-#define ncvAssertReturnNcvStat(ncvOp) \
-    do \
-    { \
-        NCVStatus _ncvStat = ncvOp; \
-        if (NCV_SUCCESS != _ncvStat) \
-        { \
-            ncvDebugOutput("\n%s%d%s\n", "NCV Assertion Failed: NcvStat=", (int)_ncvStat, ", file=" __FILE__ ", line=" NCV_CT_PREP_STRINGIZE(__LINE__)); \
-            return _ncvStat; \
-        } \
-    } while (0)
-
-
-#define ncvAssertCUDAReturn(cudacall, errCode) \
-    do \
-    { \
-        cudaError_t resCall = cudacall; \
-        cudaError_t resGLE = cudaGetLastError(); \
-        if (cudaSuccess != resCall || cudaSuccess != resGLE) \
-        { \
-            ncvDebugOutput("\n%s%d%s\n", "NCV CUDA Assertion Failed: cudaError_t=", (int)(resCall | resGLE), ", file=" __FILE__ ", line=" NCV_CT_PREP_STRINGIZE(__LINE__)); \
-            return errCode; \
-        } \
-    } while (0)
-
-
-/**
-* Return-codes for status notification, errors and warnings
-*/
-enum NCVStatus
-{
-    //NCV statuses
-    NCV_SUCCESS,
-    NCV_UNKNOWN_ERROR,
-
-    NCV_CUDA_ERROR,
-    NCV_NPP_ERROR,
-    NCV_FILE_ERROR,
-
-    NCV_NULL_PTR,
-    NCV_INCONSISTENT_INPUT,
-    NCV_TEXTURE_BIND_ERROR,
-    NCV_DIMENSIONS_INVALID,
-
-    NCV_INVALID_ROI,
-    NCV_INVALID_STEP,
-    NCV_INVALID_SCALE,
-
-    NCV_ALLOCATOR_NOT_INITIALIZED,
-    NCV_ALLOCATOR_BAD_ALLOC,
-    NCV_ALLOCATOR_BAD_DEALLOC,
-    NCV_ALLOCATOR_INSUFFICIENT_CAPACITY,
-    NCV_ALLOCATOR_DEALLOC_ORDER,
-    NCV_ALLOCATOR_BAD_REUSE,
-
-    NCV_MEM_COPY_ERROR,
-    NCV_MEM_RESIDENCE_ERROR,
-    NCV_MEM_INSUFFICIENT_CAPACITY,
-
-    NCV_HAAR_INVALID_PIXEL_STEP,
-    NCV_HAAR_TOO_MANY_FEATURES_IN_CLASSIFIER,
-    NCV_HAAR_TOO_MANY_FEATURES_IN_CASCADE,
-    NCV_HAAR_TOO_LARGE_FEATURES,
-    NCV_HAAR_XML_LOADING_EXCEPTION,
-
-    NCV_NOIMPL_HAAR_TILTED_FEATURES,
-
-    NCV_WARNING_HAAR_DETECTIONS_VECTOR_OVERFLOW,
-
-    //NPP statuses
-    NPPST_SUCCESS = NCV_SUCCESS,              ///< Successful operation (same as NPP_NO_ERROR)
-    NPPST_ERROR,                              ///< Unknown error
-    NPPST_CUDA_KERNEL_EXECUTION_ERROR,        ///< CUDA kernel execution error
-    NPPST_NULL_POINTER_ERROR,                 ///< NULL pointer argument error
-    NPPST_TEXTURE_BIND_ERROR,                 ///< CUDA texture binding error or non-zero offset returned
-    NPPST_MEMCPY_ERROR,                       ///< CUDA memory copy error
-    NPPST_MEM_ALLOC_ERR,                      ///< CUDA memory allocation error
-    NPPST_MEMFREE_ERR,                        ///< CUDA memory deallocation error
-
-    //NPPST statuses
-    NPPST_INVALID_ROI,                        ///< Invalid region of interest argument
-    NPPST_INVALID_STEP,                       ///< Invalid image lines step argument (check sign, alignment, relation to image width)
-    NPPST_INVALID_SCALE,                      ///< Invalid scale parameter passed
-    NPPST_MEM_INSUFFICIENT_BUFFER,            ///< Insufficient user-allocated buffer
-    NPPST_MEM_RESIDENCE_ERROR,                ///< Memory residence error detected (check if pointers should be device or pinned)
-    NPPST_MEM_INTERNAL_ERROR,                 ///< Internal memory management error
-};
-
-
-#define NCV_SET_SKIP_COND(x) \
-    bool __ncv_skip_cond = x
-
-
-#define NCV_RESET_SKIP_COND(x) \
-    __ncv_skip_cond = x
-
-
-#define NCV_SKIP_COND_BEGIN \
-    if (!__ncv_skip_cond) {
-
-
-#define NCV_SKIP_COND_END \
-    }
-
-
-//==============================================================================
-//
-// Timer
-//
-//==============================================================================
-
-
-typedef struct _NcvTimer *NcvTimer;
-
-NCV_EXPORTS NcvTimer ncvStartTimer(void);
-
-NCV_EXPORTS double ncvEndQueryTimerUs(NcvTimer t);
-
-NCV_EXPORTS double ncvEndQueryTimerMs(NcvTimer t);
-
-
-//==============================================================================
-//
-// Memory management classes template compound types
-//
-//==============================================================================
-
-
-/**
-* Calculates the aligned top bound value
-*/
-NCV_EXPORTS Ncv32u alignUp(Ncv32u what, Ncv32u alignment);
-
-
-/**
-* NCVMemoryType
-*/
-enum NCVMemoryType
-{
-    NCVMemoryTypeNone,
-    NCVMemoryTypeHostPageable,
-    NCVMemoryTypeHostPinned,
-    NCVMemoryTypeDevice
-};
-
-
-/**
-* NCVMemPtr
-*/
-struct NCV_EXPORTS NCVMemPtr
-{
-    void *ptr;
-    NCVMemoryType memtype;
-    void clear();
-};
-
-
-/**
-* NCVMemSegment
-*/
-struct NCV_EXPORTS NCVMemSegment
-{
-    NCVMemPtr begin;
-    size_t size;
-    void clear();
-};
-
-
-/**
-* INCVMemAllocator (Interface)
-*/
-class NCV_EXPORTS INCVMemAllocator
-{
-public:
-    virtual ~INCVMemAllocator() = 0;
-
-    virtual NCVStatus alloc(NCVMemSegment &seg, size_t size) = 0;
-    virtual NCVStatus dealloc(NCVMemSegment &seg) = 0;
-
-    virtual NcvBool isInitialized(void) const = 0;
-    virtual NcvBool isCounting(void) const = 0;
-    
-    virtual NCVMemoryType memType(void) const = 0;
-    virtual Ncv32u alignment(void) const = 0;
-    virtual size_t maxSize(void) const = 0;
-};
-
-inline INCVMemAllocator::~INCVMemAllocator() {}
-
-
-/**
-* NCVMemStackAllocator
-*/
-class NCV_EXPORTS NCVMemStackAllocator : public INCVMemAllocator
-{
-    NCVMemStackAllocator();
-    NCVMemStackAllocator(const NCVMemStackAllocator &);
-
-public:
-
-    explicit NCVMemStackAllocator(Ncv32u alignment);
-    NCVMemStackAllocator(NCVMemoryType memT, size_t capacity, Ncv32u alignment, void *reusePtr=NULL);
-    virtual ~NCVMemStackAllocator();
-
-    virtual NCVStatus alloc(NCVMemSegment &seg, size_t size);
-    virtual NCVStatus dealloc(NCVMemSegment &seg);
-
-    virtual NcvBool isInitialized(void) const;
-    virtual NcvBool isCounting(void) const;
-
-    virtual NCVMemoryType memType(void) const;
-    virtual Ncv32u alignment(void) const;
-    virtual size_t maxSize(void) const;
-
-private:
-
-    NCVMemoryType _memType;
-    Ncv32u _alignment;
-    Ncv8u *allocBegin;
-    Ncv8u *begin;
-    Ncv8u *end;
-    size_t currentSize;
-    size_t _maxSize;
-    NcvBool bReusesMemory;
-};
-
-
-/**
-* NCVMemNativeAllocator
-*/
-class NCV_EXPORTS NCVMemNativeAllocator : public INCVMemAllocator
-{
-public:
-
-    NCVMemNativeAllocator(NCVMemoryType memT, Ncv32u alignment);
-    virtual ~NCVMemNativeAllocator();
-
-    virtual NCVStatus alloc(NCVMemSegment &seg, size_t size);
-    virtual NCVStatus dealloc(NCVMemSegment &seg);
-
-    virtual NcvBool isInitialized(void) const;
-    virtual NcvBool isCounting(void) const;
-
-    virtual NCVMemoryType memType(void) const;
-    virtual Ncv32u alignment(void) const;
-    virtual size_t maxSize(void) const;
-
-private:
-
-    NCVMemNativeAllocator();
-    NCVMemNativeAllocator(const NCVMemNativeAllocator &);
-
-    NCVMemoryType _memType;
-    Ncv32u _alignment;
-    size_t currentSize;
-    size_t _maxSize;
-};
-
-
-/**
-* Copy dispatchers
-*/
-NCV_EXPORTS NCVStatus memSegCopyHelper(void *dst, NCVMemoryType dstType,
-                                       const void *src, NCVMemoryType srcType,
-                                       size_t sz, cudaStream_t cuStream);
-
-
-NCV_EXPORTS NCVStatus memSegCopyHelper2D(void *dst, Ncv32u dstPitch, NCVMemoryType dstType,
-                                         const void *src, Ncv32u srcPitch, NCVMemoryType srcType,
-                                         Ncv32u widthbytes, Ncv32u height, cudaStream_t cuStream);
-
-
-/**
-* NCVVector (1D)
-*/
-template <class T>
-class NCVVector
-{
-    NCVVector(const NCVVector &);
-
-public:
-
-    NCVVector()
-    {
-        clear();
-    }
-
-    virtual ~NCVVector() {}
-
-    void clear()
-    {
-        _ptr = NULL;
-        _length = 0;
-        _memtype = NCVMemoryTypeNone;
-    }
-
-    NCVStatus copySolid(NCVVector<T> &dst, cudaStream_t cuStream, size_t howMuch=0) const
-    {
-        if (howMuch == 0)
-        {
-            ncvAssertReturn(dst._length == this->_length, NCV_MEM_COPY_ERROR);
-            howMuch = this->_length * sizeof(T);
-        }
-        else
-        {
-            ncvAssertReturn(dst._length * sizeof(T) >= howMuch && 
-                this->_length * sizeof(T) >= howMuch &&
-                howMuch > 0, NCV_MEM_COPY_ERROR);
-        }
-        ncvAssertReturn((this->_ptr != NULL || this->_memtype == NCVMemoryTypeNone) && 
-                        (dst._ptr != NULL || dst._memtype == NCVMemoryTypeNone), NCV_NULL_PTR);
-
-        NCVStatus ncvStat = NCV_SUCCESS;
-        if (this->_memtype != NCVMemoryTypeNone)
-        {
-            ncvStat = memSegCopyHelper(dst._ptr, dst._memtype,
-                                       this->_ptr, this->_memtype,
-                                       howMuch, cuStream);
-        }
-
-        return ncvStat;
-    }
-
-    T *ptr() const {return this->_ptr;}
-    size_t length() const {return this->_length;}
-    NCVMemoryType memType() const {return this->_memtype;}
-
-protected:
-
-    T *_ptr;
-    size_t _length;
-    NCVMemoryType _memtype;
-};
-
-
-/**
-* NCVVectorAlloc
-*/
-template <class T>
-class NCVVectorAlloc : public NCVVector<T>
-{
-    NCVVectorAlloc();
-    NCVVectorAlloc(const NCVVectorAlloc &);
-    NCVVectorAlloc& operator=(const NCVVectorAlloc<T>&);	
-
-public:
-
-    NCVVectorAlloc(INCVMemAllocator &allocator, Ncv32u length)
-        :
-        allocator(allocator)
-    {
-        NCVStatus ncvStat;
-
-        this->clear();
-        this->allocatedMem.clear();
-
-        ncvStat = allocator.alloc(this->allocatedMem, length * sizeof(T));
-        ncvAssertPrintReturn(ncvStat == NCV_SUCCESS, "NCVVectorAlloc ctor:: alloc failed", );
-
-        this->_ptr = (T *)this->allocatedMem.begin.ptr;
-        this->_length = length;
-        this->_memtype = this->allocatedMem.begin.memtype;
-    }
-
-    ~NCVVectorAlloc()
-    {
-        NCVStatus ncvStat;
-
-        ncvStat = allocator.dealloc(this->allocatedMem);
-        ncvAssertPrintCheck(ncvStat == NCV_SUCCESS, "NCVVectorAlloc dtor:: dealloc failed");
-
-        this->clear();
-    }
-
-    NcvBool isMemAllocated() const
-    {
-        return (this->allocatedMem.begin.ptr != NULL) || (this->allocator.isCounting());
-    }
-
-    Ncv32u getAllocatorsAlignment() const
-    {
-        return allocator.alignment();
-    }
-
-    NCVMemSegment getSegment() const
-    {
-        return allocatedMem;
-    }
-
-private:
-    INCVMemAllocator &allocator;
-    NCVMemSegment allocatedMem;
-};
-
-
-/**
-* NCVVectorReuse
-*/
-template <class T>
-class NCVVectorReuse : public NCVVector<T>
-{
-    NCVVectorReuse();
-    NCVVectorReuse(const NCVVectorReuse &);
-
-public:
-
-    explicit NCVVectorReuse(const NCVMemSegment &memSegment)
-    {
-        this->bReused = false;
-        this->clear();
-
-        this->_length = memSegment.size / sizeof(T);
-        this->_ptr = (T *)memSegment.begin.ptr;
-        this->_memtype = memSegment.begin.memtype;
-
-        this->bReused = true;
-    }
-
-    NCVVectorReuse(const NCVMemSegment &memSegment, Ncv32u length)
-    {
-        this->bReused = false;
-        this->clear();
-
-        ncvAssertPrintReturn(length * sizeof(T) <= memSegment.size, \
-            "NCVVectorReuse ctor:: memory binding failed due to size mismatch", );
-
-        this->_length = length;
-        this->_ptr = (T *)memSegment.begin.ptr;
-        this->_memtype = memSegment.begin.memtype;
-
-        this->bReused = true;
-    }
-
-    NcvBool isMemReused() const
-    {
-        return this->bReused;
-    }
-
-private:
-
-    NcvBool bReused;
-};
-
-
-/**
-* NCVMatrix (2D)
-*/
-template <class T>
-class NCVMatrix
-{
-    NCVMatrix(const NCVMatrix &);
-
-public:
-
-    NCVMatrix()
-    {
-        clear();
-    }
-
-    virtual ~NCVMatrix() {}
-
-    void clear()
-    {
-        _ptr = NULL;
-        _pitch = 0;
-        _width = 0;
-        _height = 0;
-        _memtype = NCVMemoryTypeNone;
-    }
-
-    Ncv32u stride() const
-    {
-        return _pitch / sizeof(T);
-    }
-
-    //a side effect of this function is that it copies everything in a single chunk, so the "padding" will be overwritten
-    NCVStatus copySolid(NCVMatrix<T> &dst, cudaStream_t cuStream, size_t howMuch=0) const
-    {
-        if (howMuch == 0)
-        {
-            ncvAssertReturn(dst._pitch == this->_pitch &&
-                            dst._height == this->_height, NCV_MEM_COPY_ERROR);
-            howMuch = this->_pitch * this->_height;
-        }
-        else
-        {
-            ncvAssertReturn(dst._pitch * dst._height >= howMuch && 
-                            this->_pitch * this->_height >= howMuch &&
-                            howMuch > 0, NCV_MEM_COPY_ERROR);
-        }
-        ncvAssertReturn((this->_ptr != NULL || this->_memtype == NCVMemoryTypeNone) && 
-                        (dst._ptr != NULL || dst._memtype == NCVMemoryTypeNone), NCV_NULL_PTR);
-
-        NCVStatus ncvStat = NCV_SUCCESS;
-        if (this->_memtype != NCVMemoryTypeNone)
-        {
-            ncvStat = memSegCopyHelper(dst._ptr, dst._memtype, 
-                                       this->_ptr, this->_memtype, 
-                                       howMuch, cuStream);
-        }
-
-        return ncvStat;
-    }
-
-    NCVStatus copy2D(NCVMatrix<T> &dst, NcvSize32u roi, cudaStream_t cuStream) const
-    {
-        ncvAssertReturn(this->width() >= roi.width && this->height() >= roi.height &&
-                        dst.width() >= roi.width && dst.height() >= roi.height, NCV_MEM_COPY_ERROR);
-        ncvAssertReturn((this->_ptr != NULL || this->_memtype == NCVMemoryTypeNone) && 
-                        (dst._ptr != NULL || dst._memtype == NCVMemoryTypeNone), NCV_NULL_PTR);
-
-        NCVStatus ncvStat = NCV_SUCCESS;
-        if (this->_memtype != NCVMemoryTypeNone)
-        {
-            ncvStat = memSegCopyHelper2D(dst._ptr, dst._pitch, dst._memtype,
-                                         this->_ptr, this->_pitch, this->_memtype,
-                                         roi.width * sizeof(T), roi.height, cuStream);
-        }
-
-        return ncvStat;
-    }
-
-    T *ptr() const {return this->_ptr;}
-    Ncv32u width() const {return this->_width;}
-    Ncv32u height() const {return this->_height;}
-    Ncv32u pitch() const {return this->_pitch;}
-    NCVMemoryType memType() const {return this->_memtype;}
-
-protected:
-
-    T *_ptr;
-    Ncv32u _width;
-    Ncv32u _height;
-    Ncv32u _pitch;
-    NCVMemoryType _memtype;
-};
-
-
-/**
-* NCVMatrixAlloc
-*/
-template <class T>
-class NCVMatrixAlloc : public NCVMatrix<T>
-{
-    NCVMatrixAlloc();
-    NCVMatrixAlloc(const NCVMatrixAlloc &);
-    NCVMatrixAlloc& operator=(const NCVMatrixAlloc &);
-public:
-
-    NCVMatrixAlloc(INCVMemAllocator &allocator, Ncv32u width, Ncv32u height, Ncv32u pitch=0)
-        :
-        allocator(allocator)
-    {
-        NCVStatus ncvStat;
-
-        this->clear();
-        this->allocatedMem.clear();
-
-        Ncv32u widthBytes = width * sizeof(T);
-        Ncv32u pitchBytes = alignUp(widthBytes, allocator.alignment());
-
-        if (pitch != 0)
-        {
-            ncvAssertPrintReturn(pitch >= pitchBytes &&
-                (pitch & (allocator.alignment() - 1)) == 0,
-                "NCVMatrixAlloc ctor:: incorrect pitch passed", );
-            pitchBytes = pitch;
-        }
-
-        Ncv32u requiredAllocSize = pitchBytes * height;
-
-        ncvStat = allocator.alloc(this->allocatedMem, requiredAllocSize);
-        ncvAssertPrintReturn(ncvStat == NCV_SUCCESS, "NCVMatrixAlloc ctor:: alloc failed", );
-
-        this->_ptr = (T *)this->allocatedMem.begin.ptr;
-        this->_width = width;
-        this->_height = height;
-        this->_pitch = pitchBytes;
-        this->_memtype = this->allocatedMem.begin.memtype;
-    }
-
-    ~NCVMatrixAlloc()
-    {
-        NCVStatus ncvStat;
-
-        ncvStat = allocator.dealloc(this->allocatedMem);
-        ncvAssertPrintCheck(ncvStat == NCV_SUCCESS, "NCVMatrixAlloc dtor:: dealloc failed");
-
-        this->clear();
-    }
-
-    NcvBool isMemAllocated() const
-    {
-        return (this->allocatedMem.begin.ptr != NULL) || (this->allocator.isCounting());
-    }
-
-    Ncv32u getAllocatorsAlignment() const
-    {
-        return allocator.alignment();
-    }
-
-    NCVMemSegment getSegment() const
-    {
-        return allocatedMem;
-    }
-
-private:
-
-    INCVMemAllocator &allocator;
-    NCVMemSegment allocatedMem;
-};
-
-
-/**
-* NCVMatrixReuse
-*/
-template <class T>
-class NCVMatrixReuse : public NCVMatrix<T>
-{
-    NCVMatrixReuse();
-    NCVMatrixReuse(const NCVMatrixReuse &);
-
-public:
-
-    NCVMatrixReuse(const NCVMemSegment &memSegment, Ncv32u alignment, Ncv32u width, Ncv32u height, Ncv32u pitch=0, NcvBool bSkipPitchCheck=false)
-    {
-        this->bReused = false;
-        this->clear();
-
-        Ncv32u widthBytes = width * sizeof(T);
-        Ncv32u pitchBytes = alignUp(widthBytes, alignment);
-
-        if (pitch != 0)
-        {
-            if (!bSkipPitchCheck)
-            {
-                ncvAssertPrintReturn(pitch >= pitchBytes &&
-                    (pitch & (alignment - 1)) == 0,
-                    "NCVMatrixReuse ctor:: incorrect pitch passed", );
-            }
-            else
-            {
-                ncvAssertPrintReturn(pitch >= widthBytes, "NCVMatrixReuse ctor:: incorrect pitch passed", );
-            }
-            pitchBytes = pitch;
-        }
-
-        ncvAssertPrintReturn(pitchBytes * height <= memSegment.size, \
-            "NCVMatrixReuse ctor:: memory binding failed due to size mismatch", );
-
-        this->_width = width;
-        this->_height = height;
-        this->_pitch = pitchBytes;
-        this->_ptr = (T *)memSegment.begin.ptr;
-        this->_memtype = memSegment.begin.memtype;
-
-        this->bReused = true;
-    }
-
-    NCVMatrixReuse(const NCVMatrix<T> &mat, NcvRect32u roi)
-    {
-        this->bReused = false;
-        this->clear();
-
-        ncvAssertPrintReturn(roi.x < mat.width() && roi.y < mat.height() && \
-            roi.x + roi.width <= mat.width() && roi.y + roi.height <= mat.height(),
-            "NCVMatrixReuse ctor:: memory binding failed due to mismatching ROI and source matrix dims", );
-
-        this->_width = roi.width;
-        this->_height = roi.height;
-        this->_pitch = mat.pitch();
-        this->_ptr = mat.ptr() + roi.y * mat.stride() + roi.x;
-        this->_memtype = mat.memType();
-
-        this->bReused = true;
-    }
-
-    NcvBool isMemReused() const
-    {
-        return this->bReused;
-    }
-
-private:
-
-    NcvBool bReused;
-};
-
-
-/**
-* Operations with rectangles
-*/
-NCV_EXPORTS NCVStatus ncvGroupRectangles_host(NCVVector<NcvRect32u> &hypotheses, Ncv32u &numHypotheses,
-                                              Ncv32u minNeighbors, Ncv32f intersectEps, NCVVector<Ncv32u> *hypothesesWeights);
-
-
-NCV_EXPORTS NCVStatus ncvDrawRects_8u_host(Ncv8u *h_dst, Ncv32u dstStride, Ncv32u dstWidth, Ncv32u dstHeight,
-                                           NcvRect32u *h_rects, Ncv32u numRects, Ncv8u color);
-
-
-NCV_EXPORTS NCVStatus ncvDrawRects_32u_host(Ncv32u *h_dst, Ncv32u dstStride, Ncv32u dstWidth, Ncv32u dstHeight,
-                                            NcvRect32u *h_rects, Ncv32u numRects, Ncv32u color);
-
-
-NCV_EXPORTS NCVStatus ncvDrawRects_8u_device(Ncv8u *d_dst, Ncv32u dstStride, Ncv32u dstWidth, Ncv32u dstHeight,
-                                             NcvRect32u *d_rects, Ncv32u numRects, Ncv8u color, cudaStream_t cuStream);
-
-
-NCV_EXPORTS NCVStatus ncvDrawRects_32u_device(Ncv32u *d_dst, Ncv32u dstStride, Ncv32u dstWidth, Ncv32u dstHeight,
-                                              NcvRect32u *d_rects, Ncv32u numRects, Ncv32u color, cudaStream_t cuStream);
-
-#endif // _ncv_hpp_
+/*M///////////////////////////////////////////////////////////////////////////////////////
+//
+// IMPORTANT: READ BEFORE DOWNLOADING, COPYING, INSTALLING OR USING. 
+// 
+//  By downloading, copying, installing or using the software you agree to this license.
+//  If you do not agree to this license, do not download, install,
+//  copy or use the software.
+//
+//
+//                           License Agreement
+//                For Open Source Computer Vision Library
+//
+// Copyright (C) 2009-2010, NVIDIA Corporation, all rights reserved.
+// Third party copyrights are property of their respective owners.
+//
+// Redistribution and use in source and binary forms, with or without modification,
+// are permitted provided that the following conditions are met:
+//
+//   * Redistribution's of source code must retain the above copyright notice,
+//     this list of conditions and the following disclaimer.
+//
+//   * Redistribution's in binary form must reproduce the above copyright notice,
+//     this list of conditions and the following disclaimer in the documentation
+//     and/or other materials provided with the distribution.
+//
+//   * The name of the copyright holders may not be used to endorse or promote products
+//     derived from this software without specific prior written permission.
+//
+// This software is provided by the copyright holders and contributors "as is" and
+// any express or implied warranties, including, but not limited to, the implied
+// warranties of merchantability and fitness for a particular purpose are disclaimed.
+// In no event shall the Intel Corporation or contributors be liable for any direct,
+// indirect, incidental, special, exemplary, or consequential damages
+// (including, but not limited to, procurement of substitute goods or services;
+// loss of use, data, or profits; or business interruption) however caused
+// and on any theory of liability, whether in contract, strict liability,
+// or tort (including negligence or otherwise) arising in any way out of
+// the use of this software, even if advised of the possibility of such damage.
+//
+//M*/
+
+#ifndef _ncv_hpp_
+#define _ncv_hpp_
+
+#if (defined WIN32 || defined _WIN32 || defined WINCE) && defined CVAPI_EXPORTS //&& !defined(__CUDACC__) 
+    #define NCV_EXPORTS __declspec(dllexport)
+#else
+    #define NCV_EXPORTS
+#endif
+
+#ifdef _WIN32
+    #define WIN32_LEAN_AND_MEAN
+#endif
+
+#include <cuda_runtime.h>
+
+
+//==============================================================================
+//
+// Compile-time assert functionality
+//
+//==============================================================================
+
+
+/**
+* Compile-time assert namespace
+*/
+namespace NcvCTprep
+{
+    template <bool x>
+    struct CT_ASSERT_FAILURE;
+
+    template <>
+    struct CT_ASSERT_FAILURE<true> {};
+
+    template <int x>
+    struct assertTest{};
+}
+
+
+#define NCV_CT_PREP_PASTE_AUX(a,b)      a##b                           ///< Concatenation indirection macro
+#define NCV_CT_PREP_PASTE(a,b)          NCV_CT_PREP_PASTE_AUX(a, b)  ///< Concatenation macro
+
+
+/**
+* Performs compile-time assertion of a condition on the file scope
+*/
+#define NCV_CT_ASSERT(X) \
+    typedef NcvCTprep::assertTest<sizeof(NcvCTprep::CT_ASSERT_FAILURE< (bool)(X) >)> \
+    NCV_CT_PREP_PASTE(__ct_assert_typedef_, __LINE__)
+
+
+
+//==============================================================================
+//
+// Alignment macros
+//
+//==============================================================================
+
+
+#if !defined(__align__) && !defined(__CUDACC__)
+    #if defined(_WIN32) || defined(_WIN64)
+        #define __align__(n)         __declspec(align(n))
+    #elif defined(__unix__)
+        #define __align__(n)         __attribute__((__aligned__(n)))
+    #endif
+#endif
+
+
+//==============================================================================
+//
+// Integral and compound types of guaranteed size
+//
+//==============================================================================
+
+
+typedef               bool NcvBool;
+typedef          long long Ncv64s;
+
+#if defined(__APPLE__) && !defined(__CUDACC__)
+    typedef uint64_t Ncv64u;
+#else
+    typedef unsigned long long Ncv64u;
+#endif
+
+typedef                int Ncv32s;
+typedef       unsigned int Ncv32u;
+typedef              short Ncv16s;
+typedef     unsigned short Ncv16u;
+typedef               char Ncv8s;
+typedef      unsigned char Ncv8u;
+typedef              float Ncv32f;
+typedef             double Ncv64f;
+
+
+struct NcvRect8u
+{
+    Ncv8u x;
+    Ncv8u y;
+    Ncv8u width;
+    Ncv8u height;
+    __host__ __device__ NcvRect8u() : x(0), y(0), width(0), height(0) {};
+    __host__ __device__ NcvRect8u(Ncv8u x, Ncv8u y, Ncv8u width, Ncv8u height) : x(x), y(y), width(width), height(height) {}
+};
+
+
+struct NcvRect32s
+{
+    Ncv32s x;          ///< x-coordinate of upper left corner.
+    Ncv32s y;          ///< y-coordinate of upper left corner.
+    Ncv32s width;      ///< Rectangle width.
+    Ncv32s height;     ///< Rectangle height.
+    __host__ __device__ NcvRect32s() : x(0), y(0), width(0), height(0) {};
+    __host__ __device__ NcvRect32s(Ncv32s x, Ncv32s y, Ncv32s width, Ncv32s height) : x(x), y(y), width(width), height(height) {}
+};
+
+
+struct NcvRect32u
+{
+    Ncv32u x;          ///< x-coordinate of upper left corner.
+    Ncv32u y;          ///< y-coordinate of upper left corner.
+    Ncv32u width;      ///< Rectangle width.
+    Ncv32u height;     ///< Rectangle height.
+    __host__ __device__ NcvRect32u() : x(0), y(0), width(0), height(0) {};
+    __host__ __device__ NcvRect32u(Ncv32u x, Ncv32u y, Ncv32u width, Ncv32u height) : x(x), y(y), width(width), height(height) {}
+};
+
+
+struct NcvSize32s
+{
+    Ncv32s width;  ///< Rectangle width.
+    Ncv32s height; ///< Rectangle height.
+    __host__ __device__ NcvSize32s() : width(0), height(0) {};
+    __host__ __device__ NcvSize32s(Ncv32s width, Ncv32s height) : width(width), height(height) {}
+};
+
+
+struct NcvSize32u
+{
+    Ncv32u width;  ///< Rectangle width.
+    Ncv32u height; ///< Rectangle height.
+    __host__ __device__ NcvSize32u() : width(0), height(0) {};
+    __host__ __device__ NcvSize32u(Ncv32u width, Ncv32u height) : width(width), height(height) {}
+};
+
+
+NCV_CT_ASSERT(sizeof(NcvBool) <= 4);
+NCV_CT_ASSERT(sizeof(Ncv64s) == 8);
+NCV_CT_ASSERT(sizeof(Ncv64u) == 8);
+NCV_CT_ASSERT(sizeof(Ncv32s) == 4);
+NCV_CT_ASSERT(sizeof(Ncv32u) == 4);
+NCV_CT_ASSERT(sizeof(Ncv16s) == 2);
+NCV_CT_ASSERT(sizeof(Ncv16u) == 2);
+NCV_CT_ASSERT(sizeof(Ncv8s) == 1);
+NCV_CT_ASSERT(sizeof(Ncv8u) == 1);
+NCV_CT_ASSERT(sizeof(Ncv32f) == 4);
+NCV_CT_ASSERT(sizeof(Ncv64f) == 8);
+NCV_CT_ASSERT(sizeof(NcvRect8u) == sizeof(Ncv32u));
+NCV_CT_ASSERT(sizeof(NcvRect32s) == 4 * sizeof(Ncv32s));
+NCV_CT_ASSERT(sizeof(NcvRect32u) == 4 * sizeof(Ncv32u));
+NCV_CT_ASSERT(sizeof(NcvSize32u) == 2 * sizeof(Ncv32u));
+
+
+//==============================================================================
+//
+// Persistent constants
+//
+//==============================================================================
+
+
+const Ncv32u K_WARP_SIZE = 32;
+const Ncv32u K_LOG2_WARP_SIZE = 5;
+
+
+//==============================================================================
+//
+// Error handling
+//
+//==============================================================================
+
+
+#define NCV_CT_PREP_STRINGIZE_AUX(x)    #x
+#define NCV_CT_PREP_STRINGIZE(x)        NCV_CT_PREP_STRINGIZE_AUX(x)
+
+
+NCV_EXPORTS void ncvDebugOutput(const char *msg, ...);
+
+
+typedef void NCVDebugOutputHandler(const char* msg);
+
+
+NCV_EXPORTS void ncvSetDebugOutputHandler(NCVDebugOutputHandler* func);
+
+
+#define ncvAssertPrintCheck(pred, msg) \
+    ((pred) ? true : (ncvDebugOutput("\n%s\n", \
+    "NCV Assertion Failed: " msg ", file=" __FILE__ ", line=" NCV_CT_PREP_STRINGIZE(__LINE__) \
+    ), false))
+
+
+#define ncvAssertPrintReturn(pred, msg, err) \
+    if (ncvAssertPrintCheck(pred, msg)) ; else return err
+
+
+#define ncvAssertReturn(pred, err) \
+    do \
+    { \
+        if (!(pred)) \
+        { \
+            ncvDebugOutput("\n%s%d%s\n", "NCV Assertion Failed: retcode=", (int)err, ", file=" __FILE__ ", line=" NCV_CT_PREP_STRINGIZE(__LINE__)); \
+            return err; \
+        } \
+    } while (0)
+
+
+#define ncvAssertReturnNcvStat(ncvOp) \
+    do \
+    { \
+        NCVStatus _ncvStat = ncvOp; \
+        if (NCV_SUCCESS != _ncvStat) \
+        { \
+            ncvDebugOutput("\n%s%d%s\n", "NCV Assertion Failed: NcvStat=", (int)_ncvStat, ", file=" __FILE__ ", line=" NCV_CT_PREP_STRINGIZE(__LINE__)); \
+            return _ncvStat; \
+        } \
+    } while (0)
+
+
+#define ncvAssertCUDAReturn(cudacall, errCode) \
+    do \
+    { \
+        cudaError_t resCall = cudacall; \
+        cudaError_t resGLE = cudaGetLastError(); \
+        if (cudaSuccess != resCall || cudaSuccess != resGLE) \
+        { \
+            ncvDebugOutput("\n%s%d%s\n", "NCV CUDA Assertion Failed: cudaError_t=", (int)(resCall | resGLE), ", file=" __FILE__ ", line=" NCV_CT_PREP_STRINGIZE(__LINE__)); \
+            return errCode; \
+        } \
+    } while (0)
+
+
+/**
+* Return-codes for status notification, errors and warnings
+*/
+enum NCVStatus
+{
+    //NCV statuses
+    NCV_SUCCESS,
+    NCV_UNKNOWN_ERROR,
+
+    NCV_CUDA_ERROR,
+    NCV_NPP_ERROR,
+    NCV_FILE_ERROR,
+
+    NCV_NULL_PTR,
+    NCV_INCONSISTENT_INPUT,
+    NCV_TEXTURE_BIND_ERROR,
+    NCV_DIMENSIONS_INVALID,
+
+    NCV_INVALID_ROI,
+    NCV_INVALID_STEP,
+    NCV_INVALID_SCALE,
+
+    NCV_ALLOCATOR_NOT_INITIALIZED,
+    NCV_ALLOCATOR_BAD_ALLOC,
+    NCV_ALLOCATOR_BAD_DEALLOC,
+    NCV_ALLOCATOR_INSUFFICIENT_CAPACITY,
+    NCV_ALLOCATOR_DEALLOC_ORDER,
+    NCV_ALLOCATOR_BAD_REUSE,
+
+    NCV_MEM_COPY_ERROR,
+    NCV_MEM_RESIDENCE_ERROR,
+    NCV_MEM_INSUFFICIENT_CAPACITY,
+
+    NCV_HAAR_INVALID_PIXEL_STEP,
+    NCV_HAAR_TOO_MANY_FEATURES_IN_CLASSIFIER,
+    NCV_HAAR_TOO_MANY_FEATURES_IN_CASCADE,
+    NCV_HAAR_TOO_LARGE_FEATURES,
+    NCV_HAAR_XML_LOADING_EXCEPTION,
+
+    NCV_NOIMPL_HAAR_TILTED_FEATURES,
+
+    NCV_WARNING_HAAR_DETECTIONS_VECTOR_OVERFLOW,
+
+    //NPP statuses
+    NPPST_SUCCESS = NCV_SUCCESS,              ///< Successful operation (same as NPP_NO_ERROR)
+    NPPST_ERROR,                              ///< Unknown error
+    NPPST_CUDA_KERNEL_EXECUTION_ERROR,        ///< CUDA kernel execution error
+    NPPST_NULL_POINTER_ERROR,                 ///< NULL pointer argument error
+    NPPST_TEXTURE_BIND_ERROR,                 ///< CUDA texture binding error or non-zero offset returned
+    NPPST_MEMCPY_ERROR,                       ///< CUDA memory copy error
+    NPPST_MEM_ALLOC_ERR,                      ///< CUDA memory allocation error
+    NPPST_MEMFREE_ERR,                        ///< CUDA memory deallocation error
+
+    //NPPST statuses
+    NPPST_INVALID_ROI,                        ///< Invalid region of interest argument
+    NPPST_INVALID_STEP,                       ///< Invalid image lines step argument (check sign, alignment, relation to image width)
+    NPPST_INVALID_SCALE,                      ///< Invalid scale parameter passed
+    NPPST_MEM_INSUFFICIENT_BUFFER,            ///< Insufficient user-allocated buffer
+    NPPST_MEM_RESIDENCE_ERROR,                ///< Memory residence error detected (check if pointers should be device or pinned)
+    NPPST_MEM_INTERNAL_ERROR,                 ///< Internal memory management error
+};
+
+
+#define NCV_SET_SKIP_COND(x) \
+    bool __ncv_skip_cond = x
+
+
+#define NCV_RESET_SKIP_COND(x) \
+    __ncv_skip_cond = x
+
+
+#define NCV_SKIP_COND_BEGIN \
+    if (!__ncv_skip_cond) {
+
+
+#define NCV_SKIP_COND_END \
+    }
+
+
+//==============================================================================
+//
+// Timer
+//
+//==============================================================================
+
+
+typedef struct _NcvTimer *NcvTimer;
+
+NCV_EXPORTS NcvTimer ncvStartTimer(void);
+
+NCV_EXPORTS double ncvEndQueryTimerUs(NcvTimer t);
+
+NCV_EXPORTS double ncvEndQueryTimerMs(NcvTimer t);
+
+
+//==============================================================================
+//
+// Memory management classes template compound types
+//
+//==============================================================================
+
+
+/**
+* Calculates the aligned top bound value
+*/
+NCV_EXPORTS Ncv32u alignUp(Ncv32u what, Ncv32u alignment);
+
+
+/**
+* NCVMemoryType
+*/
+enum NCVMemoryType
+{
+    NCVMemoryTypeNone,
+    NCVMemoryTypeHostPageable,
+    NCVMemoryTypeHostPinned,
+    NCVMemoryTypeDevice
+};
+
+
+/**
+* NCVMemPtr
+*/
+struct NCV_EXPORTS NCVMemPtr
+{
+    void *ptr;
+    NCVMemoryType memtype;
+    void clear();
+};
+
+
+/**
+* NCVMemSegment
+*/
+struct NCV_EXPORTS NCVMemSegment
+{
+    NCVMemPtr begin;
+    size_t size;
+    void clear();
+};
+
+
+/**
+* INCVMemAllocator (Interface)
+*/
+class NCV_EXPORTS INCVMemAllocator
+{
+public:
+    virtual ~INCVMemAllocator() = 0;
+
+    virtual NCVStatus alloc(NCVMemSegment &seg, size_t size) = 0;
+    virtual NCVStatus dealloc(NCVMemSegment &seg) = 0;
+
+    virtual NcvBool isInitialized(void) const = 0;
+    virtual NcvBool isCounting(void) const = 0;
+    
+    virtual NCVMemoryType memType(void) const = 0;
+    virtual Ncv32u alignment(void) const = 0;
+    virtual size_t maxSize(void) const = 0;
+};
+
+inline INCVMemAllocator::~INCVMemAllocator() {}
+
+
+/**
+* NCVMemStackAllocator
+*/
+class NCV_EXPORTS NCVMemStackAllocator : public INCVMemAllocator
+{
+    NCVMemStackAllocator();
+    NCVMemStackAllocator(const NCVMemStackAllocator &);
+
+public:
+
+    explicit NCVMemStackAllocator(Ncv32u alignment);
+    NCVMemStackAllocator(NCVMemoryType memT, size_t capacity, Ncv32u alignment, void *reusePtr=NULL);
+    virtual ~NCVMemStackAllocator();
+
+    virtual NCVStatus alloc(NCVMemSegment &seg, size_t size);
+    virtual NCVStatus dealloc(NCVMemSegment &seg);
+
+    virtual NcvBool isInitialized(void) const;
+    virtual NcvBool isCounting(void) const;
+
+    virtual NCVMemoryType memType(void) const;
+    virtual Ncv32u alignment(void) const;
+    virtual size_t maxSize(void) const;
+
+private:
+
+    NCVMemoryType _memType;
+    Ncv32u _alignment;
+    Ncv8u *allocBegin;
+    Ncv8u *begin;
+    Ncv8u *end;
+    size_t currentSize;
+    size_t _maxSize;
+    NcvBool bReusesMemory;
+};
+
+
+/**
+* NCVMemNativeAllocator
+*/
+class NCV_EXPORTS NCVMemNativeAllocator : public INCVMemAllocator
+{
+public:
+
+    NCVMemNativeAllocator(NCVMemoryType memT, Ncv32u alignment);
+    virtual ~NCVMemNativeAllocator();
+
+    virtual NCVStatus alloc(NCVMemSegment &seg, size_t size);
+    virtual NCVStatus dealloc(NCVMemSegment &seg);
+
+    virtual NcvBool isInitialized(void) const;
+    virtual NcvBool isCounting(void) const;
+
+    virtual NCVMemoryType memType(void) const;
+    virtual Ncv32u alignment(void) const;
+    virtual size_t maxSize(void) const;
+
+private:
+
+    NCVMemNativeAllocator();
+    NCVMemNativeAllocator(const NCVMemNativeAllocator &);
+
+    NCVMemoryType _memType;
+    Ncv32u _alignment;
+    size_t currentSize;
+    size_t _maxSize;
+};
+
+
+/**
+* Copy dispatchers
+*/
+NCV_EXPORTS NCVStatus memSegCopyHelper(void *dst, NCVMemoryType dstType,
+                                       const void *src, NCVMemoryType srcType,
+                                       size_t sz, cudaStream_t cuStream);
+
+
+NCV_EXPORTS NCVStatus memSegCopyHelper2D(void *dst, Ncv32u dstPitch, NCVMemoryType dstType,
+                                         const void *src, Ncv32u srcPitch, NCVMemoryType srcType,
+                                         Ncv32u widthbytes, Ncv32u height, cudaStream_t cuStream);
+
+
+/**
+* NCVVector (1D)
+*/
+template <class T>
+class NCVVector
+{
+    NCVVector(const NCVVector &);
+
+public:
+
+    NCVVector()
+    {
+        clear();
+    }
+
+    virtual ~NCVVector() {}
+
+    void clear()
+    {
+        _ptr = NULL;
+        _length = 0;
+        _memtype = NCVMemoryTypeNone;
+    }
+
+    NCVStatus copySolid(NCVVector<T> &dst, cudaStream_t cuStream, size_t howMuch=0) const
+    {
+        if (howMuch == 0)
+        {
+            ncvAssertReturn(dst._length == this->_length, NCV_MEM_COPY_ERROR);
+            howMuch = this->_length * sizeof(T);
+        }
+        else
+        {
+            ncvAssertReturn(dst._length * sizeof(T) >= howMuch && 
+                this->_length * sizeof(T) >= howMuch &&
+                howMuch > 0, NCV_MEM_COPY_ERROR);
+        }
+        ncvAssertReturn((this->_ptr != NULL || this->_memtype == NCVMemoryTypeNone) && 
+                        (dst._ptr != NULL || dst._memtype == NCVMemoryTypeNone), NCV_NULL_PTR);
+
+        NCVStatus ncvStat = NCV_SUCCESS;
+        if (this->_memtype != NCVMemoryTypeNone)
+        {
+            ncvStat = memSegCopyHelper(dst._ptr, dst._memtype,
+                                       this->_ptr, this->_memtype,
+                                       howMuch, cuStream);
+        }
+
+        return ncvStat;
+    }
+
+    T *ptr() const {return this->_ptr;}
+    size_t length() const {return this->_length;}
+    NCVMemoryType memType() const {return this->_memtype;}
+
+protected:
+
+    T *_ptr;
+    size_t _length;
+    NCVMemoryType _memtype;
+};
+
+
+/**
+* NCVVectorAlloc
+*/
+template <class T>
+class NCVVectorAlloc : public NCVVector<T>
+{
+    NCVVectorAlloc();
+    NCVVectorAlloc(const NCVVectorAlloc &);
+    NCVVectorAlloc& operator=(const NCVVectorAlloc<T>&);	
+
+public:
+
+    NCVVectorAlloc(INCVMemAllocator &allocator, Ncv32u length)
+        :
+        allocator(allocator)
+    {
+        NCVStatus ncvStat;
+
+        this->clear();
+        this->allocatedMem.clear();
+
+        ncvStat = allocator.alloc(this->allocatedMem, length * sizeof(T));
+        ncvAssertPrintReturn(ncvStat == NCV_SUCCESS, "NCVVectorAlloc ctor:: alloc failed", );
+
+        this->_ptr = (T *)this->allocatedMem.begin.ptr;
+        this->_length = length;
+        this->_memtype = this->allocatedMem.begin.memtype;
+    }
+
+    ~NCVVectorAlloc()
+    {
+        NCVStatus ncvStat;
+
+        ncvStat = allocator.dealloc(this->allocatedMem);
+        ncvAssertPrintCheck(ncvStat == NCV_SUCCESS, "NCVVectorAlloc dtor:: dealloc failed");
+
+        this->clear();
+    }
+
+    NcvBool isMemAllocated() const
+    {
+        return (this->allocatedMem.begin.ptr != NULL) || (this->allocator.isCounting());
+    }
+
+    Ncv32u getAllocatorsAlignment() const
+    {
+        return allocator.alignment();
+    }
+
+    NCVMemSegment getSegment() const
+    {
+        return allocatedMem;
+    }
+
+private:
+    INCVMemAllocator &allocator;
+    NCVMemSegment allocatedMem;
+};
+
+
+/**
+* NCVVectorReuse
+*/
+template <class T>
+class NCVVectorReuse : public NCVVector<T>
+{
+    NCVVectorReuse();
+    NCVVectorReuse(const NCVVectorReuse &);
+
+public:
+
+    explicit NCVVectorReuse(const NCVMemSegment &memSegment)
+    {
+        this->bReused = false;
+        this->clear();
+
+        this->_length = memSegment.size / sizeof(T);
+        this->_ptr = (T *)memSegment.begin.ptr;
+        this->_memtype = memSegment.begin.memtype;
+
+        this->bReused = true;
+    }
+
+    NCVVectorReuse(const NCVMemSegment &memSegment, Ncv32u length)
+    {
+        this->bReused = false;
+        this->clear();
+
+        ncvAssertPrintReturn(length * sizeof(T) <= memSegment.size, \
+            "NCVVectorReuse ctor:: memory binding failed due to size mismatch", );
+
+        this->_length = length;
+        this->_ptr = (T *)memSegment.begin.ptr;
+        this->_memtype = memSegment.begin.memtype;
+
+        this->bReused = true;
+    }
+
+    NcvBool isMemReused() const
+    {
+        return this->bReused;
+    }
+
+private:
+
+    NcvBool bReused;
+};
+
+
+/**
+* NCVMatrix (2D)
+*/
+template <class T>
+class NCVMatrix
+{
+    NCVMatrix(const NCVMatrix &);
+
+public:
+
+    NCVMatrix()
+    {
+        clear();
+    }
+
+    virtual ~NCVMatrix() {}
+
+    void clear()
+    {
+        _ptr = NULL;
+        _pitch = 0;
+        _width = 0;
+        _height = 0;
+        _memtype = NCVMemoryTypeNone;
+    }
+
+    Ncv32u stride() const
+    {
+        return _pitch / sizeof(T);
+    }
+
+    //a side effect of this function is that it copies everything in a single chunk, so the "padding" will be overwritten
+    NCVStatus copySolid(NCVMatrix<T> &dst, cudaStream_t cuStream, size_t howMuch=0) const
+    {
+        if (howMuch == 0)
+        {
+            ncvAssertReturn(dst._pitch == this->_pitch &&
+                            dst._height == this->_height, NCV_MEM_COPY_ERROR);
+            howMuch = this->_pitch * this->_height;
+        }
+        else
+        {
+            ncvAssertReturn(dst._pitch * dst._height >= howMuch && 
+                            this->_pitch * this->_height >= howMuch &&
+                            howMuch > 0, NCV_MEM_COPY_ERROR);
+        }
+        ncvAssertReturn((this->_ptr != NULL || this->_memtype == NCVMemoryTypeNone) && 
+                        (dst._ptr != NULL || dst._memtype == NCVMemoryTypeNone), NCV_NULL_PTR);
+
+        NCVStatus ncvStat = NCV_SUCCESS;
+        if (this->_memtype != NCVMemoryTypeNone)
+        {
+            ncvStat = memSegCopyHelper(dst._ptr, dst._memtype, 
+                                       this->_ptr, this->_memtype, 
+                                       howMuch, cuStream);
+        }
+
+        return ncvStat;
+    }
+
+    NCVStatus copy2D(NCVMatrix<T> &dst, NcvSize32u roi, cudaStream_t cuStream) const
+    {
+        ncvAssertReturn(this->width() >= roi.width && this->height() >= roi.height &&
+                        dst.width() >= roi.width && dst.height() >= roi.height, NCV_MEM_COPY_ERROR);
+        ncvAssertReturn((this->_ptr != NULL || this->_memtype == NCVMemoryTypeNone) && 
+                        (dst._ptr != NULL || dst._memtype == NCVMemoryTypeNone), NCV_NULL_PTR);
+
+        NCVStatus ncvStat = NCV_SUCCESS;
+        if (this->_memtype != NCVMemoryTypeNone)
+        {
+            ncvStat = memSegCopyHelper2D(dst._ptr, dst._pitch, dst._memtype,
+                                         this->_ptr, this->_pitch, this->_memtype,
+                                         roi.width * sizeof(T), roi.height, cuStream);
+        }
+
+        return ncvStat;
+    }
+
+    T *ptr() const {return this->_ptr;}
+    Ncv32u width() const {return this->_width;}
+    Ncv32u height() const {return this->_height;}
+    Ncv32u pitch() const {return this->_pitch;}
+    NCVMemoryType memType() const {return this->_memtype;}
+
+protected:
+
+    T *_ptr;
+    Ncv32u _width;
+    Ncv32u _height;
+    Ncv32u _pitch;
+    NCVMemoryType _memtype;
+};
+
+
+/**
+* NCVMatrixAlloc
+*/
+template <class T>
+class NCVMatrixAlloc : public NCVMatrix<T>
+{
+    NCVMatrixAlloc();
+    NCVMatrixAlloc(const NCVMatrixAlloc &);
+    NCVMatrixAlloc& operator=(const NCVMatrixAlloc &);
+public:
+
+    NCVMatrixAlloc(INCVMemAllocator &allocator, Ncv32u width, Ncv32u height, Ncv32u pitch=0)
+        :
+        allocator(allocator)
+    {
+        NCVStatus ncvStat;
+
+        this->clear();
+        this->allocatedMem.clear();
+
+        Ncv32u widthBytes = width * sizeof(T);
+        Ncv32u pitchBytes = alignUp(widthBytes, allocator.alignment());
+
+        if (pitch != 0)
+        {
+            ncvAssertPrintReturn(pitch >= pitchBytes &&
+                (pitch & (allocator.alignment() - 1)) == 0,
+                "NCVMatrixAlloc ctor:: incorrect pitch passed", );
+            pitchBytes = pitch;
+        }
+
+        Ncv32u requiredAllocSize = pitchBytes * height;
+
+        ncvStat = allocator.alloc(this->allocatedMem, requiredAllocSize);
+        ncvAssertPrintReturn(ncvStat == NCV_SUCCESS, "NCVMatrixAlloc ctor:: alloc failed", );
+
+        this->_ptr = (T *)this->allocatedMem.begin.ptr;
+        this->_width = width;
+        this->_height = height;
+        this->_pitch = pitchBytes;
+        this->_memtype = this->allocatedMem.begin.memtype;
+    }
+
+    ~NCVMatrixAlloc()
+    {
+        NCVStatus ncvStat;
+
+        ncvStat = allocator.dealloc(this->allocatedMem);
+        ncvAssertPrintCheck(ncvStat == NCV_SUCCESS, "NCVMatrixAlloc dtor:: dealloc failed");
+
+        this->clear();
+    }
+
+    NcvBool isMemAllocated() const
+    {
+        return (this->allocatedMem.begin.ptr != NULL) || (this->allocator.isCounting());
+    }
+
+    Ncv32u getAllocatorsAlignment() const
+    {
+        return allocator.alignment();
+    }
+
+    NCVMemSegment getSegment() const
+    {
+        return allocatedMem;
+    }
+
+private:
+
+    INCVMemAllocator &allocator;
+    NCVMemSegment allocatedMem;
+};
+
+
+/**
+* NCVMatrixReuse
+*/
+template <class T>
+class NCVMatrixReuse : public NCVMatrix<T>
+{
+    NCVMatrixReuse();
+    NCVMatrixReuse(const NCVMatrixReuse &);
+
+public:
+
+    NCVMatrixReuse(const NCVMemSegment &memSegment, Ncv32u alignment, Ncv32u width, Ncv32u height, Ncv32u pitch=0, NcvBool bSkipPitchCheck=false)
+    {
+        this->bReused = false;
+        this->clear();
+
+        Ncv32u widthBytes = width * sizeof(T);
+        Ncv32u pitchBytes = alignUp(widthBytes, alignment);
+
+        if (pitch != 0)
+        {
+            if (!bSkipPitchCheck)
+            {
+                ncvAssertPrintReturn(pitch >= pitchBytes &&
+                    (pitch & (alignment - 1)) == 0,
+                    "NCVMatrixReuse ctor:: incorrect pitch passed", );
+            }
+            else
+            {
+                ncvAssertPrintReturn(pitch >= widthBytes, "NCVMatrixReuse ctor:: incorrect pitch passed", );
+            }
+            pitchBytes = pitch;
+        }
+
+        ncvAssertPrintReturn(pitchBytes * height <= memSegment.size, \
+            "NCVMatrixReuse ctor:: memory binding failed due to size mismatch", );
+
+        this->_width = width;
+        this->_height = height;
+        this->_pitch = pitchBytes;
+        this->_ptr = (T *)memSegment.begin.ptr;
+        this->_memtype = memSegment.begin.memtype;
+
+        this->bReused = true;
+    }
+
+    NCVMatrixReuse(const NCVMatrix<T> &mat, NcvRect32u roi)
+    {
+        this->bReused = false;
+        this->clear();
+
+        ncvAssertPrintReturn(roi.x < mat.width() && roi.y < mat.height() && \
+            roi.x + roi.width <= mat.width() && roi.y + roi.height <= mat.height(),
+            "NCVMatrixReuse ctor:: memory binding failed due to mismatching ROI and source matrix dims", );
+
+        this->_width = roi.width;
+        this->_height = roi.height;
+        this->_pitch = mat.pitch();
+        this->_ptr = mat.ptr() + roi.y * mat.stride() + roi.x;
+        this->_memtype = mat.memType();
+
+        this->bReused = true;
+    }
+
+    NcvBool isMemReused() const
+    {
+        return this->bReused;
+    }
+
+private:
+
+    NcvBool bReused;
+};
+
+
+/**
+* Operations with rectangles
+*/
+NCV_EXPORTS NCVStatus ncvGroupRectangles_host(NCVVector<NcvRect32u> &hypotheses, Ncv32u &numHypotheses,
+                                              Ncv32u minNeighbors, Ncv32f intersectEps, NCVVector<Ncv32u> *hypothesesWeights);
+
+
+NCV_EXPORTS NCVStatus ncvDrawRects_8u_host(Ncv8u *h_dst, Ncv32u dstStride, Ncv32u dstWidth, Ncv32u dstHeight,
+                                           NcvRect32u *h_rects, Ncv32u numRects, Ncv8u color);
+
+
+NCV_EXPORTS NCVStatus ncvDrawRects_32u_host(Ncv32u *h_dst, Ncv32u dstStride, Ncv32u dstWidth, Ncv32u dstHeight,
+                                            NcvRect32u *h_rects, Ncv32u numRects, Ncv32u color);
+
+
+NCV_EXPORTS NCVStatus ncvDrawRects_8u_device(Ncv8u *d_dst, Ncv32u dstStride, Ncv32u dstWidth, Ncv32u dstHeight,
+                                             NcvRect32u *d_rects, Ncv32u numRects, Ncv8u color, cudaStream_t cuStream);
+
+
+NCV_EXPORTS NCVStatus ncvDrawRects_32u_device(Ncv32u *d_dst, Ncv32u dstStride, Ncv32u dstWidth, Ncv32u dstHeight,
+                                              NcvRect32u *d_rects, Ncv32u numRects, Ncv32u color, cudaStream_t cuStream);
+
+#endif // _ncv_hpp_