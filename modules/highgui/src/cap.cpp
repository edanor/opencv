/*M///////////////////////////////////////////////////////////////////////////////////////
//
//  IMPORTANT: READ BEFORE DOWNLOADING, COPYING, INSTALLING OR USING.
//
//  By downloading, copying, installing or using the software you agree to this license.
//  If you do not agree to this license, do not download, install,
//  copy or use the software.
//
//
//                        Intel License Agreement
//                For Open Source Computer Vision Library
//
// Copyright (C) 2000, Intel Corporation, all rights reserved.
// Third party copyrights are property of their respective owners.
//
// Redistribution and use in source and binary forms, with or without modification,
// are permitted provided that the following conditions are met:
//
//   * Redistribution's of source code must retain the above copyright notice,
//     this list of conditions and the following disclaimer.
//
//   * Redistribution's in binary form must reproduce the above copyright notice,
//     this list of conditions and the following disclaimer in the documentation
//     and/or other materials provided with the distribution.
//
//   * The name of Intel Corporation may not be used to endorse or promote products
//     derived from this software without specific prior written permission.
//
// This software is provided by the copyright holders and contributors "as is" and
// any express or implied warranties, including, but not limited to, the implied
// warranties of merchantability and fitness for a particular purpose are disclaimed.
// In no event shall the Intel Corporation or contributors be liable for any direct,
// indirect, incidental, special, exemplary, or consequential damages
// (including, but not limited to, procurement of substitute goods or services;
// loss of use, data, or profits; or business interruption) however caused
// and on any theory of liability, whether in contract, strict liability,
// or tort (including negligence or otherwise) arising in any way out of
// the use of this software, even if advised of the possibility of such damage.
//
//M*/

#include "precomp.hpp"

#if defined _M_X64 && defined _MSC_VER && !defined CV_ICC
#pragma optimize("",off)
#pragma warning(disable: 4748)
#endif

namespace cv
{

template<> void DefaultDeleter<CvCapture>::operator ()(CvCapture* obj) const
{ cvReleaseCapture(&obj); }

template<> void DefaultDeleter<CvVideoWriter>::operator ()(CvVideoWriter* obj) const
{ cvReleaseVideoWriter(&obj); }

}

/************************* Reading AVIs & Camera data **************************/

CV_IMPL void cvReleaseCapture( CvCapture** pcapture )
{
    if( pcapture && *pcapture )
    {
        delete *pcapture;
        *pcapture = 0;
    }
}

CV_IMPL IplImage* cvQueryFrame( CvCapture* capture )
{
    if(!capture)
        return 0;
    if(!capture->grabFrame())
        return 0;
    return capture->retrieveFrame(0);
}


CV_IMPL int cvGrabFrame( CvCapture* capture )
{
    return capture ? capture->grabFrame() : 0;
}

CV_IMPL IplImage* cvRetrieveFrame( CvCapture* capture, int idx )
{
    return capture ? capture->retrieveFrame(idx) : 0;
}

CV_IMPL double cvGetCaptureProperty( CvCapture* capture, int id )
{
    return capture ? capture->getProperty(id) : 0;
}

CV_IMPL int cvSetCaptureProperty( CvCapture* capture, int id, double value )
{
    return capture ? capture->setProperty(id, value) : 0;
}

CV_IMPL int cvGetCaptureDomain( CvCapture* capture)
{
    return capture ? capture->getCaptureDomain() : 0;
}


/**
 * Camera dispatching method: index is the camera number.
 * If given an index from 0 to 99, it tries to find the first
 * API that can access a given camera index.
 * Add multiples of 100 to select an API.
 */
CV_IMPL CvCapture * cvCreateCameraCapture (int index)
{
    int  domains[] =
    {
#ifdef HAVE_DSHOW
        CV_CAP_DSHOW,
#endif
#ifdef HAVE_MSMF
        CV_CAP_MSMF,
#endif
#if 1
        CV_CAP_IEEE1394,   // identical to CV_CAP_DC1394
#endif
#ifdef HAVE_TYZX
        CV_CAP_STEREO,
#endif
#ifdef HAVE_PVAPI
        CV_CAP_PVAPI,
#endif
#if 1
        CV_CAP_VFW,        // identical to CV_CAP_V4L
#endif
#ifdef HAVE_MIL
        CV_CAP_MIL,
#endif
#if defined(HAVE_QUICKTIME) || defined(HAVE_QTKIT)
        CV_CAP_QT,
#endif
#ifdef HAVE_UNICAP
        CV_CAP_UNICAP,
#endif
#ifdef HAVE_OPENNI
        CV_CAP_OPENNI,
#endif
#ifdef HAVE_ANDROID_NATIVE_CAMERA
        CV_CAP_ANDROID,
#endif
#ifdef HAVE_XIMEA
        CV_CAP_XIAPI,
#endif
#ifdef HAVE_AVFOUNDATION
        CV_CAP_AVFOUNDATION,
#endif
#ifdef HAVE_GIGE_API
        CV_CAP_GIGANETIX,
#endif
        -1
    };

    // interpret preferred interface (0 = autodetect)
    int pref = (index / 100) * 100;
    if (pref)
    {
        domains[0]=pref;
        index %= 100;
        domains[1]=-1;
    }

    // try every possibly installed camera API
    for (int i = 0; domains[i] >= 0; i++)
    {
#if defined(HAVE_DSHOW)        || \
    defined(HAVE_MSMF)         || \
    defined(HAVE_TYZX)         || \
    defined(HAVE_VFW)          || \
    defined(HAVE_LIBV4L)       || \
    defined(HAVE_CAMV4L)       || \
    defined(HAVE_CAMV4L2)      || \
    defined(HAVE_VIDEOIO)      || \
    defined(HAVE_GSTREAMER)    || \
    defined(HAVE_DC1394_2)     || \
    defined(HAVE_DC1394)       || \
    defined(HAVE_CMU1394)      || \
    defined(HAVE_MIL)          || \
    defined(HAVE_QUICKTIME)    || \
    defined(HAVE_QTKIT)        || \
    defined(HAVE_UNICAP)       || \
    defined(HAVE_PVAPI)        || \
    defined(HAVE_OPENNI)       || \
    defined(HAVE_XIMEA)        || \
    defined(HAVE_AVFOUNDATION) || \
    defined(HAVE_ANDROID_NATIVE_CAMERA) || \
    defined(HAVE_GIGE_API) || \
    (0)
        // local variable to memorize the captured device
        CvCapture *capture;
#endif

        switch (domains[i])
        {
#ifdef HAVE_DSHOW
        case CV_CAP_DSHOW:
             capture = cvCreateCameraCapture_DShow (index);
             if (capture)
                 return capture;
            break;
#endif
#ifdef HAVE_MSMF
        case CV_CAP_MSMF:
             capture = cvCreateCameraCapture_MSMF (index);
             if (capture)
                 return capture;
            break;
#endif
#ifdef HAVE_TYZX
        case CV_CAP_STEREO:
            capture = cvCreateCameraCapture_TYZX (index);
            if (capture)
                return capture;
            break;
#endif
        case CV_CAP_VFW:
#ifdef HAVE_VFW
            capture = cvCreateCameraCapture_VFW (index);
            if (capture)
                return capture;
#endif
#if defined HAVE_LIBV4L || defined HAVE_CAMV4L || defined HAVE_CAMV4L2 || defined HAVE_VIDEOIO
            capture = cvCreateCameraCapture_V4L (index);
            if (capture)
                return capture;
#endif

#ifdef HAVE_GSTREAMER
            capture = cvCreateCapture_GStreamer(CV_CAP_GSTREAMER_V4L2, 0);
            if (capture)
                return capture;
            capture = cvCreateCapture_GStreamer(CV_CAP_GSTREAMER_V4L, 0);
            if (capture)
                return capture;
#endif
            break; //CV_CAP_VFW

        case CV_CAP_FIREWIRE:
#ifdef HAVE_DC1394_2
            capture = cvCreateCameraCapture_DC1394_2 (index);
            if (capture)
                return capture;
#endif

#ifdef HAVE_DC1394
            capture = cvCreateCameraCapture_DC1394 (index);
            if (capture)
                return capture;
#endif

#ifdef HAVE_CMU1394
            capture = cvCreateCameraCapture_CMU (index);
            if (capture)
                return capture;
#endif

#if defined(HAVE_GSTREAMER) && 0
            //Re-enable again when gstreamer 1394 support will land in the backend code
            capture = cvCreateCapture_GStreamer(CV_CAP_GSTREAMER_1394, 0);
            if (capture)
                return capture;
#endif
            break; //CV_CAP_FIREWIRE

#ifdef HAVE_MIL
        case CV_CAP_MIL:
            capture = cvCreateCameraCapture_MIL (index);
            if (capture)
                return capture;
            break;
#endif

#if defined(HAVE_QUICKTIME) || defined(HAVE_QTKIT)
        case CV_CAP_QT:
            capture = cvCreateCameraCapture_QT (index);
            if (capture)
                return capture;
            break;
#endif

#ifdef HAVE_UNICAP
        case CV_CAP_UNICAP:
            capture = cvCreateCameraCapture_Unicap (index);
            if (capture)
                return capture;
        break;
#endif

#ifdef HAVE_PVAPI
        case CV_CAP_PVAPI:
            capture = cvCreateCameraCapture_PvAPI (index);
            if (capture)
                return capture;
        break;
#endif

#ifdef HAVE_OPENNI
        case CV_CAP_OPENNI:
            capture = cvCreateCameraCapture_OpenNI (index);
            if (capture)
                return capture;
        break;
#endif

#ifdef HAVE_ANDROID_NATIVE_CAMERA
        case CV_CAP_ANDROID:
            capture = cvCreateCameraCapture_Android (index);
            if (capture)
                return capture;
        break;
#endif

#ifdef HAVE_XIMEA
        case CV_CAP_XIAPI:
            capture = cvCreateCameraCapture_XIMEA (index);
            if (capture)
                return capture;
        break;
#endif

#ifdef HAVE_AVFOUNDATION
        case CV_CAP_AVFOUNDATION:
            capture = cvCreateCameraCapture_AVFoundation (index);
            if (capture)
                return capture;
        break;
#endif

#ifdef HAVE_GIGE_API
        case CV_CAP_GIGANETIX:
            capture = cvCreateCameraCapture_Giganetix (index);
            if (capture)
                return capture;
        break; // CV_CAP_GIGANETIX
#endif

        }
    }

    // failed open a camera
    return 0;
}

/**
 * Videoreader dispatching method: it tries to find the first
 * API that can access a given filename.
 */
CV_IMPL CvCapture * cvCreateFileCapture (const char * filename)
{
    CvCapture * result = 0;

    if (! result)
        result = cvCreateFileCapture_FFMPEG_proxy (filename);

#ifdef HAVE_VFW
    if (! result)
        result = cvCreateFileCapture_VFW (filename);
#endif

#ifdef HAVE_MSMF
    if (! result)
        result = cvCreateFileCapture_MSMF (filename);
#endif

#ifdef HAVE_XINE
    if (! result)
        result = cvCreateFileCapture_XINE (filename);
#endif

#ifdef HAVE_GSTREAMER
    if (! result)
        result = cvCreateCapture_GStreamer (CV_CAP_GSTREAMER_FILE, filename);
#endif

#if defined(HAVE_QUICKTIME) || defined(HAVE_QTKIT)
    if (! result)
        result = cvCreateFileCapture_QT (filename);
#endif

#ifdef HAVE_AVFOUNDATION
    if (! result)
        result = cvCreateFileCapture_AVFoundation (filename);
#endif

#ifdef HAVE_OPENNI
    if (! result)
        result = cvCreateFileCapture_OpenNI (filename);
#endif

    if (! result)
        result = cvCreateFileCapture_Images (filename);

    return result;
}

/**
 * Videowriter dispatching method: it tries to find the first
 * API that can write a given stream.
 */
CV_IMPL CvVideoWriter* cvCreateVideoWriter( const char* filename, int fourcc,
                                            double fps, CvSize frameSize, int is_color )
{
    //CV_FUNCNAME( "cvCreateVideoWriter" );

    CvVideoWriter *result = 0;

    if(!fourcc || !fps)
        result = cvCreateVideoWriter_Images(filename);

    if(!result)
        result = cvCreateVideoWriter_FFMPEG_proxy (filename, fourcc, fps, frameSize, is_color);

#ifdef HAVE_VFW
    if(!result)
        result = cvCreateVideoWriter_VFW(filename, fourcc, fps, frameSize, is_color);
#endif

#ifdef HAVE_MSMF
    if (!result)
        result = cvCreateVideoWriter_MSMF(filename, fourcc, fps, frameSize, is_color);
#endif

/*  #ifdef HAVE_XINE
    if(!result)
        result = cvCreateVideoWriter_XINE(filename, fourcc, fps, frameSize, is_color);
    #endif
*/
#ifdef HAVE_AVFOUNDATION
    if (! result)
        result = cvCreateVideoWriter_AVFoundation(filename, fourcc, fps, frameSize, is_color);
#endif

#if defined(HAVE_QUICKTIME) || defined(HAVE_QTKIT)
    if(!result)
        result = cvCreateVideoWriter_QT(filename, fourcc, fps, frameSize, is_color);
#endif

#ifdef HAVE_GSTREAMER
    if (! result)
        result = cvCreateVideoWriter_GStreamer(filename, fourcc, fps, frameSize, is_color);
#endif

    if(!result)
        result = cvCreateVideoWriter_Images(filename);

    return result;
}

CV_IMPL int cvWriteFrame( CvVideoWriter* writer, const IplImage* image )
{
    return writer ? writer->writeFrame(image) : 0;
}

CV_IMPL void cvReleaseVideoWriter( CvVideoWriter** pwriter )
{
    if( pwriter && *pwriter )
    {
        delete *pwriter;
        *pwriter = 0;
    }
}

namespace cv
{

VideoCapture::VideoCapture()
{}

VideoCapture::VideoCapture(const String& filename)
{
    open(filename);
}

VideoCapture::VideoCapture(int device)
{
    open(device);
}

VideoCapture::~VideoCapture()
{
    cap.release();
}

bool VideoCapture::open(const String& filename)
{
    if (isOpened()) release();
    cap.reset(cvCreateFileCapture(filename.c_str()));
    return isOpened();
}

bool VideoCapture::open(int device)
{
    if (isOpened()) release();
    cap.reset(cvCreateCameraCapture(device));
    return isOpened();
}

bool VideoCapture::isOpened() const { return !cap.empty(); }

void VideoCapture::release()
{
    cap.release();
}

bool VideoCapture::grab()
{
    return cvGrabFrame(cap) != 0;
}

bool VideoCapture::retrieve(Mat& image, int channel)
{
    IplImage* _img = cvRetrieveFrame(cap, channel);
    if( !_img )
    {
        image.release();
        return false;
    }
    if(_img->origin == IPL_ORIGIN_TL)
<<<<<<< HEAD
        image = cv::cvarrToMat(_img);
=======
        Mat(_img).copyTo(image);
>>>>>>> 0ac61240
    else
    {
        Mat temp = cv::cvarrToMat(_img);
        flip(temp, image, 0);
    }
    return true;
}

bool VideoCapture::read(Mat& image)
{
    if(grab())
        retrieve(image);
    else
        image.release();
    return !image.empty();
}

VideoCapture& VideoCapture::operator >> (Mat& image)
{
    read(image);
    return *this;
}

bool VideoCapture::set(int propId, double value)
{
    return cvSetCaptureProperty(cap, propId, value) != 0;
}

double VideoCapture::get(int propId)
{
    return cvGetCaptureProperty(cap, propId);
}

VideoWriter::VideoWriter()
{}

VideoWriter::VideoWriter(const String& filename, int _fourcc, double fps, Size frameSize, bool isColor)
{
    open(filename, _fourcc, fps, frameSize, isColor);
}

void VideoWriter::release()
{
    writer.release();
}

VideoWriter::~VideoWriter()
{
    release();
}

bool VideoWriter::open(const String& filename, int _fourcc, double fps, Size frameSize, bool isColor)
{
    writer.reset(cvCreateVideoWriter(filename.c_str(), _fourcc, fps, frameSize, isColor));
    return isOpened();
}

bool VideoWriter::isOpened() const
{
    return !writer.empty();
}

void VideoWriter::write(const Mat& image)
{
    IplImage _img = image;
    cvWriteFrame(writer, &_img);
}

VideoWriter& VideoWriter::operator << (const Mat& image)
{
    write(image);
    return *this;
}

int VideoWriter::fourcc(char c1, char c2, char c3, char c4)
{
    return (c1 & 255) + ((c2 & 255) << 8) + ((c3 & 255) << 16) + ((c4 & 255) << 24);
}

}<|MERGE_RESOLUTION|>--- conflicted
+++ resolved
@@ -524,11 +524,7 @@
         return false;
     }
     if(_img->origin == IPL_ORIGIN_TL)
-<<<<<<< HEAD
-        image = cv::cvarrToMat(_img);
-=======
-        Mat(_img).copyTo(image);
->>>>>>> 0ac61240
+        cv::cvarrToMat(_img).copyTo(image);
     else
     {
         Mat temp = cv::cvarrToMat(_img);
