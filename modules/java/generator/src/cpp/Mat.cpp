--- conflicted
+++ resolved
@@ -11,10 +11,10 @@
 static void throwJavaException(JNIEnv *env, const std::exception *e, const char *method) {
   std::string what = "unknown exception";
   jclass je = 0;
-  
+
   if(e) {
     std::string exception_type = "std::exception";
-    
+
     if(dynamic_cast<const cv::Exception*>(e)) {
       exception_type = "cv::Exception";
       je = env->FindClass("org/opencv/core/CvException");
@@ -22,16 +22,16 @@
 
     what = exception_type + ": " + e->what();
   }
-  
+
   if(!je) je = env->FindClass("java/lang/Exception");
   env->ThrowNew(je, what.c_str());
-  
+
   LOGE("%s caught %s", method, what.c_str());
   (void)method;        // avoid "unused" warning
 }
 
 extern "C" {
-  
+
 
 //
 //   MatXXX::MatXXX()
@@ -69,7 +69,7 @@
     } catch (...) {
         throwJavaException(env, 0, method_name);
     }
-    
+
     return 0;
 }
 
@@ -95,7 +95,7 @@
     } catch (...) {
         throwJavaException(env, 0, method_name);
     }
-    
+
     return 0;
 }
 
@@ -122,7 +122,7 @@
     } catch (...) {
         throwJavaException(env, 0, method_name);
     }
-    
+
     return 0;
 }
 
@@ -149,7 +149,7 @@
     } catch (...) {
         throwJavaException(env, 0, method_name);
     }
-    
+
     return 0;
 }
 
@@ -176,7 +176,7 @@
     } catch (...) {
         throwJavaException(env, 0, method_name);
     }
-    
+
     return 0;
 }
 
@@ -198,7 +198,7 @@
     } catch (...) {
         throwJavaException(env, 0, method_name);
     }
-    
+
     return 0;
 }
 
@@ -224,7 +224,7 @@
     } catch (...) {
         throwJavaException(env, 0, method_name);
     }
-    
+
     return 0;
 }
 
@@ -293,7 +293,7 @@
     } catch (...) {
         throwJavaException(env, 0, method_name);
     }
-    
+
     return 0;
 }
 
@@ -319,7 +319,7 @@
     } catch (...) {
         throwJavaException(env, 0, method_name);
     }
-    
+
     return 0;
 }
 
@@ -341,7 +341,7 @@
     } catch (...) {
         throwJavaException(env, 0, method_name);
     }
-    
+
     return 0;
 }
 
@@ -363,7 +363,7 @@
     } catch (...) {
         throwJavaException(env, 0, method_name);
     }
-    
+
     return 0;
 }
 
@@ -391,7 +391,7 @@
     } catch (...) {
         throwJavaException(env, 0, method_name);
     }
-    
+
     return 0;
 }
 
@@ -418,7 +418,7 @@
     } catch (...) {
         throwJavaException(env, 0, method_name);
     }
-    
+
     return 0;
 }
 
@@ -445,7 +445,7 @@
     } catch (...) {
         throwJavaException(env, 0, method_name);
     }
-    
+
     return 0;
 }
 
@@ -454,7 +454,7 @@
 //
 //  int Mat::dims()
 //
-  
+
 JNIEXPORT jint JNICALL Java_org_opencv_core_Mat_n_1dims
   (JNIEnv* env, jclass, jlong self);
 
@@ -471,7 +471,7 @@
     } catch (...) {
         throwJavaException(env, 0, method_name);
     }
-    
+
     return 0;
 }
 
@@ -497,7 +497,7 @@
     } catch (...) {
         throwJavaException(env, 0, method_name);
     }
-    
+
     return 0;
 }
 
@@ -690,7 +690,7 @@
     } catch (...) {
         throwJavaException(env, 0, method_name);
     }
-    
+
     return 0;
 }
 
@@ -733,7 +733,7 @@
     } catch (...) {
         throwJavaException(env, 0, method_name);
     }
-    
+
     return 0;
 }
 
@@ -760,7 +760,7 @@
     } catch (...) {
         throwJavaException(env, 0, method_name);
     }
-    
+
     return 0;
 }
 
@@ -787,7 +787,7 @@
     } catch (...) {
         throwJavaException(env, 0, method_name);
     }
-    
+
     return 0;
 }
 
@@ -814,7 +814,7 @@
     } catch (...) {
         throwJavaException(env, 0, method_name);
     }
-    
+
     return 0;
 }
 
@@ -840,7 +840,7 @@
     } catch (...) {
         throwJavaException(env, 0, method_name);
     }
-    
+
     return 0;
 }
 
@@ -866,7 +866,7 @@
     } catch (...) {
         throwJavaException(env, 0, method_name);
     }
-    
+
     return 0;
 }
 
@@ -892,7 +892,7 @@
     } catch (...) {
         throwJavaException(env, 0, method_name);
     }
-    
+
     return 0;
 }
 
@@ -918,7 +918,7 @@
     } catch (...) {
         throwJavaException(env, 0, method_name);
     }
-    
+
     return 0;
 }
 
@@ -945,7 +945,7 @@
     } catch (...) {
         throwJavaException(env, 0, method_name);
     }
-    
+
     return 0;
 }
 
@@ -972,7 +972,7 @@
     } catch (...) {
         throwJavaException(env, 0, method_name);
     }
-    
+
     return 0;
 }
 
@@ -994,7 +994,7 @@
     } catch (...) {
         throwJavaException(env, 0, method_name);
     }
-    
+
     return 0;
 }
 
@@ -1020,7 +1020,7 @@
     } catch (...) {
         throwJavaException(env, 0, method_name);
     }
-    
+
     return 0;
 }
 
@@ -1046,7 +1046,7 @@
     } catch (...) {
         throwJavaException(env, 0, method_name);
     }
-    
+
     return 0;
 }
 
@@ -1101,7 +1101,7 @@
     } catch (...) {
         throwJavaException(env, 0, method_name);
     }
-    
+
     return 0;
 }
 
@@ -1253,7 +1253,7 @@
     } catch (...) {
         throwJavaException(env, 0, method_name);
     }
-    
+
     return 0;
 }
 
@@ -1276,7 +1276,7 @@
     } catch (...) {
         throwJavaException(env, 0, method_name);
     }
-    
+
     return 0;
 }
 
@@ -1303,7 +1303,7 @@
     } catch (...) {
         throwJavaException(env, 0, method_name);
     }
-    
+
     return 0;
 }
 
@@ -1487,7 +1487,7 @@
         LOGD("%s", method_name);
         Mat* me = (Mat*) self; //TODO: check for NULL
         Size _retval_ = me->size(  );
-        jdoubleArray _da_retval_ = env->NewDoubleArray(2);  
+        jdoubleArray _da_retval_ = env->NewDoubleArray(2);
         jdouble _tmp_retval_[2] = {_retval_.width, _retval_.height};
         env->SetDoubleArrayRegion(_da_retval_, 0, 2, _tmp_retval_);
         return _da_retval_;
@@ -2169,46 +2169,24 @@
 JNIEXPORT jstring JNICALL Java_org_opencv_core_Mat_nDump
   (JNIEnv *env, jclass, jlong self)
 {
-<<<<<<< HEAD
-    cv::Mat* me = (cv::Mat*) self; //TODO: check for NULL
-    try {
-            LOGD("Mat::nDump()");
-            String s;
-            Ptr<Formatted> fmtd = Formatter::get()->format(*me);
-            for(const char* str = fmtd->next(); str; str = fmtd->next())
-            {
-                s = s + String(str);
-            }
-            return env->NewStringUTF(s.c_str());
-        } catch(cv::Exception e) {
-            LOGE("Mat::nDump() caught cv::Exception: %s", e.what());
-            jclass je = env->FindClass("org/opencv/core/CvException");
-            if(!je) je = env->FindClass("java/lang/Exception");
-            env->ThrowNew(je, e.what());
-            return env->NewStringUTF("ERROR");
-        } catch (...) {
-            LOGE("Mat::nDump() caught unknown exception (...)");
-            jclass je = env->FindClass("java/lang/Exception");
-            env->ThrowNew(je, "Unknown exception in JNI code {Mat::nDump()}");
-            return env->NewStringUTF("ERROR");
+    static const char method_name[] = "Mat::nDump()";
+    try {
+        LOGD("%s", method_name);
+        cv::Mat* me = (cv::Mat*) self; //TODO: check for NULL
+        String s;
+        Ptr<Formatted> fmtd = Formatter::get()->format(*me);
+        for(const char* str = fmtd->next(); str; str = fmtd->next())
+        {
+            s = s + String(str);
         }
-=======
-    static const char method_name[] = "Mat::nDump()";
-    try {
-        LOGD("%s", method_name);
-        cv::Mat* me = (cv::Mat*) self; //TODO: check for NULL
-        std::stringstream s;
-        s << *me;
-        std::string str = s.str();
-        return env->NewStringUTF(str.c_str());
-    } catch(const std::exception &e) {
-        throwJavaException(env, &e, method_name);
-    } catch (...) {
-        throwJavaException(env, 0, method_name);
-    }
-
-    return 0;
->>>>>>> b2d1d87e
+        return env->NewStringUTF(s.c_str());
+    } catch(const std::exception &e) {
+        throwJavaException(env, &e, method_name);
+    } catch (...) {
+        throwJavaException(env, 0, method_name);
+    }
+
+    return 0;
 }
 
 
