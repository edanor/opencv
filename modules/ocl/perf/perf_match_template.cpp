--- conflicted
+++ resolved
@@ -45,59 +45,6 @@
 //M*/
 #include "perf_precomp.hpp"
 
-<<<<<<< HEAD
-/////////// matchTemplate ////////////////////////
-//void InitMatchTemplate()
-//{
-//	Mat src; gen(src, 500, 500, CV_32F, 0, 1);
-//	Mat templ; gen(templ, 500, 500, CV_32F, 0, 1);
-//	ocl::oclMat d_src(src), d_templ(templ), d_dst;
-//	ocl::matchTemplate(d_src, d_templ, d_dst, CV_TM_CCORR);
-//}
-PERFTEST(matchTemplate)
-{
-    //InitMatchTemplate();
-    Mat src, templ, dst, ocl_dst;
-    int templ_size = 5;
-
-    for (int size = Min_Size; size <= Max_Size; size *= Multiple)
-    {
-        int all_type[] = {CV_32FC1, CV_32FC4};
-        std::string type_name[] = {"CV_32FC1", "CV_32FC4"};
-
-        for (size_t j = 0; j < sizeof(all_type) / sizeof(int); j++)
-        {
-            for(templ_size = 5; templ_size <= 5; templ_size *= 5)
-            {
-                gen(src, size, size, all_type[j], 0, 1);
-
-                SUBTEST << src.cols << 'x' << src.rows << "; " << type_name[j] << "; templ " << templ_size << 'x' << templ_size << "; CCORR";
-
-                gen(templ, templ_size, templ_size, all_type[j], 0, 1);
-
-                matchTemplate(src, templ, dst, TM_CCORR);
-
-                CPU_ON;
-                matchTemplate(src, templ, dst, TM_CCORR);
-                CPU_OFF;
-
-                ocl::oclMat d_src(src), d_templ(templ), d_dst;
-
-                WARMUP_ON;
-                ocl::matchTemplate(d_src, d_templ, d_dst, TM_CCORR);
-                WARMUP_OFF;
-
-                GPU_ON;
-                ocl::matchTemplate(d_src, d_templ, d_dst, TM_CCORR);
-                GPU_OFF;
-
-                GPU_FULL_ON;
-                d_src.upload(src);
-                d_templ.upload(templ);
-                ocl::matchTemplate(d_src, d_templ, d_dst, TM_CCORR);
-                d_dst.download(ocl_dst);
-                GPU_FULL_OFF;
-=======
 using namespace perf;
 using std::tr1::tuple;
 using std::tr1::get;
@@ -124,9 +71,8 @@
     if (RUN_OCL_IMPL)
     {
         ocl::oclMat oclSrc(src), oclTempl(templ), oclDst(dstSize, CV_32F);
->>>>>>> 525b6eca
 
-        TEST_CYCLE() cv::ocl::matchTemplate(oclSrc, oclTempl, oclDst, CV_TM_CCORR);
+        TEST_CYCLE() cv::ocl::matchTemplate(oclSrc, oclTempl, oclDst, TM_CCORR);
 
         oclDst.download(dst);
 
@@ -134,7 +80,7 @@
     }
     else if (RUN_PLAIN_IMPL)
     {
-        TEST_CYCLE() cv::matchTemplate(src, templ, dst, CV_TM_CCORR);
+        TEST_CYCLE() cv::matchTemplate(src, templ, dst, TM_CCORR);
 
         SANITY_CHECK(dst, 1e-4);
     }
@@ -144,13 +90,6 @@
 
 typedef TestBaseWithParam<Size> CV_TM_CCORR_NORMEDFixture;
 
-<<<<<<< HEAD
-                matchTemplate(src, templ, dst, TM_CCORR_NORMED);
-
-                CPU_ON;
-                matchTemplate(src, templ, dst, TM_CCORR_NORMED);
-                CPU_OFF;
-=======
 PERF_TEST_P(CV_TM_CCORR_NORMEDFixture, matchTemplate, OCL_TYPICAL_MAT_SIZES)
 {
     const Size srcSize = GetParam(), templSize(5, 5);
@@ -160,29 +99,12 @@
     dst.create(dstSize, CV_8UC1);
     declare.in(src, templ, WARMUP_RNG).out(dst)
             .time(srcSize == OCL_SIZE_2000 ? 10 : srcSize == OCL_SIZE_4000 ? 23 : 2);
->>>>>>> 525b6eca
 
     if (RUN_OCL_IMPL)
     {
         ocl::oclMat oclSrc(src), oclTempl(templ), oclDst(dstSize, CV_8UC1);
 
-<<<<<<< HEAD
-                WARMUP_ON;
-                ocl::matchTemplate(d_src, d_templ, d_dst, TM_CCORR_NORMED);
-                WARMUP_OFF;
-
-                GPU_ON;
-                ocl::matchTemplate(d_src, d_templ, d_dst, TM_CCORR_NORMED);
-                GPU_OFF;
-
-                GPU_FULL_ON;
-                d_src.upload(src);
-                d_templ.upload(templ);
-                ocl::matchTemplate(d_src, d_templ, d_dst, TM_CCORR_NORMED);
-                d_dst.download(ocl_dst);
-                GPU_FULL_OFF;
-=======
-        TEST_CYCLE() cv::ocl::matchTemplate(oclSrc, oclTempl, oclDst, CV_TM_CCORR_NORMED);
+        TEST_CYCLE() cv::ocl::matchTemplate(oclSrc, oclTempl, oclDst, TM_CCORR_NORMED);
 
         oclDst.download(dst);
 
@@ -190,8 +112,7 @@
     }
     else if (RUN_PLAIN_IMPL)
     {
-        TEST_CYCLE() cv::matchTemplate(src, templ, dst, CV_TM_CCORR_NORMED);
->>>>>>> 525b6eca
+        TEST_CYCLE() cv::matchTemplate(src, templ, dst, TM_CCORR_NORMED);
 
         SANITY_CHECK(dst, 2e-2);
     }
