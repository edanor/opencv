--- conflicted
+++ resolved
@@ -90,15 +90,10 @@
                 ocl::matchTemplate(d_src, d_templ, d_dst, TM_CCORR);
                 WARMUP_OFF;
 
-                TestSystem::instance().setAccurate(ExpectedMatNear(dst, cv::Mat(d_dst), templ.rows * templ.cols * 1e-1));            
+                TestSystem::instance().setAccurate(ExpectedMatNear(dst, cv::Mat(d_dst), templ.rows * templ.cols * 1e-1));
 
                 GPU_ON;
-<<<<<<< HEAD
                 ocl::matchTemplate(d_src, d_templ, d_dst, TM_CCORR);
-                 ;
-=======
-                ocl::matchTemplate(d_src, d_templ, d_dst, CV_TM_CCORR);
->>>>>>> b51a1a7d
                 GPU_OFF;
 
                 GPU_FULL_ON;
@@ -136,15 +131,10 @@
                 ocl::matchTemplate(d_src, d_templ, d_dst, TM_CCORR_NORMED);
                 WARMUP_OFF;
 
-                TestSystem::instance().setAccurate(ExpectedMatNear(dst, cv::Mat(d_dst), templ.rows * templ.cols * 1e-1));            
+                TestSystem::instance().setAccurate(ExpectedMatNear(dst, cv::Mat(d_dst), templ.rows * templ.cols * 1e-1));
 
                 GPU_ON;
-<<<<<<< HEAD
                 ocl::matchTemplate(d_src, d_templ, d_dst, TM_CCORR_NORMED);
-                 ;
-=======
-                ocl::matchTemplate(d_src, d_templ, d_dst, CV_TM_CCORR_NORMED);
->>>>>>> b51a1a7d
                 GPU_OFF;
 
                 GPU_FULL_ON;
