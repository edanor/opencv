--- conflicted
+++ resolved
@@ -66,8 +66,9 @@
 #include <cstdio>
 #include <vector>
 #include <numeric>
-<<<<<<< HEAD
+
 #include "opencv2/core.hpp"
+#include "opencv2/core/utility.hpp"
 #include "opencv2/imgproc.hpp"
 #include "opencv2/highgui.hpp"
 #include "opencv2/calib3d.hpp"
@@ -76,436 +77,13 @@
 #include "opencv2/features2d.hpp"
 #include "opencv2/ocl.hpp"
 #include "opencv2/ts.hpp"
-#include "opencv2/ts/ts_perf.hpp"
-#include "opencv2/ts/ts_gtest.h"
-
-#include "opencv2/core/utility.hpp"
-
-#define Min_Size 1000
-#define Max_Size 4000
-#define Multiple 2
-#define TAB "    "
-=======
-
-#include "opencv2/core/core.hpp"
-#include "opencv2/imgproc/imgproc.hpp"
-#include "opencv2/highgui/highgui.hpp"
-#include "opencv2/calib3d/calib3d.hpp"
-#include "opencv2/video/video.hpp"
-#include "opencv2/objdetect/objdetect.hpp"
-#include "opencv2/features2d/features2d.hpp"
-#include "opencv2/ocl/ocl.hpp"
-#include "opencv2/ts/ts.hpp"
->>>>>>> 525b6eca
 
 using namespace std;
 using namespace cv;
 
-<<<<<<< HEAD
-void gen(Mat &mat, int rows, int cols, int type, Scalar low, Scalar high);
-void gen(Mat &mat, int rows, int cols, int type, int low, int high, int n);
-
-string abspath(const string &relpath);
-
-typedef struct
-{
-    short x;
-    short y;
-} COOR;
-COOR do_meanShift(int x0, int y0, uchar *sptr, uchar *dptr, int sstep,
-                  cv::Size size, int sp, int sr, int maxIter, float eps, int *tab);
-void meanShiftProc_(const Mat &src_roi, Mat &dst_roi, Mat &dstCoor_roi,
-                    int sp, int sr, cv::TermCriteria crit);
-
-
-template<class T1, class T2>
-int ExpectedEQ(T1 expected, T2 actual)
-{
-    if(expected == actual)
-        return 1;
-
-    return 0;
-}
-
-template<class T1>
-int EeceptDoubleEQ(T1 expected, T1 actual)
-{
-    testing::internal::Double lhs(expected);
-    testing::internal::Double rhs(actual);
-
-    if (lhs.AlmostEquals(rhs))
-    {
-        return 1;
-    }
-
-    return 0;
-}
-
-template<class T>
-int AssertEQ(T expected, T actual)
-{
-    if(expected == actual)
-    {
-        return 1;
-    }
-    return 0;
-}
-
-int ExceptDoubleNear(double val1, double val2, double abs_error);
-bool match_rect(cv::Rect r1, cv::Rect r2, int threshold);
-
-double checkNorm(const cv::Mat &m);
-double checkNorm(const cv::Mat &m1, const cv::Mat &m2);
-double checkSimilarity(const cv::Mat &m1, const cv::Mat &m2);
-
-int ExpectedMatNear(cv::Mat dst, cv::Mat cpu_dst, double eps);
-int ExceptedMatSimilar(cv::Mat dst, cv::Mat cpu_dst, double eps);
-
-class Runnable
-{
-public:
-    explicit Runnable(const std::string &runname): name_(runname) {}
-    virtual ~Runnable() {}
-
-    const std::string &name() const
-    {
-        return name_;
-    }
-
-    virtual void run() = 0;
-
-private:
-    std::string name_;
-};
-
-class TestSystem
-{
-public:
-    static TestSystem &instance()
-    {
-        static TestSystem me;
-        return me;
-    }
-
-    void setWorkingDir(const std::string &val)
-    {
-        working_dir_ = val;
-    }
-    const std::string &workingDir() const
-    {
-        return working_dir_;
-    }
-
-    void setTestFilter(const std::string &val)
-    {
-        test_filter_ = val;
-    }
-    const std::string &testFilter() const
-    {
-        return test_filter_;
-    }
-
-    void setNumIters(int num_iters)
-    {
-        num_iters_ = num_iters;
-    }
-    void setGPUWarmupIters(int num_iters)
-    {
-        gpu_warmup_iters_ = num_iters;
-    }
-    void setCPUIters(int num_iters)
-    {
-        cpu_num_iters_ = num_iters;
-    }
-
-    void setTopThreshold(double top)
-    {
-        top_ = top;
-    }
-    void setBottomThreshold(double bottom)
-    {
-        bottom_ = bottom;
-    }
-
-    void addInit(Runnable *init)
-    {
-        inits_.push_back(init);
-    }
-    void addTest(Runnable *test)
-    {
-        tests_.push_back(test);
-    }
-    void run();
-
-    // It's public because OpenCV callback uses it
-    void printError(const std::string &msg);
-
-    std::stringstream &startNewSubtest()
-    {
-        finishCurrentSubtest();
-        return cur_subtest_description_;
-    }
-
-    bool stop() const
-    {
-        return cur_iter_idx_ >= num_iters_;
-    }
-
-    bool cpu_stop() const
-    {
-        return cur_iter_idx_ >= cpu_num_iters_;
-    }
-
-    int get_cur_iter_idx()
-    {
-        return cur_iter_idx_;
-    }
-
-    int get_cpu_num_iters()
-    {
-        return cpu_num_iters_;
-    }
-
-    bool warmupStop()
-    {
-        return cur_warmup_idx_++ >= gpu_warmup_iters_;
-    }
-
-    void warmupComplete()
-    {
-        cur_warmup_idx_ = 0;
-    }
-
-    void cpuOn()
-    {
-        cpu_started_ = cv::getTickCount();
-    }
-    void cpuOff()
-    {
-        int64 delta = cv::getTickCount() - cpu_started_;
-        cpu_times_.push_back(delta);
-        ++cur_iter_idx_;
-    }
-    void cpuComplete()
-    {
-        cpu_elapsed_ += meanTime(cpu_times_);
-        cur_subtest_is_empty_ = false;
-        cur_iter_idx_ = 0;
-    }
-
-    void gpuOn()
-    {
-        gpu_started_ = cv::getTickCount();
-    }
-    void gpuOff()
-    {
-        int64 delta = cv::getTickCount() - gpu_started_;
-        gpu_times_.push_back(delta);
-        ++cur_iter_idx_;
-    }
-    void gpuComplete()
-    {
-        gpu_elapsed_ += meanTime(gpu_times_);
-        cur_subtest_is_empty_ = false;
-        cur_iter_idx_ = 0;
-    }
-
-    void gpufullOn()
-    {
-        gpu_full_started_ = cv::getTickCount();
-    }
-    void gpufullOff()
-    {
-        int64 delta = cv::getTickCount() - gpu_full_started_;
-        gpu_full_times_.push_back(delta);
-        ++cur_iter_idx_;
-    }
-    void gpufullComplete()
-    {
-        gpu_full_elapsed_ += meanTime(gpu_full_times_);
-        cur_subtest_is_empty_ = false;
-        cur_iter_idx_ = 0;
-    }
-
-    bool isListMode() const
-    {
-        return is_list_mode_;
-    }
-    void setListMode(bool value)
-    {
-        is_list_mode_ = value;
-    }
-
-    void setRecordName(const std::string &name)
-    {
-        recordname_ = name;
-    }
-
-    void setCurrentTest(const std::string &name)
-    {
-        itname_ = name;
-        itname_changed_ = true;
-    }
-
-    void setAccurate(int accurate, double diff)
-    {
-        is_accurate_ = accurate;
-        accurate_diff_ = diff;
-    }
-
-    void ExpectMatsNear(vector<Mat>& dst, vector<Mat>& cpu_dst, vector<double>& eps)
-    {
-        assert(dst.size() == cpu_dst.size());
-        assert(cpu_dst.size() == eps.size());
-        is_accurate_ = 1;
-        for(size_t i=0; i<dst.size(); i++)
-        {
-            double cur_diff = checkNorm(dst[i], cpu_dst[i]);
-            accurate_diff_ = max(accurate_diff_, cur_diff);
-            if(cur_diff > eps[i])
-                is_accurate_ = 0;
-        }
-    }
-
-    void ExpectedMatNear(cv::Mat& dst, cv::Mat& cpu_dst, double eps)
-    {
-        assert(dst.type() == cpu_dst.type());
-        assert(dst.size() == cpu_dst.size());
-        accurate_diff_ = checkNorm(dst, cpu_dst);
-        if(accurate_diff_ <= eps)
-            is_accurate_ = 1;
-        else
-            is_accurate_ = 0;
-    }
-
-    void ExceptedMatSimilar(cv::Mat& dst, cv::Mat& cpu_dst, double eps)
-    {
-        assert(dst.type() == cpu_dst.type());
-        assert(dst.size() == cpu_dst.size());
-        accurate_diff_ = checkSimilarity(cpu_dst, dst);
-        if(accurate_diff_ <= eps)
-            is_accurate_ = 1;
-        else
-            is_accurate_ = 0;
-    }
-
-    std::stringstream &getCurSubtestDescription()
-    {
-        return cur_subtest_description_;
-    }
-
-private:
-    TestSystem():
-        cur_subtest_is_empty_(true), cpu_elapsed_(0),
-        gpu_elapsed_(0), gpu_full_elapsed_(0), speedup_total_(0.0),
-        num_subtests_called_(0),
-        speedup_faster_count_(0), speedup_slower_count_(0), speedup_equal_count_(0),
-        speedup_full_faster_count_(0), speedup_full_slower_count_(0), speedup_full_equal_count_(0), is_list_mode_(false),
-        num_iters_(10), cpu_num_iters_(2),
-        gpu_warmup_iters_(1), cur_iter_idx_(0), cur_warmup_idx_(0),
-        record_(0), recordname_("performance"), itname_changed_(true),
-        is_accurate_(-1), accurate_diff_(0.)
-    {
-        cpu_times_.reserve(num_iters_);
-        gpu_times_.reserve(num_iters_);
-        gpu_full_times_.reserve(num_iters_);
-    }
-
-    void finishCurrentSubtest();
-    void resetCurrentSubtest()
-    {
-        cpu_elapsed_ = 0;
-        gpu_elapsed_ = 0;
-        gpu_full_elapsed_ = 0;
-        cur_subtest_description_.str("");
-        cur_subtest_is_empty_ = true;
-        cur_iter_idx_ = 0;
-        cur_warmup_idx_ = 0;
-        cpu_times_.clear();
-        gpu_times_.clear();
-        gpu_full_times_.clear();
-        is_accurate_ = -1;
-        accurate_diff_ = 0.;
-    }
-
-    double meanTime(const std::vector<int64> &samples);
-
-    void printHeading();
-    void printSummary();
-    void printMetrics(int is_accurate, double cpu_time, double gpu_time = 0.0f, double gpu_full_time = 0.0f, double speedup = 0.0f, double fullspeedup = 0.0f);
-
-    void writeHeading();
-    void writeSummary();
-    void writeMetrics(double cpu_time, double gpu_time = 0.0f, double gpu_full_time = 0.0f,
-                      double speedup = 0.0f, double fullspeedup = 0.0f,
-                      double gpu_min = 0.0f, double gpu_max = 0.0f, double std_dev = 0.0f);
-
-    std::string working_dir_;
-    std::string test_filter_;
-
-    std::vector<Runnable *> inits_;
-    std::vector<Runnable *> tests_;
-
-    std::stringstream cur_subtest_description_;
-    bool cur_subtest_is_empty_;
-
-    int64 cpu_started_;
-    int64 gpu_started_;
-    int64 gpu_full_started_;
-    double cpu_elapsed_;
-    double gpu_elapsed_;
-    double gpu_full_elapsed_;
-
-    double speedup_total_;
-    double speedup_full_total_;
-    int num_subtests_called_;
-
-    int speedup_faster_count_;
-    int speedup_slower_count_;
-    int speedup_equal_count_;
-
-    int speedup_full_faster_count_;
-    int speedup_full_slower_count_;
-    int speedup_full_equal_count_;
-
-    bool is_list_mode_;
-
-    double top_;
-    double bottom_;
-
-    int num_iters_;
-    int cpu_num_iters_;     //there's no need to set cpu running same times with gpu
-    int gpu_warmup_iters_;  //gpu warm up times, default is 1
-    int cur_iter_idx_;
-    int cur_warmup_idx_;    //current gpu warm up times
-    std::vector<int64> cpu_times_;
-    std::vector<int64> gpu_times_;
-    std::vector<int64> gpu_full_times_;
-
-    FILE *record_;
-    std::string recordname_;
-    std::string itname_;
-    bool itname_changed_;
-
-    int is_accurate_;
-    double accurate_diff_;
-};
-
-
-#define GLOBAL_INIT(name) \
-struct name##_init: Runnable { \
-    name##_init(): Runnable(#name) { \
-    TestSystem::instance().addInit(this); \
-} \
-    void run(); \
-} name##_init_instance; \
-    void name##_init::run()
-
-=======
 #define OCL_SIZE_1000 Size(1000, 1000)
 #define OCL_SIZE_2000 Size(2000, 2000)
 #define OCL_SIZE_4000 Size(4000, 4000)
->>>>>>> 525b6eca
 
 #define OCL_TYPICAL_MAT_SIZES ::testing::Values(OCL_SIZE_1000, OCL_SIZE_2000, OCL_SIZE_4000)
 
@@ -515,30 +93,13 @@
 #define IMPL_GPU "gpu"
 #define IMPL_PLAIN "plain"
 
-<<<<<<< HEAD
-#define GPU_ON \
-    while (!TestSystem::instance().stop()) { \
-    TestSystem::instance().gpuOn()
-#define GPU_OFF \
-    ocl::finish(); \
-    TestSystem::instance().gpuOff(); \
-    } TestSystem::instance().gpuComplete()
-=======
 #define RUN_OCL_IMPL (IMPL_OCL == getSelectedImpl())
 #define RUN_PLAIN_IMPL (IMPL_PLAIN == getSelectedImpl())
->>>>>>> 525b6eca
 
 #ifdef HAVE_OPENCV_GPU
 # define RUN_GPU_IMPL (IMPL_GPU == getSelectedImpl())
 #endif
 
-<<<<<<< HEAD
-#define WARMUP_ON \
-    while (!TestSystem::instance().warmupStop()) {
-#define WARMUP_OFF \
-        ocl::finish(); \
-    } TestSystem::instance().warmupComplete()
-=======
 #ifdef HAVE_OPENCV_GPU
 #define OCL_PERF_ELSE               \
         if (RUN_GPU_IMPL)          \
@@ -549,6 +110,5 @@
 #define OCL_PERF_ELSE               \
             CV_TEST_FAIL_NO_IMPL();
 #endif
->>>>>>> 525b6eca
 
 #endif