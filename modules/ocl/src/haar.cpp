/*M///////////////////////////////////////////////////////////////////////////////////////
//
//  IMPORTANT: READ BEFORE DOWNLOADING, COPYING, INSTALLING OR USING.
//
//  By downloading, copying, installing or using the software you agree to this license.
//  If you do not agree to this license, do not download, install,
//  copy or use the software.
//
//
//                           License Agreement
//                For Open Source Computer Vision Library
//
// Copyright (C) 2010-2012, Institute Of Software Chinese Academy Of Science, all rights reserved.
// Copyright (C) 2010-2012, Advanced Micro Devices, Inc., all rights reserved.
// Third party copyrights are property of their respective owners.
//
// @Authors
//    Niko Li, newlife20080214@gmail.com
//    Wang Weiyan, wangweiyanster@gmail.com
//    Jia Haipeng, jiahaipeng95@gmail.com
//    Wu Xinglong, wxl370@126.com
//    Wang Yao, bitwangyaoyao@gmail.com
//    Sen Liu, swjtuls1987@126.com
//
// Redistribution and use in source and binary forms, with or without modification,
// are permitted provided that the following conditions are met:
//
//   * Redistribution's of source code must retain the above copyright notice,
//     this list of conditions and the following disclaimer.
//
//   * Redistribution's in binary form must reproduce the above copyright notice,
//     this list of conditions and the following disclaimer in the documentation
//     and/or other oclMaterials provided with the distribution.
//
//   * The name of the copyright holders may not be used to endorse or promote products
//     derived from this software without specific prior written permission.
//
// This software is provided by the copyright holders and contributors "as is" and
// any express or implied warranties, including, but not limited to, the implied
// warranties of merchantability and fitness for a particular purpose are disclaimed.
// In no event shall the Intel Corporation or contributors be liable for any direct,
// indirect, incidental, special, exemplary, or consequential damages
// (including, but not limited to, procurement of substitute goods or services;
// loss of use, data, or profits; or business interruption) however caused
// and on any theory of liability, whether in contract, strict liability,
// or tort (including negligence or otherwise) arising in any way out of
// the use of this software, even if advised of the possibility of such damage.
//
//M*/

#include "precomp.hpp"
#include <stdio.h>

using namespace cv;
using namespace cv::ocl;

#if 0

namespace cv
{
namespace ocl
{
///////////////////////////OpenCL kernel strings///////////////////////////
extern const char *haarobjectdetect;
extern const char *haarobjectdetectbackup;
extern const char *haarobjectdetect_scaled2;
}
}

/* these settings affect the quality of detection: change with care */
#define CV_ADJUST_FEATURES 1
#define CV_ADJUST_WEIGHTS  0

typedef int sumtype;
typedef double sqsumtype;

typedef struct CvHidHaarFeature
{
    struct
    {
        sumtype *p0, *p1, *p2, *p3;
        float weight;
    }
    rect[CV_HAAR_FEATURE_MAX];
}
CvHidHaarFeature;


typedef struct CvHidHaarTreeNode
{
    CvHidHaarFeature feature;
    float threshold;
    int left;
    int right;
}
CvHidHaarTreeNode;


typedef struct CvHidHaarClassifier
{
    int count;
    //CvHaarFeature* orig_feature;
    CvHidHaarTreeNode *node;
    float *alpha;
}
CvHidHaarClassifier;


typedef struct CvHidHaarStageClassifier
{
    int  count;
    float threshold;
    CvHidHaarClassifier *classifier;
    int two_rects;

    struct CvHidHaarStageClassifier *next;
    struct CvHidHaarStageClassifier *child;
    struct CvHidHaarStageClassifier *parent;
}
CvHidHaarStageClassifier;


struct CvHidHaarClassifierCascade
{
    int  count;
    int  is_stump_based;
    int  has_tilted_features;
    int  is_tree;
    double inv_window_area;
    CvMat sum, sqsum, tilted;
    CvHidHaarStageClassifier *stage_classifier;
    sqsumtype *pq0, *pq1, *pq2, *pq3;
    sumtype *p0, *p1, *p2, *p3;

    void **ipp_stages;
};
typedef struct
{
    //int rows;
    //int ystep;
    int width_height;
    //int height;
    int grpnumperline_totalgrp;
    //int totalgrp;
    int imgoff;
    float factor;
} detect_piramid_info;

#if defined WIN32 && !defined __MINGW__ && !defined __MINGW32__
#define _ALIGNED_ON(_ALIGNMENT) __declspec(align(_ALIGNMENT))
typedef _ALIGNED_ON(128) struct  GpuHidHaarFeature
{
    _ALIGNED_ON(32) struct
    {
        _ALIGNED_ON(4)  int    p0 ;
        _ALIGNED_ON(4)  int    p1 ;
        _ALIGNED_ON(4)  int    p2 ;
        _ALIGNED_ON(4)  int    p3 ;
        _ALIGNED_ON(4)  float weight  ;
    }
    /*_ALIGNED_ON(32)*/ rect[CV_HAAR_FEATURE_MAX] ;
}
GpuHidHaarFeature;


typedef _ALIGNED_ON(128) struct  GpuHidHaarTreeNode
{
    _ALIGNED_ON(64) int p[CV_HAAR_FEATURE_MAX][4];
    //_ALIGNED_ON(16) int p1[CV_HAAR_FEATURE_MAX] ;
    //_ALIGNED_ON(16) int p2[CV_HAAR_FEATURE_MAX] ;
    //_ALIGNED_ON(16) int p3[CV_HAAR_FEATURE_MAX] ;
    /*_ALIGNED_ON(16)*/
    float weight[CV_HAAR_FEATURE_MAX] ;
    /*_ALIGNED_ON(4)*/
    float threshold ;
    _ALIGNED_ON(8) float alpha[2] ;
    _ALIGNED_ON(4) int left ;
    _ALIGNED_ON(4) int right ;
    // GpuHidHaarFeature feature __attribute__((aligned (128)));
}
GpuHidHaarTreeNode;


typedef  _ALIGNED_ON(32) struct  GpuHidHaarClassifier
{
    _ALIGNED_ON(4) int count;
    //CvHaarFeature* orig_feature;
    _ALIGNED_ON(8) GpuHidHaarTreeNode *node ;
    _ALIGNED_ON(8) float *alpha ;
}
GpuHidHaarClassifier;


typedef _ALIGNED_ON(64) struct   GpuHidHaarStageClassifier
{
    _ALIGNED_ON(4) int  count ;
    _ALIGNED_ON(4) float threshold ;
    _ALIGNED_ON(4) int two_rects ;
    _ALIGNED_ON(8) GpuHidHaarClassifier *classifier ;
    _ALIGNED_ON(8) struct GpuHidHaarStageClassifier *next;
    _ALIGNED_ON(8) struct GpuHidHaarStageClassifier *child ;
    _ALIGNED_ON(8) struct GpuHidHaarStageClassifier *parent ;
}
GpuHidHaarStageClassifier;


typedef _ALIGNED_ON(64) struct  GpuHidHaarClassifierCascade
{
    _ALIGNED_ON(4) int  count ;
    _ALIGNED_ON(4) int  is_stump_based ;
    _ALIGNED_ON(4) int  has_tilted_features ;
    _ALIGNED_ON(4) int  is_tree ;
    _ALIGNED_ON(4) int pq0 ;
    _ALIGNED_ON(4) int pq1 ;
    _ALIGNED_ON(4) int pq2 ;
    _ALIGNED_ON(4) int pq3 ;
    _ALIGNED_ON(4) int p0 ;
    _ALIGNED_ON(4) int p1 ;
    _ALIGNED_ON(4) int p2 ;
    _ALIGNED_ON(4) int p3 ;
    _ALIGNED_ON(4) float inv_window_area ;
    // GpuHidHaarStageClassifier* stage_classifier __attribute__((aligned (8)));
} GpuHidHaarClassifierCascade;
#else
#define _ALIGNED_ON(_ALIGNMENT) __attribute__((aligned(_ALIGNMENT) ))

typedef struct _ALIGNED_ON(128) GpuHidHaarFeature
{
    struct _ALIGNED_ON(32)
{
    int    p0 _ALIGNED_ON(4);
    int    p1 _ALIGNED_ON(4);
    int    p2 _ALIGNED_ON(4);
    int    p3 _ALIGNED_ON(4);
    float weight  _ALIGNED_ON(4);
}
rect[CV_HAAR_FEATURE_MAX] _ALIGNED_ON(32);
}
GpuHidHaarFeature;


typedef struct _ALIGNED_ON(128) GpuHidHaarTreeNode
{
    int p[CV_HAAR_FEATURE_MAX][4] _ALIGNED_ON(64);
    float weight[CV_HAAR_FEATURE_MAX];// _ALIGNED_ON(16);
    float threshold;// _ALIGNED_ON(4);
    float alpha[2] _ALIGNED_ON(8);
    int left _ALIGNED_ON(4);
    int right _ALIGNED_ON(4);
}
GpuHidHaarTreeNode;

typedef struct _ALIGNED_ON(32) GpuHidHaarClassifier
{
    int count _ALIGNED_ON(4);
    GpuHidHaarTreeNode *node _ALIGNED_ON(8);
    float *alpha _ALIGNED_ON(8);
}
GpuHidHaarClassifier;


typedef struct _ALIGNED_ON(64) GpuHidHaarStageClassifier
{
    int  count _ALIGNED_ON(4);
    float threshold _ALIGNED_ON(4);
    int two_rects _ALIGNED_ON(4);
    GpuHidHaarClassifier *classifier _ALIGNED_ON(8);
    struct GpuHidHaarStageClassifier *next _ALIGNED_ON(8);
    struct GpuHidHaarStageClassifier *child _ALIGNED_ON(8);
    struct GpuHidHaarStageClassifier *parent _ALIGNED_ON(8);
}
GpuHidHaarStageClassifier;


typedef struct _ALIGNED_ON(64) GpuHidHaarClassifierCascade
{
    int  count _ALIGNED_ON(4);
    int  is_stump_based _ALIGNED_ON(4);
    int  has_tilted_features _ALIGNED_ON(4);
    int  is_tree _ALIGNED_ON(4);
    int pq0 _ALIGNED_ON(4);
    int pq1 _ALIGNED_ON(4);
    int pq2 _ALIGNED_ON(4);
    int pq3 _ALIGNED_ON(4);
    int p0 _ALIGNED_ON(4);
    int p1 _ALIGNED_ON(4);
    int p2 _ALIGNED_ON(4);
    int p3 _ALIGNED_ON(4);
    float inv_window_area _ALIGNED_ON(4);
    // GpuHidHaarStageClassifier* stage_classifier __attribute__((aligned (8)));
} GpuHidHaarClassifierCascade;
#endif

const int icv_object_win_border = 1;
const float icv_stage_threshold_bias = 0.0001f;
double globaltime = 0;


// static CvHaarClassifierCascade * gpuCreateHaarClassifierCascade( int stage_count )
// {
//     CvHaarClassifierCascade *cascade = 0;

//     int block_size = sizeof(*cascade) + stage_count * sizeof(*cascade->stage_classifier);

//     if( stage_count <= 0 )
//         CV_Error( CV_StsOutOfRange, "Number of stages should be positive" );

//     cascade = (CvHaarClassifierCascade *)cvAlloc( block_size );
//     memset( cascade, 0, block_size );

//     cascade->stage_classifier = (CvHaarStageClassifier *)(cascade + 1);
//     cascade->flags = CV_HAAR_MAGIC_VAL;
//     cascade->count = stage_count;

//     return cascade;
// }

//static int globalcounter = 0;

// static void gpuReleaseHidHaarClassifierCascade( GpuHidHaarClassifierCascade **_cascade )
// {
//     if( _cascade && *_cascade )
//     {
//         cvFree( _cascade );
//     }
// }

/* create more efficient internal representation of haar classifier cascade */
static GpuHidHaarClassifierCascade * gpuCreateHidHaarClassifierCascade( CvHaarClassifierCascade *cascade, int *size, int *totalclassifier)
{
    GpuHidHaarClassifierCascade *out = 0;

    int i, j, k, l;
    int datasize;
    int total_classifiers = 0;
    int total_nodes = 0;
    char errorstr[100];

    GpuHidHaarStageClassifier *stage_classifier_ptr;
    GpuHidHaarClassifier *haar_classifier_ptr;
    GpuHidHaarTreeNode *haar_node_ptr;

    CvSize orig_window_size;
    int has_tilted_features = 0;

    if( !CV_IS_HAAR_CLASSIFIER(cascade) )
        CV_Error( !cascade ? CV_StsNullPtr : CV_StsBadArg, "Invalid classifier pointer" );

    if( cascade->hid_cascade )
        CV_Error( CV_StsError, "hid_cascade has been already created" );

    if( !cascade->stage_classifier )
        CV_Error( CV_StsNullPtr, "" );

    if( cascade->count <= 0 )
        CV_Error( CV_StsOutOfRange, "Negative number of cascade stages" );

    orig_window_size = cascade->orig_window_size;

    /* check input structure correctness and calculate total memory size needed for
    internal representation of the classifier cascade */
    for( i = 0; i < cascade->count; i++ )
    {
        CvHaarStageClassifier *stage_classifier = cascade->stage_classifier + i;

        if( !stage_classifier->classifier ||
                stage_classifier->count <= 0 )
        {
            sprintf( errorstr, "header of the stage classifier #%d is invalid "
                     "(has null pointers or non-positive classfier count)", i );
            CV_Error( CV_StsError, errorstr );
        }

        total_classifiers += stage_classifier->count;

        for( j = 0; j < stage_classifier->count; j++ )
        {
            CvHaarClassifier *classifier = stage_classifier->classifier + j;

            total_nodes += classifier->count;
            for( l = 0; l < classifier->count; l++ )
            {
                for( k = 0; k < CV_HAAR_FEATURE_MAX; k++ )
                {
                    if( classifier->haar_feature[l].rect[k].r.width )
                    {
                        CvRect r = classifier->haar_feature[l].rect[k].r;
                        int tilted = classifier->haar_feature[l].tilted;
                        has_tilted_features |= tilted != 0;
                        if( r.width < 0 || r.height < 0 || r.y < 0 ||
                                r.x + r.width > orig_window_size.width
                                ||
                                (!tilted &&
                                 (r.x < 0 || r.y + r.height > orig_window_size.height))
                                ||
                                (tilted && (r.x - r.height < 0 ||
                                            r.y + r.width + r.height > orig_window_size.height)))
                        {
                            sprintf( errorstr, "rectangle #%d of the classifier #%d of "
                                     "the stage classifier #%d is not inside "
                                     "the reference (original) cascade window", k, j, i );
                            CV_Error( CV_StsNullPtr, errorstr );
                        }
                    }
                }
            }
        }
    }

    // this is an upper boundary for the whole hidden cascade size
    datasize = sizeof(GpuHidHaarClassifierCascade)                   +
               sizeof(GpuHidHaarStageClassifier) * cascade->count    +
               sizeof(GpuHidHaarClassifier)      * total_classifiers +
               sizeof(GpuHidHaarTreeNode)        * total_nodes;

    *totalclassifier = total_classifiers;
    *size = datasize;
    out = (GpuHidHaarClassifierCascade *)cvAlloc( datasize );
    memset( out, 0, sizeof(*out) );

    /* init header */
    out->count = cascade->count;
    stage_classifier_ptr = (GpuHidHaarStageClassifier *)(out + 1);
    haar_classifier_ptr = (GpuHidHaarClassifier *)(stage_classifier_ptr + cascade->count);
    haar_node_ptr = (GpuHidHaarTreeNode *)(haar_classifier_ptr + total_classifiers);

    out->is_stump_based = 1;
    out->has_tilted_features = has_tilted_features;
    out->is_tree = 0;

    /* initialize internal representation */
    for( i = 0; i < cascade->count; i++ )
    {
        CvHaarStageClassifier *stage_classifier = cascade->stage_classifier + i;
        GpuHidHaarStageClassifier *hid_stage_classifier = stage_classifier_ptr + i;

        hid_stage_classifier->count = stage_classifier->count;
        hid_stage_classifier->threshold = stage_classifier->threshold - icv_stage_threshold_bias;
        hid_stage_classifier->classifier = haar_classifier_ptr;
        hid_stage_classifier->two_rects = 1;
        haar_classifier_ptr += stage_classifier->count;

        /*
        hid_stage_classifier->parent = (stage_classifier->parent == -1)
        ? NULL : stage_classifier_ptr + stage_classifier->parent;
        hid_stage_classifier->next = (stage_classifier->next == -1)
        ? NULL : stage_classifier_ptr + stage_classifier->next;
        hid_stage_classifier->child = (stage_classifier->child == -1)
        ? NULL : stage_classifier_ptr + stage_classifier->child;

        out->is_tree |= hid_stage_classifier->next != NULL;
        */

        for( j = 0; j < stage_classifier->count; j++ )
        {
            CvHaarClassifier *classifier         = stage_classifier->classifier + j;
            GpuHidHaarClassifier *hid_classifier = hid_stage_classifier->classifier + j;
            int node_count = classifier->count;

            //   float* alpha_ptr = (float*)(haar_node_ptr + node_count);
            float *alpha_ptr = &haar_node_ptr->alpha[0];

            hid_classifier->count = node_count;
            hid_classifier->node = haar_node_ptr;
            hid_classifier->alpha = alpha_ptr;

            for( l = 0; l < node_count; l++ )
            {
                GpuHidHaarTreeNode *node     = hid_classifier->node + l;
                CvHaarFeature      *feature = classifier->haar_feature + l;

                memset( node, -1, sizeof(*node) );
                node->threshold = classifier->threshold[l];
                node->left      = classifier->left[l];
                node->right     = classifier->right[l];

                if( fabs(feature->rect[2].weight) < DBL_EPSILON ||
                        feature->rect[2].r.width == 0 ||
                        feature->rect[2].r.height == 0 )
                {
                    node->p[2][0] = 0;
                    node->p[2][1] = 0;
                    node->p[2][2] = 0;
                    node->p[2][3] = 0;
                    node->weight[2] = 0;
                }
                //   memset( &(node->feature.rect[2]), 0, sizeof(node->feature.rect[2]) );
                else
                    hid_stage_classifier->two_rects = 0;
            }

            memcpy( alpha_ptr, classifier->alpha, (node_count + 1)*sizeof(alpha_ptr[0]));
            haar_node_ptr = haar_node_ptr + 1;
            // (GpuHidHaarTreeNode*)cvAlignPtr(alpha_ptr+node_count+1, sizeof(void*));
            //   (GpuHidHaarTreeNode*)(alpha_ptr+node_count+1);

            out->is_stump_based &= node_count == 1;
        }
    }

    cascade->hid_cascade = (CvHidHaarClassifierCascade *)out;
    assert( (char *)haar_node_ptr - (char *)out <= datasize );

    return out;
}


#define sum_elem_ptr(sum,row,col)  \
	((sumtype*)CV_MAT_ELEM_PTR_FAST((sum),(row),(col),sizeof(sumtype)))

#define sqsum_elem_ptr(sqsum,row,col)  \
	((sqsumtype*)CV_MAT_ELEM_PTR_FAST((sqsum),(row),(col),sizeof(sqsumtype)))

#define calc_sum(rect,offset) \
	((rect).p0[offset] - (rect).p1[offset] - (rect).p2[offset] + (rect).p3[offset])


static void gpuSetImagesForHaarClassifierCascade( CvHaarClassifierCascade *_cascade,
                                      /*   const CvArr* _sum,
                                      const CvArr* _sqsum,
                                      const CvArr* _tilted_sum,*/
                                      double scale,
                                      int step)
{
    //   CvMat sum_stub, *sum = (CvMat*)_sum;
    //   CvMat sqsum_stub, *sqsum = (CvMat*)_sqsum;
    //   CvMat tilted_stub, *tilted = (CvMat*)_tilted_sum;
    GpuHidHaarClassifierCascade *cascade;
    int coi0 = 0, coi1 = 0;
    int i;
    int datasize;
    int total;
    CvRect equRect;
    double weight_scale;
    GpuHidHaarStageClassifier *stage_classifier;

    if( !CV_IS_HAAR_CLASSIFIER(_cascade) )
        CV_Error( !_cascade ? CV_StsNullPtr : CV_StsBadArg, "Invalid classifier pointer" );

    if( scale <= 0 )
        CV_Error( CV_StsOutOfRange, "Scale must be positive" );

    //   sum = cvGetMat( sum, &sum_stub, &coi0 );
    //   sqsum = cvGetMat( sqsum, &sqsum_stub, &coi1 );

    if( coi0 || coi1 )
        CV_Error( CV_BadCOI, "COI is not supported" );

    //   if( !CV_ARE_SIZES_EQ( sum, sqsum ))
    //       CV_Error( CV_StsUnmatchedSizes, "All integral images must have the same size" );

    //   if( CV_MAT_TYPE(sqsum->type) != CV_64FC1 ||
    //       CV_MAT_TYPE(sum->type) != CV_32SC1 )
    //       CV_Error( CV_StsUnsupportedFormat,
    //       "Only (32s, 64f, 32s) combination of (sum,sqsum,tilted_sum) formats is allowed" );

    if( !_cascade->hid_cascade )
        gpuCreateHidHaarClassifierCascade(_cascade, &datasize, &total);

    cascade = (GpuHidHaarClassifierCascade *) _cascade->hid_cascade;
    stage_classifier = (GpuHidHaarStageClassifier *) (cascade + 1);

    if( cascade->has_tilted_features )
    {
        //    tilted = cvGetMat( tilted, &tilted_stub, &coi1 );

        //    if( CV_MAT_TYPE(tilted->type) != CV_32SC1 )
        //        CV_Error( CV_StsUnsupportedFormat,
        //        "Only (32s, 64f, 32s) combination of (sum,sqsum,tilted_sum) formats is allowed" );

        //    if( sum->step != tilted->step )
        //        CV_Error( CV_StsUnmatchedSizes,
        //        "Sum and tilted_sum must have the same stride (step, widthStep)" );

        //    if( !CV_ARE_SIZES_EQ( sum, tilted ))
        //        CV_Error( CV_StsUnmatchedSizes, "All integral images must have the same size" );
        //  cascade->tilted = *tilted;
    }

    _cascade->scale = scale;
    _cascade->real_window_size.width = cvRound( _cascade->orig_window_size.width * scale );
    _cascade->real_window_size.height = cvRound( _cascade->orig_window_size.height * scale );

    //cascade->sum = *sum;
    //cascade->sqsum = *sqsum;

    equRect.x = equRect.y = cvRound(scale);
    equRect.width = cvRound((_cascade->orig_window_size.width - 2) * scale);
    equRect.height = cvRound((_cascade->orig_window_size.height - 2) * scale);
    weight_scale = 1. / (equRect.width * equRect.height);
    cascade->inv_window_area = weight_scale;

    //	cascade->pq0 = equRect.y * step + equRect.x;
    //	cascade->pq1 = equRect.y * step + equRect.x + equRect.width ;
    //	cascade->pq2 = (equRect.y + equRect.height)*step + equRect.x;
    //	cascade->pq3 = (equRect.y + equRect.height)*step + equRect.x + equRect.width ;

    cascade->pq0 = equRect.x;
    cascade->pq1 = equRect.y;
    cascade->pq2 = equRect.x + equRect.width;
    cascade->pq3 = equRect.y + equRect.height;

    cascade->p0 = equRect.x;
    cascade->p1 = equRect.y;
    cascade->p2 = equRect.x + equRect.width;
    cascade->p3 = equRect.y + equRect.height;


    /* init pointers in haar features according to real window size and
    given image pointers */
    for( i = 0; i < _cascade->count; i++ )
    {
        int j, k, l;
        for( j = 0; j < stage_classifier[i].count; j++ )
        {
            for( l = 0; l < stage_classifier[i].classifier[j].count; l++ )
            {
                CvHaarFeature *feature =
                    &_cascade->stage_classifier[i].classifier[j].haar_feature[l];
                /*  GpuHidHaarClassifier* classifier =
                cascade->stage_classifier[i].classifier + j; */
                //GpuHidHaarFeature* hidfeature =
                //    &cascade->stage_classifier[i].classifier[j].node[l].feature;
                GpuHidHaarTreeNode *hidnode = &stage_classifier[i].classifier[j].node[l];
                double sum0 = 0, area0 = 0;
                CvRect r[3];

                int base_w = -1, base_h = -1;
                int new_base_w = 0, new_base_h = 0;
                int kx, ky;
                int flagx = 0, flagy = 0;
                int x0 = 0, y0 = 0;
                int nr;

                /* align blocks */
                for( k = 0; k < CV_HAAR_FEATURE_MAX; k++ )
                {
                    //if( !hidfeature->rect[k].p0 )
                    //    break;
                    if(!hidnode->p[k][0])
                        break;
                    r[k] = feature->rect[k].r;
                    base_w = (int)CV_IMIN( (unsigned)base_w, (unsigned)(r[k].width - 1) );
                    base_w = (int)CV_IMIN( (unsigned)base_w, (unsigned)(r[k].x - r[0].x - 1) );
                    base_h = (int)CV_IMIN( (unsigned)base_h, (unsigned)(r[k].height - 1) );
                    base_h = (int)CV_IMIN( (unsigned)base_h, (unsigned)(r[k].y - r[0].y - 1) );
                }

                nr = k;
                base_w += 1;
                base_h += 1;
                if(base_w == 0)
                    base_w = 1;
                kx = r[0].width / base_w;
                if(base_h == 0)
                    base_h = 1;
                ky = r[0].height / base_h;

                if( kx <= 0 )
                {
                    flagx = 1;
                    new_base_w = cvRound( r[0].width * scale ) / kx;
                    x0 = cvRound( r[0].x * scale );
                }

                if( ky <= 0 )
                {
                    flagy = 1;
                    new_base_h = cvRound( r[0].height * scale ) / ky;
                    y0 = cvRound( r[0].y * scale );
                }

                for( k = 0; k < nr; k++ )
                {
                    CvRect tr;
                    double correction_ratio;

                    if( flagx )
                    {
                        tr.x = (r[k].x - r[0].x) * new_base_w / base_w + x0;
                        tr.width = r[k].width * new_base_w / base_w;
                    }
                    else
                    {
                        tr.x = cvRound( r[k].x * scale );
                        tr.width = cvRound( r[k].width * scale );
                    }

                    if( flagy )
                    {
                        tr.y = (r[k].y - r[0].y) * new_base_h / base_h + y0;
                        tr.height = r[k].height * new_base_h / base_h;
                    }
                    else
                    {
                        tr.y = cvRound( r[k].y * scale );
                        tr.height = cvRound( r[k].height * scale );
                    }

#if CV_ADJUST_WEIGHTS
                    {
                        // RAINER START
                        const float orig_feature_size =  (float)(feature->rect[k].r.width) * feature->rect[k].r.height;
                        const float orig_norm_size = (float)(_cascade->orig_window_size.width) * (_cascade->orig_window_size.height);
                        const float feature_size = float(tr.width * tr.height);
                        //const float normSize    = float(equRect.width*equRect.height);
                        float target_ratio = orig_feature_size / orig_norm_size;
                        //float isRatio = featureSize / normSize;
                        //correctionRatio = targetRatio / isRatio / normSize;
                        correction_ratio = target_ratio / feature_size;
                        // RAINER END
                    }
#else
                    correction_ratio = weight_scale * (!feature->tilted ? 1 : 0.5);
#endif

                    if( !feature->tilted )
                    {
                        /*     hidfeature->rect[k].p0 = tr.y * sum->cols + tr.x;
                        hidfeature->rect[k].p1 = tr.y * sum->cols + tr.x + tr.width;
                        hidfeature->rect[k].p2 = (tr.y + tr.height) * sum->cols + tr.x;
                        hidfeature->rect[k].p3 = (tr.y + tr.height) * sum->cols + tr.x + tr.width;
                        */
                        /*hidnode->p0[k] = tr.y * step + tr.x;
                        hidnode->p1[k] = tr.y * step + tr.x + tr.width;
                        hidnode->p2[k] = (tr.y + tr.height) * step + tr.x;
                        hidnode->p3[k] = (tr.y + tr.height) * step + tr.x + tr.width;*/
                        hidnode->p[k][0] = tr.x;
                        hidnode->p[k][1] = tr.y;
                        hidnode->p[k][2] = tr.x + tr.width;
                        hidnode->p[k][3] = tr.y + tr.height;
                    }
                    else
                    {
                        /*    hidfeature->rect[k].p2 = (tr.y + tr.width) * tilted->cols + tr.x + tr.width;
                        hidfeature->rect[k].p3 = (tr.y + tr.width + tr.height) * tilted->cols + tr.x + tr.width - tr.height;
                        hidfeature->rect[k].p0 = tr.y * tilted->cols + tr.x;
                        hidfeature->rect[k].p1 = (tr.y + tr.height) * tilted->cols + tr.x - tr.height;
                        */

                        hidnode->p[k][2] = (tr.y + tr.width) * step + tr.x + tr.width;
                        hidnode->p[k][3] = (tr.y + tr.width + tr.height) * step + tr.x + tr.width - tr.height;
                        hidnode->p[k][0] = tr.y * step + tr.x;
                        hidnode->p[k][1] = (tr.y + tr.height) * step + tr.x - tr.height;
                    }

                    //hidfeature->rect[k].weight = (float)(feature->rect[k].weight * correction_ratio);
                    hidnode->weight[k] = (float)(feature->rect[k].weight * correction_ratio);
                    if( k == 0 )
                        area0 = tr.width * tr.height;
                    else
                        //sum0 += hidfeature->rect[k].weight * tr.width * tr.height;
                        sum0 += hidnode->weight[k] * tr.width * tr.height;
                }

                // hidfeature->rect[0].weight = (float)(-sum0/area0);
                hidnode->weight[0] = (float)(-sum0 / area0);
            } /* l */
        } /* j */
    }
}

static void gpuSetHaarClassifierCascade( CvHaarClassifierCascade *_cascade
                             /*double scale=0.0,*/
                             /*int step*/)
{
    GpuHidHaarClassifierCascade *cascade;
    int i;
    int datasize;
    int total;
    CvRect equRect;
    double weight_scale;
    GpuHidHaarStageClassifier *stage_classifier;

    if( !CV_IS_HAAR_CLASSIFIER(_cascade) )
        CV_Error( !_cascade ? CV_StsNullPtr : CV_StsBadArg, "Invalid classifier pointer" );

    if( !_cascade->hid_cascade )
        gpuCreateHidHaarClassifierCascade(_cascade, &datasize, &total);

    cascade = (GpuHidHaarClassifierCascade *) _cascade->hid_cascade;
    stage_classifier = (GpuHidHaarStageClassifier *) cascade + 1;

    _cascade->scale = 1.0;
    _cascade->real_window_size.width =  _cascade->orig_window_size.width ;
    _cascade->real_window_size.height = _cascade->orig_window_size.height;

    equRect.x = equRect.y = 1;
    equRect.width = _cascade->orig_window_size.width - 2;
    equRect.height = _cascade->orig_window_size.height - 2;
    weight_scale = 1;
    cascade->inv_window_area = weight_scale;

    cascade->p0 = equRect.x;
    cascade->p1 = equRect.y;
    cascade->p2 = equRect.height;
    cascade->p3 = equRect.width ;
    for( i = 0; i < _cascade->count; i++ )
    {
        int j, k, l;
        for( j = 0; j < stage_classifier[i].count; j++ )
        {
            for( l = 0; l < stage_classifier[i].classifier[j].count; l++ )
            {
                CvHaarFeature *feature =
                    &_cascade->stage_classifier[i].classifier[j].haar_feature[l];
                GpuHidHaarTreeNode *hidnode = &stage_classifier[i].classifier[j].node[l];
                CvRect r[3];


                int nr;

                /* align blocks */
                for( k = 0; k < CV_HAAR_FEATURE_MAX; k++ )
                {
                    if(!hidnode->p[k][0])
                        break;
                    r[k] = feature->rect[k].r;
                    // 					base_w = (int)CV_IMIN( (unsigned)base_w, (unsigned)(r[k].width-1) );
                    // 					base_w = (int)CV_IMIN( (unsigned)base_w, (unsigned)(r[k].x - r[0].x-1) );
                    // 					base_h = (int)CV_IMIN( (unsigned)base_h, (unsigned)(r[k].height-1) );
                    // 					base_h = (int)CV_IMIN( (unsigned)base_h, (unsigned)(r[k].y - r[0].y-1) );
                }

                nr = k;
                for( k = 0; k < nr; k++ )
                {
                    CvRect tr;
                    double correction_ratio;
                    tr.x = r[k].x;
                    tr.width = r[k].width;
                    tr.y = r[k].y ;
                    tr.height = r[k].height;
                    correction_ratio = weight_scale * (!feature->tilted ? 1 : 0.5);
                    hidnode->p[k][0] = tr.x;
                    hidnode->p[k][1] = tr.y;
                    hidnode->p[k][2] = tr.width;
                    hidnode->p[k][3] = tr.height;
                    hidnode->weight[k] = (float)(feature->rect[k].weight * correction_ratio);
                }
                //hidnode->weight[0]=(float)(-sum0/area0);
            } /* l */
        } /* j */
    }
}

CvSeq *cv::ocl::OclCascadeClassifier::oclHaarDetectObjects( oclMat &gimg, CvMemStorage *storage, double scaleFactor,
        int minNeighbors, int flags, CvSize minSize, CvSize maxSize)
{
    CvHaarClassifierCascade *cascade = oldCascade;

    const double GROUP_EPS = 0.2;
    CvSeq *result_seq = 0;
    cv::Ptr<CvMemStorage> temp_storage;

    cv::ConcurrentRectVector allCandidates;
    std::vector<cv::Rect> rectList;
    std::vector<int> rweights;
    double factor;
    int datasize=0;
    int totalclassifier=0;

    GpuHidHaarClassifierCascade *gcascade;
    GpuHidHaarStageClassifier    *stage;
    GpuHidHaarClassifier         *classifier;
    GpuHidHaarTreeNode           *node;

    int *candidate;
    cl_int status;

    bool findBiggestObject = (flags & CV_HAAR_FIND_BIGGEST_OBJECT) != 0;

    if( maxSize.height == 0 || maxSize.width == 0 )
    {
        maxSize.height = gimg.rows;
        maxSize.width = gimg.cols;
    }

    if( !CV_IS_HAAR_CLASSIFIER(cascade) )
        CV_Error( !cascade ? CV_StsNullPtr : CV_StsBadArg, "Invalid classifier cascade" );

    if( !storage )
        CV_Error( CV_StsNullPtr, "Null storage pointer" );

    if( CV_MAT_DEPTH(gimg.type()) != CV_8U )
        CV_Error( CV_StsUnsupportedFormat, "Only 8-bit images are supported" );

    if( scaleFactor <= 1 )
        CV_Error( CV_StsOutOfRange, "scale factor must be > 1" );

    if( findBiggestObject )
        flags &= ~CV_HAAR_SCALE_IMAGE;

    if( !cascade->hid_cascade )
        gpuCreateHidHaarClassifierCascade(cascade, &datasize, &totalclassifier);

    result_seq = cvCreateSeq( 0, sizeof(CvSeq), sizeof(CvAvgComp), storage );

    if( CV_MAT_CN(gimg.type()) > 1 )
    {
<<<<<<< HEAD
        cvtColor( gimg, gtemp, COLOR_BGR2GRAY );
=======
        oclMat gtemp;
        cvtColor( gimg, gtemp, CV_BGR2GRAY );
>>>>>>> 389be676
        gimg = gtemp;
    }

    if( findBiggestObject )
        flags &= ~(CV_HAAR_SCALE_IMAGE | CV_HAAR_DO_CANNY_PRUNING);

    if( gimg.cols < minSize.width || gimg.rows < minSize.height )
        CV_Error(CV_StsError, "Image too small");

    if( (flags & CV_HAAR_SCALE_IMAGE) )
    {
        CvSize winSize0 = cascade->orig_window_size;
        int totalheight = 0;
        int indexy = 0;
        CvSize sz;
<<<<<<< HEAD
        //t = (double)cvGetTickCount();
        std::vector<CvSize> sizev;
        std::vector<float> scalev;
=======
        vector<CvSize> sizev;
        vector<float> scalev;
>>>>>>> 389be676
        for(factor = 1.f;; factor *= scaleFactor)
        {
            CvSize winSize( cvRound(winSize0.width * factor), cvRound(winSize0.height * factor) );
            sz.width     = cvRound( gimg.cols / factor ) + 1;
            sz.height    = cvRound( gimg.rows / factor ) + 1;
            CvSize sz1( sz.width - winSize0.width - 1,      sz.height - winSize0.height - 1 );

            if( sz1.width <= 0 || sz1.height <= 0 )
                break;
            if( winSize.width > maxSize.width || winSize.height > maxSize.height )
                break;
            if( winSize.width < minSize.width || winSize.height < minSize.height )
                continue;

            totalheight += sz.height;
            sizev.push_back(sz);
            scalev.push_back(factor);
        }

        oclMat gimg1(gimg.rows, gimg.cols, CV_8UC1);
        oclMat gsum(totalheight + 4, gimg.cols + 1, CV_32SC1);
        oclMat gsqsum(totalheight + 4, gimg.cols + 1, CV_32FC1);

        cl_mem stagebuffer;
        cl_mem nodebuffer;
        cl_mem candidatebuffer;
        cl_mem scaleinfobuffer;
        cv::Rect roi, roi2;
        cv::Mat imgroi, imgroisq;
        cv::ocl::oclMat resizeroi, gimgroi, gimgroisq;
        int grp_per_CU = 12;

        size_t blocksize = 8;
        size_t localThreads[3] = { blocksize, blocksize , 1 };
        size_t globalThreads[3] = { grp_per_CU * gsum.clCxt->computeUnits() *localThreads[0],
                                    localThreads[1], 1
                                  };
        int outputsz = 256 * globalThreads[0] / localThreads[0];
        int loopcount = sizev.size();
        detect_piramid_info *scaleinfo = (detect_piramid_info *)malloc(sizeof(detect_piramid_info) * loopcount);

        for( int i = 0; i < loopcount; i++ )
        {
            sz = sizev[i];
            factor = scalev[i];
            roi = Rect(0, indexy, sz.width, sz.height);
            roi2 = Rect(0, 0, sz.width - 1, sz.height - 1);
            resizeroi = gimg1(roi2);
            gimgroi = gsum(roi);
            gimgroisq = gsqsum(roi);
            int width = gimgroi.cols - 1 - cascade->orig_window_size.width;
            int height = gimgroi.rows - 1 - cascade->orig_window_size.height;
            scaleinfo[i].width_height = (width << 16) | height;


            int grpnumperline = (width + localThreads[0] - 1) / localThreads[0];
            int totalgrp = ((height + localThreads[1] - 1) / localThreads[1]) * grpnumperline;

            scaleinfo[i].grpnumperline_totalgrp = (grpnumperline << 16) | totalgrp;
            scaleinfo[i].imgoff = gimgroi.offset >> 2;
            scaleinfo[i].factor = factor;
            cv::ocl::resize(gimg, resizeroi, Size(sz.width - 1, sz.height - 1), 0, 0, INTER_LINEAR);
            cv::ocl::integral(resizeroi, gimgroi, gimgroisq);
            indexy += sz.height;
        }

        gcascade   = (GpuHidHaarClassifierCascade *)cascade->hid_cascade;
        stage      = (GpuHidHaarStageClassifier *)(gcascade + 1);
        classifier = (GpuHidHaarClassifier *)(stage + gcascade->count);
        node       = (GpuHidHaarTreeNode *)(classifier->node);

        int nodenum = (datasize - sizeof(GpuHidHaarClassifierCascade) -
                       sizeof(GpuHidHaarStageClassifier) * gcascade->count - sizeof(GpuHidHaarClassifier) * totalclassifier) / sizeof(GpuHidHaarTreeNode);

        candidate = (int *)malloc(4 * sizeof(int) * outputsz);

        gpuSetImagesForHaarClassifierCascade( cascade, 1., gsum.step / 4 );

        stagebuffer = openCLCreateBuffer(gsum.clCxt, CL_MEM_READ_ONLY, sizeof(GpuHidHaarStageClassifier) * gcascade->count);
        cl_command_queue qu = (cl_command_queue)gsum.clCxt->oclCommandQueue();
        openCLSafeCall(clEnqueueWriteBuffer(qu, stagebuffer, 1, 0, sizeof(GpuHidHaarStageClassifier)*gcascade->count, stage, 0, NULL, NULL));

        nodebuffer = openCLCreateBuffer(gsum.clCxt, CL_MEM_READ_ONLY, nodenum * sizeof(GpuHidHaarTreeNode));

        openCLSafeCall(clEnqueueWriteBuffer(qu, nodebuffer, 1, 0, nodenum * sizeof(GpuHidHaarTreeNode),
                                            node, 0, NULL, NULL));
        candidatebuffer = openCLCreateBuffer(gsum.clCxt, CL_MEM_WRITE_ONLY, 4 * sizeof(int) * outputsz);

        scaleinfobuffer = openCLCreateBuffer(gsum.clCxt, CL_MEM_READ_ONLY, sizeof(detect_piramid_info) * loopcount);
        openCLSafeCall(clEnqueueWriteBuffer(qu, scaleinfobuffer, 1, 0, sizeof(detect_piramid_info)*loopcount, scaleinfo, 0, NULL, NULL));

        int startstage = 0;
        int endstage = gcascade->count;
        int startnode = 0;
        int pixelstep = gsum.step / 4;
        int splitstage = 3;
        int splitnode = stage[0].count + stage[1].count + stage[2].count;
        cl_int4 p, pq;
        p.s[0] = gcascade->p0;
        p.s[1] = gcascade->p1;
        p.s[2] = gcascade->p2;
        p.s[3] = gcascade->p3;
        pq.s[0] = gcascade->pq0;
        pq.s[1] = gcascade->pq1;
        pq.s[2] = gcascade->pq2;
        pq.s[3] = gcascade->pq3;
        float correction = gcascade->inv_window_area;

<<<<<<< HEAD
        //int grpnumperline = ((m + localThreads[0] - 1) / localThreads[0]);
        //int totalgrp = ((n + localThreads[1] - 1) / localThreads[1])*grpnumperline;
        //   openCLVerifyKernel(gsum.clCxt, kernel, &blocksize, globalThreads, localThreads);
        //openCLSafeCall(clSetKernelArg(kernel,argcount++,sizeof(cl_mem),(void*)&cascadebuffer));

        std::vector<std::pair<size_t, const void *> > args;
        args.push_back ( std::make_pair(sizeof(cl_mem) , (void *)&stagebuffer ));
        args.push_back ( std::make_pair(sizeof(cl_mem) , (void *)&scaleinfobuffer ));
        args.push_back ( std::make_pair(sizeof(cl_mem) , (void *)&nodebuffer ));
        args.push_back ( std::make_pair(sizeof(cl_mem) , (void *)&gsum.data ));
        args.push_back ( std::make_pair(sizeof(cl_mem) , (void *)&gsqsum.data ));
        args.push_back ( std::make_pair(sizeof(cl_mem) , (void *)&candidatebuffer ));
        args.push_back ( std::make_pair(sizeof(cl_int) , (void *)&pixelstep ));
        args.push_back ( std::make_pair(sizeof(cl_int) , (void *)&loopcount ));
        args.push_back ( std::make_pair(sizeof(cl_int) , (void *)&startstage ));
        args.push_back ( std::make_pair(sizeof(cl_int) , (void *)&splitstage ));
        args.push_back ( std::make_pair(sizeof(cl_int) , (void *)&endstage ));
        args.push_back ( std::make_pair(sizeof(cl_int) , (void *)&startnode ));
        args.push_back ( std::make_pair(sizeof(cl_int) , (void *)&splitnode ));
        args.push_back ( std::make_pair(sizeof(cl_int4) , (void *)&p ));
        args.push_back ( std::make_pair(sizeof(cl_int4) , (void *)&pq ));
        args.push_back ( std::make_pair(sizeof(cl_float) , (void *)&correction ));
=======
        vector<pair<size_t, const void *> > args;
        args.push_back ( make_pair(sizeof(cl_mem) , (void *)&stagebuffer ));
        args.push_back ( make_pair(sizeof(cl_mem) , (void *)&scaleinfobuffer ));
        args.push_back ( make_pair(sizeof(cl_mem) , (void *)&nodebuffer ));
        args.push_back ( make_pair(sizeof(cl_mem) , (void *)&gsum.data ));
        args.push_back ( make_pair(sizeof(cl_mem) , (void *)&gsqsum.data ));
        args.push_back ( make_pair(sizeof(cl_mem) , (void *)&candidatebuffer ));
        args.push_back ( make_pair(sizeof(cl_int) , (void *)&pixelstep ));
        args.push_back ( make_pair(sizeof(cl_int) , (void *)&loopcount ));
        args.push_back ( make_pair(sizeof(cl_int) , (void *)&startstage ));
        args.push_back ( make_pair(sizeof(cl_int) , (void *)&splitstage ));
        args.push_back ( make_pair(sizeof(cl_int) , (void *)&endstage ));
        args.push_back ( make_pair(sizeof(cl_int) , (void *)&startnode ));
        args.push_back ( make_pair(sizeof(cl_int) , (void *)&splitnode ));
        args.push_back ( make_pair(sizeof(cl_int4) , (void *)&p ));
        args.push_back ( make_pair(sizeof(cl_int4) , (void *)&pq ));
        args.push_back ( make_pair(sizeof(cl_float) , (void *)&correction ));
>>>>>>> 389be676

        openCLExecuteKernel(gsum.clCxt, &haarobjectdetect, "gpuRunHaarClassifierCascade", globalThreads, localThreads, args, -1, -1);

        openCLReadBuffer( gsum.clCxt, candidatebuffer, candidate, 4 * sizeof(int)*outputsz );

        for(int i = 0; i < outputsz; i++)
            if(candidate[4 * i + 2] != 0)
                allCandidates.push_back(Rect(candidate[4 * i], candidate[4 * i + 1],
                candidate[4 * i + 2], candidate[4 * i + 3]));

        free(scaleinfo);
        free(candidate);
        openCLSafeCall(clReleaseMemObject(stagebuffer));
        openCLSafeCall(clReleaseMemObject(scaleinfobuffer));
        openCLSafeCall(clReleaseMemObject(nodebuffer));
        openCLSafeCall(clReleaseMemObject(candidatebuffer));
    }
    else
    {
        CvSize winsize0 = cascade->orig_window_size;
        int n_factors = 0;
        oclMat gsum;
        oclMat gsqsum;
        cv::ocl::integral(gimg, gsum, gsqsum);
        CvSize sz;
        std::vector<CvSize> sizev;
        std::vector<float> scalev;
        gpuSetHaarClassifierCascade(cascade);
        gcascade   = (GpuHidHaarClassifierCascade *)cascade->hid_cascade;
        stage      = (GpuHidHaarStageClassifier *)(gcascade + 1);
        classifier = (GpuHidHaarClassifier *)(stage + gcascade->count);
        node       = (GpuHidHaarTreeNode *)(classifier->node);
        cl_mem stagebuffer;
        cl_mem nodebuffer;
        cl_mem candidatebuffer;
        cl_mem scaleinfobuffer;
        cl_mem pbuffer;
        cl_mem correctionbuffer;
        for( n_factors = 0, factor = 1;
                cvRound(factor * winsize0.width) < gimg.cols - 10 &&
                cvRound(factor * winsize0.height) < gimg.rows - 10;
                n_factors++, factor *= scaleFactor )
        {
            CvSize winSize( cvRound( winsize0.width * factor ), cvRound( winsize0.height * factor ) );
            if( winSize.width < minSize.width || winSize.height < minSize.height )
            {
                continue;
            }
            sizev.push_back(winSize);
            scalev.push_back(factor);
        }
        int loopcount = scalev.size();
        if(loopcount == 0)
        {
            loopcount = 1;
            n_factors = 1;
            sizev.push_back(minSize);
            scalev.push_back( std::min(cvRound(minSize.width / winsize0.width), cvRound(minSize.height / winsize0.height)) );

        }
        detect_piramid_info *scaleinfo = (detect_piramid_info *)malloc(sizeof(detect_piramid_info) * loopcount);
        cl_int4 *p = (cl_int4 *)malloc(sizeof(cl_int4) * loopcount);
        float *correction = (float *)malloc(sizeof(float) * loopcount);
        int grp_per_CU = 12;
        size_t blocksize = 8;
        size_t localThreads[3] = { blocksize, blocksize , 1 };
        size_t globalThreads[3] = { grp_per_CU *gsum.clCxt->computeUnits() *localThreads[0],
                                    localThreads[1], 1 };
        int outputsz = 256 * globalThreads[0] / localThreads[0];
        int nodenum = (datasize - sizeof(GpuHidHaarClassifierCascade) -
                       sizeof(GpuHidHaarStageClassifier) * gcascade->count - sizeof(GpuHidHaarClassifier) * totalclassifier) / sizeof(GpuHidHaarTreeNode);
        nodebuffer = openCLCreateBuffer(gsum.clCxt, CL_MEM_READ_ONLY,
                                        nodenum * sizeof(GpuHidHaarTreeNode));
        cl_command_queue qu = (cl_command_queue)gsum.clCxt->oclCommandQueue();
        openCLSafeCall(clEnqueueWriteBuffer(qu, nodebuffer, 1, 0,
                                            nodenum * sizeof(GpuHidHaarTreeNode),
                                            node, 0, NULL, NULL));
        cl_mem newnodebuffer = openCLCreateBuffer(gsum.clCxt, CL_MEM_READ_WRITE,
                               loopcount * nodenum * sizeof(GpuHidHaarTreeNode));
        int startstage = 0;
        int endstage = gcascade->count;
        for(int i = 0; i < loopcount; i++)
        {
            sz = sizev[i];
            factor = scalev[i];
            int ystep = cvRound(std::max(2., factor));
            int equRect_x = (int)(factor * gcascade->p0 + 0.5);
            int equRect_y = (int)(factor * gcascade->p1 + 0.5);
            int equRect_w = (int)(factor * gcascade->p3 + 0.5);
            int equRect_h = (int)(factor * gcascade->p2 + 0.5);
            p[i].s[0] = equRect_x;
            p[i].s[1] = equRect_y;
            p[i].s[2] = equRect_x + equRect_w;
            p[i].s[3] = equRect_y + equRect_h;
            correction[i] = 1. / (equRect_w * equRect_h);
            int width = (gsum.cols - 1 - sz.width  + ystep - 1) / ystep;
            int height = (gsum.rows - 1 - sz.height + ystep - 1) / ystep;
            int grpnumperline = (width + localThreads[0] - 1) / localThreads[0];
            int totalgrp = ((height + localThreads[1] - 1) / localThreads[1]) * grpnumperline;

            scaleinfo[i].width_height = (width << 16) | height;
            scaleinfo[i].grpnumperline_totalgrp = (grpnumperline << 16) | totalgrp;
            scaleinfo[i].imgoff = 0;
            scaleinfo[i].factor = factor;
            int startnodenum = nodenum * i;
            float factor2 = (float)factor;

            std::vector<std::pair<size_t, const void *> > args1;
            args1.push_back ( std::make_pair(sizeof(cl_mem) , (void *)&nodebuffer ));
            args1.push_back ( std::make_pair(sizeof(cl_mem) , (void *)&newnodebuffer ));
            args1.push_back ( std::make_pair(sizeof(cl_float) , (void *)&factor2 ));
            args1.push_back ( std::make_pair(sizeof(cl_float) , (void *)&correction[i] ));
            args1.push_back ( std::make_pair(sizeof(cl_int) , (void *)&startnodenum ));

            size_t globalThreads2[3] = {nodenum, 1, 1};

            openCLExecuteKernel(gsum.clCxt, &haarobjectdetect_scaled2, "gpuscaleclassifier", globalThreads2, NULL/*localThreads2*/, args1, -1, -1);
        }

        int step = gsum.step / 4;
        int startnode = 0;
        int splitstage = 3;
        stagebuffer = openCLCreateBuffer(gsum.clCxt, CL_MEM_READ_ONLY, sizeof(GpuHidHaarStageClassifier) * gcascade->count);
        openCLSafeCall(clEnqueueWriteBuffer(qu, stagebuffer, 1, 0, sizeof(GpuHidHaarStageClassifier)*gcascade->count, stage, 0, NULL, NULL));
        candidatebuffer = openCLCreateBuffer(gsum.clCxt, CL_MEM_WRITE_ONLY | CL_MEM_ALLOC_HOST_PTR, 4 * sizeof(int) * outputsz);
        scaleinfobuffer = openCLCreateBuffer(gsum.clCxt, CL_MEM_READ_ONLY, sizeof(detect_piramid_info) * loopcount);
        openCLSafeCall(clEnqueueWriteBuffer(qu, scaleinfobuffer, 1, 0, sizeof(detect_piramid_info)*loopcount, scaleinfo, 0, NULL, NULL));
        pbuffer = openCLCreateBuffer(gsum.clCxt, CL_MEM_READ_ONLY, sizeof(cl_int4) * loopcount);
        openCLSafeCall(clEnqueueWriteBuffer(qu, pbuffer, 1, 0, sizeof(cl_int4)*loopcount, p, 0, NULL, NULL));
        correctionbuffer = openCLCreateBuffer(gsum.clCxt, CL_MEM_READ_ONLY, sizeof(cl_float) * loopcount);
        openCLSafeCall(clEnqueueWriteBuffer(qu, correctionbuffer, 1, 0, sizeof(cl_float)*loopcount, correction, 0, NULL, NULL));

<<<<<<< HEAD
        std::vector<std::pair<size_t, const void *> > args;
        args.push_back ( std::make_pair(sizeof(cl_mem) , (void *)&stagebuffer ));
        args.push_back ( std::make_pair(sizeof(cl_mem) , (void *)&scaleinfobuffer ));
        args.push_back ( std::make_pair(sizeof(cl_mem) , (void *)&newnodebuffer ));
        args.push_back ( std::make_pair(sizeof(cl_mem) , (void *)&gsum.data ));
        args.push_back ( std::make_pair(sizeof(cl_mem) , (void *)&gsqsum.data ));
        args.push_back ( std::make_pair(sizeof(cl_mem) , (void *)&candidatebuffer ));
        args.push_back ( std::make_pair(sizeof(cl_int) , (void *)&step ));
        args.push_back ( std::make_pair(sizeof(cl_int) , (void *)&loopcount ));
        args.push_back ( std::make_pair(sizeof(cl_int) , (void *)&startstage ));
        args.push_back ( std::make_pair(sizeof(cl_int) , (void *)&splitstage ));
        args.push_back ( std::make_pair(sizeof(cl_int) , (void *)&endstage ));
        args.push_back ( std::make_pair(sizeof(cl_int) , (void *)&startnode ));
        args.push_back ( std::make_pair(sizeof(cl_int) , (void *)&splitnode ));
        args.push_back ( std::make_pair(sizeof(cl_mem) , (void *)&pbuffer ));
        args.push_back ( std::make_pair(sizeof(cl_mem) , (void *)&correctionbuffer ));
        args.push_back ( std::make_pair(sizeof(cl_int) , (void *)&nodenum ));
=======
        vector<pair<size_t, const void *> > args;
        args.push_back ( make_pair(sizeof(cl_mem) , (void *)&stagebuffer ));
        args.push_back ( make_pair(sizeof(cl_mem) , (void *)&scaleinfobuffer ));
        args.push_back ( make_pair(sizeof(cl_mem) , (void *)&newnodebuffer ));
        args.push_back ( make_pair(sizeof(cl_mem) , (void *)&gsum.data ));
        args.push_back ( make_pair(sizeof(cl_mem) , (void *)&gsqsum.data ));
        args.push_back ( make_pair(sizeof(cl_mem) , (void *)&candidatebuffer ));
        args.push_back ( make_pair(sizeof(cl_int) , (void *)&gsum.rows ));
        args.push_back ( make_pair(sizeof(cl_int) , (void *)&gsum.cols ));
        args.push_back ( make_pair(sizeof(cl_int) , (void *)&step ));
        args.push_back ( make_pair(sizeof(cl_int) , (void *)&loopcount ));
        args.push_back ( make_pair(sizeof(cl_int) , (void *)&startstage ));
        args.push_back ( make_pair(sizeof(cl_int) , (void *)&splitstage ));
        args.push_back ( make_pair(sizeof(cl_int) , (void *)&endstage ));
        args.push_back ( make_pair(sizeof(cl_int) , (void *)&startnode ));
        args.push_back ( make_pair(sizeof(cl_mem) , (void *)&pbuffer ));
        args.push_back ( make_pair(sizeof(cl_mem) , (void *)&correctionbuffer ));
        args.push_back ( make_pair(sizeof(cl_int) , (void *)&nodenum ));
>>>>>>> 389be676

        openCLExecuteKernel(gsum.clCxt, &haarobjectdetect_scaled2, "gpuRunHaarClassifierCascade_scaled2", globalThreads, localThreads, args, -1, -1);

        candidate = (int *)clEnqueueMapBuffer(qu, candidatebuffer, 1, CL_MAP_READ, 0, 4 * sizeof(int) * outputsz, 0, 0, 0, &status);

        for(int i = 0; i < outputsz; i++)
        {
            if(candidate[4 * i + 2] != 0)
                allCandidates.push_back(Rect(candidate[4 * i], candidate[4 * i + 1], candidate[4 * i + 2], candidate[4 * i + 3]));
        }

        free(scaleinfo);
        free(p);
        free(correction);
        clEnqueueUnmapMemObject(qu, candidatebuffer, candidate, 0, 0, 0);
        openCLSafeCall(clReleaseMemObject(stagebuffer));
        openCLSafeCall(clReleaseMemObject(scaleinfobuffer));
        openCLSafeCall(clReleaseMemObject(nodebuffer));
        openCLSafeCall(clReleaseMemObject(newnodebuffer));
        openCLSafeCall(clReleaseMemObject(candidatebuffer));
        openCLSafeCall(clReleaseMemObject(pbuffer));
        openCLSafeCall(clReleaseMemObject(correctionbuffer));
    }

    cvFree(&cascade->hid_cascade);
    rectList.resize(allCandidates.size());
    if(!allCandidates.empty())
        std::copy(allCandidates.begin(), allCandidates.end(), rectList.begin());

    if( minNeighbors != 0 || findBiggestObject )
        groupRectangles(rectList, rweights, std::max(minNeighbors, 1), GROUP_EPS);
    else
        rweights.resize(rectList.size(), 0);

    if( findBiggestObject && rectList.size() )
    {
        CvAvgComp result_comp = {{0, 0, 0, 0}, 0};

        for( size_t i = 0; i < rectList.size(); i++ )
        {
            cv::Rect r = rectList[i];
            if( r.area() > cv::Rect(result_comp.rect).area() )
            {
                result_comp.rect = r;
                result_comp.neighbors = rweights[i];
            }
        }
        cvSeqPush( result_seq, &result_comp );
    }
    else
    {
        for( size_t i = 0; i < rectList.size(); i++ )
        {
            CvAvgComp c;
            c.rect = rectList[i];
            c.neighbors = rweights[i];
            cvSeqPush( result_seq, &c );
        }
    }

    return result_seq;
}

struct OclBuffers
{
    cl_mem stagebuffer;
    cl_mem nodebuffer;
    cl_mem candidatebuffer;
    cl_mem scaleinfobuffer;
    cl_mem pbuffer;
    cl_mem correctionbuffer;
    cl_mem newnodebuffer;
};

struct getRect
{
    Rect operator()(const CvAvgComp &e) const
    {
        return e.rect;
    }
};

void cv::ocl::OclCascadeClassifierBuf::detectMultiScale(oclMat &gimg, CV_OUT std::vector<cv::Rect>& faces,
                                                        double scaleFactor, int minNeighbors, int flags,
                                                        Size minSize, Size maxSize)
{
    int blocksize = 8;
    int grp_per_CU = 12;
    size_t localThreads[3] = { blocksize, blocksize, 1 };
    size_t globalThreads[3] = { grp_per_CU * Context::getContext()->computeUnits() * localThreads[0],
        localThreads[1],
        1 };
    int outputsz = 256 * globalThreads[0] / localThreads[0];

    Init(gimg.rows, gimg.cols, scaleFactor, flags, outputsz, localThreads, minSize, maxSize);

    const double GROUP_EPS = 0.2;

    cv::ConcurrentRectVector allCandidates;
    std::vector<cv::Rect> rectList;
    std::vector<int> rweights;

    CvHaarClassifierCascade      *cascade = oldCascade;
    GpuHidHaarClassifierCascade  *gcascade;
    GpuHidHaarStageClassifier    *stage;
    GpuHidHaarClassifier         *classifier;
    GpuHidHaarTreeNode           *node;

    if( CV_MAT_DEPTH(gimg.type()) != CV_8U )
        CV_Error( CV_StsUnsupportedFormat, "Only 8-bit images are supported" );

    if( CV_MAT_CN(gimg.type()) > 1 )
    {
        oclMat gtemp;
        cvtColor( gimg, gtemp, CV_BGR2GRAY );
        gimg = gtemp;
    }

    int *candidate;

    if( (flags & CV_HAAR_SCALE_IMAGE) )
    {
        int indexy = 0;
        CvSize sz;

        cv::Rect roi, roi2;
        cv::Mat imgroi, imgroisq;
        cv::ocl::oclMat resizeroi, gimgroi, gimgroisq;

        for( int i = 0; i < m_loopcount; i++ )
        {
            sz = sizev[i];
            roi = Rect(0, indexy, sz.width, sz.height);
            roi2 = Rect(0, 0, sz.width - 1, sz.height - 1);
            resizeroi = gimg1(roi2);
            gimgroi = gsum(roi);
            gimgroisq = gsqsum(roi);

            cv::ocl::resize(gimg, resizeroi, Size(sz.width - 1, sz.height - 1), 0, 0, INTER_LINEAR);
            cv::ocl::integral(resizeroi, gimgroi, gimgroisq);
            indexy += sz.height;
        }

        gcascade   = (GpuHidHaarClassifierCascade *)(cascade->hid_cascade);
        stage      = (GpuHidHaarStageClassifier *)(gcascade + 1);
        classifier = (GpuHidHaarClassifier *)(stage + gcascade->count);
        node       = (GpuHidHaarTreeNode *)(classifier->node);

        gpuSetImagesForHaarClassifierCascade( cascade, 1., gsum.step / 4 );

        cl_command_queue qu = (cl_command_queue)gsum.clCxt->oclCommandQueue();
        openCLSafeCall(clEnqueueWriteBuffer(qu, ((OclBuffers *)buffers)->stagebuffer, 1, 0,
                                            sizeof(GpuHidHaarStageClassifier) * gcascade->count,
                                            stage, 0, NULL, NULL));

        openCLSafeCall(clEnqueueWriteBuffer(qu, ((OclBuffers *)buffers)->nodebuffer, 1, 0,
                                            m_nodenum * sizeof(GpuHidHaarTreeNode),
                                            node, 0, NULL, NULL));

        int startstage = 0;
        int endstage = gcascade->count;
        int startnode = 0;
        int pixelstep = gsum.step / 4;
        int splitstage = 3;
        int splitnode = stage[0].count + stage[1].count + stage[2].count;
        cl_int4 p, pq;
        p.s[0] = gcascade->p0;
        p.s[1] = gcascade->p1;
        p.s[2] = gcascade->p2;
        p.s[3] = gcascade->p3;
        pq.s[0] = gcascade->pq0;
        pq.s[1] = gcascade->pq1;
        pq.s[2] = gcascade->pq2;
        pq.s[3] = gcascade->pq3;
        float correction = gcascade->inv_window_area;

        vector<pair<size_t, const void *> > args;
        args.push_back ( make_pair(sizeof(cl_mem) , (void *)&((OclBuffers *)buffers)->stagebuffer ));
        args.push_back ( make_pair(sizeof(cl_mem) , (void *)&((OclBuffers *)buffers)->scaleinfobuffer ));
        args.push_back ( make_pair(sizeof(cl_mem) , (void *)&((OclBuffers *)buffers)->nodebuffer ));
        args.push_back ( make_pair(sizeof(cl_mem) , (void *)&gsum.data ));
        args.push_back ( make_pair(sizeof(cl_mem) , (void *)&gsqsum.data ));
        args.push_back ( make_pair(sizeof(cl_mem) , (void *)&((OclBuffers *)buffers)->candidatebuffer ));
        args.push_back ( make_pair(sizeof(cl_int) , (void *)&pixelstep ));
        args.push_back ( make_pair(sizeof(cl_int) , (void *)&m_loopcount ));
        args.push_back ( make_pair(sizeof(cl_int) , (void *)&startstage ));
        args.push_back ( make_pair(sizeof(cl_int) , (void *)&splitstage ));
        args.push_back ( make_pair(sizeof(cl_int) , (void *)&endstage ));
        args.push_back ( make_pair(sizeof(cl_int) , (void *)&startnode ));
        args.push_back ( make_pair(sizeof(cl_int) , (void *)&splitnode ));
        args.push_back ( make_pair(sizeof(cl_int4) , (void *)&p ));
        args.push_back ( make_pair(sizeof(cl_int4) , (void *)&pq ));
        args.push_back ( make_pair(sizeof(cl_float) , (void *)&correction ));

        openCLExecuteKernel(gsum.clCxt, &haarobjectdetect, "gpuRunHaarClassifierCascade", globalThreads, localThreads, args, -1, -1);

        candidate = (int *)malloc(4 * sizeof(int) * outputsz);
        memset(candidate, 0, 4 * sizeof(int) * outputsz);
        openCLReadBuffer( gsum.clCxt, ((OclBuffers *)buffers)->candidatebuffer, candidate, 4 * sizeof(int)*outputsz );

        for(int i = 0; i < outputsz; i++)
            if(candidate[4 * i + 2] != 0)
                allCandidates.push_back(Rect(candidate[4 * i], candidate[4 * i + 1],
                candidate[4 * i + 2], candidate[4 * i + 3]));

        free((void *)candidate);
        candidate = NULL;
    }
    else
    {
        cv::ocl::integral(gimg, gsum, gsqsum);

        gpuSetHaarClassifierCascade(cascade);

        gcascade   = (GpuHidHaarClassifierCascade *)cascade->hid_cascade;
        stage      = (GpuHidHaarStageClassifier *)(gcascade + 1);
        classifier = (GpuHidHaarClassifier *)(stage + gcascade->count);
        node       = (GpuHidHaarTreeNode *)(classifier->node);

        cl_command_queue qu = (cl_command_queue)gsum.clCxt->oclCommandQueue();
        openCLSafeCall(clEnqueueWriteBuffer(qu, ((OclBuffers *)buffers)->nodebuffer, 1, 0,
                                            m_nodenum * sizeof(GpuHidHaarTreeNode),
                                            node, 0, NULL, NULL));

        cl_int4 *p = (cl_int4 *)malloc(sizeof(cl_int4) * m_loopcount);
        float *correction = (float *)malloc(sizeof(float) * m_loopcount);
        int startstage = 0;
        int endstage = gcascade->count;
        double factor;
        for(int i = 0; i < m_loopcount; i++)
        {
            factor = scalev[i];
            int equRect_x = (int)(factor * gcascade->p0 + 0.5);
            int equRect_y = (int)(factor * gcascade->p1 + 0.5);
            int equRect_w = (int)(factor * gcascade->p3 + 0.5);
            int equRect_h = (int)(factor * gcascade->p2 + 0.5);
            p[i].s[0] = equRect_x;
            p[i].s[1] = equRect_y;
            p[i].s[2] = equRect_x + equRect_w;
            p[i].s[3] = equRect_y + equRect_h;
            correction[i] = 1. / (equRect_w * equRect_h);
            int startnodenum = m_nodenum * i;
            float factor2 = (float)factor;

            vector<pair<size_t, const void *> > args1;
            args1.push_back ( make_pair(sizeof(cl_mem) , (void *)&((OclBuffers *)buffers)->nodebuffer ));
            args1.push_back ( make_pair(sizeof(cl_mem) , (void *)&((OclBuffers *)buffers)->newnodebuffer ));
            args1.push_back ( make_pair(sizeof(cl_float) , (void *)&factor2 ));
            args1.push_back ( make_pair(sizeof(cl_float) , (void *)&correction[i] ));
            args1.push_back ( make_pair(sizeof(cl_int) , (void *)&startnodenum ));

            size_t globalThreads2[3] = {m_nodenum, 1, 1};

            openCLExecuteKernel(gsum.clCxt, &haarobjectdetect_scaled2, "gpuscaleclassifier", globalThreads2, NULL/*localThreads2*/, args1, -1, -1);
        }

        int step = gsum.step / 4;
        int startnode = 0;
        int splitstage = 3;
        openCLSafeCall(clEnqueueWriteBuffer(qu, ((OclBuffers *)buffers)->stagebuffer, 1, 0, sizeof(GpuHidHaarStageClassifier)*gcascade->count, stage, 0, NULL, NULL));
        openCLSafeCall(clEnqueueWriteBuffer(qu, ((OclBuffers *)buffers)->pbuffer, 1, 0, sizeof(cl_int4)*m_loopcount, p, 0, NULL, NULL));
        openCLSafeCall(clEnqueueWriteBuffer(qu, ((OclBuffers *)buffers)->correctionbuffer, 1, 0, sizeof(cl_float)*m_loopcount, correction, 0, NULL, NULL));

        vector<pair<size_t, const void *> > args;
        args.push_back ( make_pair(sizeof(cl_mem) , (void *)&((OclBuffers *)buffers)->stagebuffer ));
        args.push_back ( make_pair(sizeof(cl_mem) , (void *)&((OclBuffers *)buffers)->scaleinfobuffer ));
        args.push_back ( make_pair(sizeof(cl_mem) , (void *)&((OclBuffers *)buffers)->newnodebuffer ));
        args.push_back ( make_pair(sizeof(cl_mem) , (void *)&gsum.data ));
        args.push_back ( make_pair(sizeof(cl_mem) , (void *)&gsqsum.data ));
        args.push_back ( make_pair(sizeof(cl_mem) , (void *)&((OclBuffers *)buffers)->candidatebuffer ));
        args.push_back ( make_pair(sizeof(cl_int) , (void *)&gsum.rows ));
        args.push_back ( make_pair(sizeof(cl_int) , (void *)&gsum.cols ));
        args.push_back ( make_pair(sizeof(cl_int) , (void *)&step ));
        args.push_back ( make_pair(sizeof(cl_int) , (void *)&m_loopcount ));
        args.push_back ( make_pair(sizeof(cl_int) , (void *)&startstage ));
        args.push_back ( make_pair(sizeof(cl_int) , (void *)&splitstage ));
        args.push_back ( make_pair(sizeof(cl_int) , (void *)&endstage ));
        args.push_back ( make_pair(sizeof(cl_int) , (void *)&startnode ));
        args.push_back ( make_pair(sizeof(cl_mem) , (void *)&((OclBuffers *)buffers)->pbuffer ));
        args.push_back ( make_pair(sizeof(cl_mem) , (void *)&((OclBuffers *)buffers)->correctionbuffer ));
        args.push_back ( make_pair(sizeof(cl_int) , (void *)&m_nodenum ));

        openCLExecuteKernel(gsum.clCxt, &haarobjectdetect_scaled2, "gpuRunHaarClassifierCascade_scaled2", globalThreads, localThreads, args, -1, -1);

        candidate = (int *)clEnqueueMapBuffer(qu, ((OclBuffers *)buffers)->candidatebuffer, 1, CL_MAP_READ, 0, 4 * sizeof(int) * outputsz, 0, 0, 0, NULL);

        for(int i = 0; i < outputsz; i++)
        {
            if(candidate[4 * i + 2] != 0)
                allCandidates.push_back(Rect(candidate[4 * i], candidate[4 * i + 1],
                candidate[4 * i + 2], candidate[4 * i + 3]));
        }

        free(p);
        free(correction);
        clEnqueueUnmapMemObject(qu, ((OclBuffers *)buffers)->candidatebuffer, candidate, 0, 0, 0);
    }

    rectList.resize(allCandidates.size());
    if(!allCandidates.empty())
        std::copy(allCandidates.begin(), allCandidates.end(), rectList.begin());

    if( minNeighbors != 0 || findBiggestObject )
        groupRectangles(rectList, rweights, std::max(minNeighbors, 1), GROUP_EPS);
    else
        rweights.resize(rectList.size(), 0);

    GenResult(faces, rectList, rweights);
}

void cv::ocl::OclCascadeClassifierBuf::Init(const int rows, const int cols,
    double scaleFactor, int flags,
    const int outputsz, const size_t localThreads[],
    CvSize minSize, CvSize maxSize)
{
    CvHaarClassifierCascade      *cascade = oldCascade;

    if( !CV_IS_HAAR_CLASSIFIER(cascade) )
        CV_Error( !cascade ? CV_StsNullPtr : CV_StsBadArg, "Invalid classifier cascade" );

    if( scaleFactor <= 1 )
        CV_Error( CV_StsOutOfRange, "scale factor must be > 1" );

    if( cols < minSize.width || rows < minSize.height )
        CV_Error(CV_StsError, "Image too small");

    int datasize=0;
    int totalclassifier=0;

    if( !cascade->hid_cascade )
        gpuCreateHidHaarClassifierCascade(cascade, &datasize, &totalclassifier);

    if( maxSize.height == 0 || maxSize.width == 0 )
    {
        maxSize.height = rows;
        maxSize.width = cols;
    }

    findBiggestObject = (flags & CV_HAAR_FIND_BIGGEST_OBJECT) != 0;
    if( findBiggestObject )
        flags &= ~(CV_HAAR_SCALE_IMAGE | CV_HAAR_DO_CANNY_PRUNING);

    CreateBaseBufs(datasize, totalclassifier, flags, outputsz);
    CreateFactorRelatedBufs(rows, cols, flags, scaleFactor, localThreads, minSize, maxSize);

    m_scaleFactor = scaleFactor;
    m_rows = rows;
    m_cols = cols;
    m_flags = flags;
    m_minSize = minSize;
    m_maxSize = maxSize;

    initialized = true;
}

void cv::ocl::OclCascadeClassifierBuf::CreateBaseBufs(const int datasize, const int totalclassifier,
                                                      const int flags, const int outputsz)
{
    if (!initialized)
    {
        buffers = malloc(sizeof(OclBuffers));

        size_t tempSize =
            sizeof(GpuHidHaarStageClassifier) * ((GpuHidHaarClassifierCascade *)oldCascade->hid_cascade)->count;
        m_nodenum = (datasize - sizeof(GpuHidHaarClassifierCascade) - tempSize - sizeof(GpuHidHaarClassifier) * totalclassifier)
            / sizeof(GpuHidHaarTreeNode);

        ((OclBuffers *)buffers)->stagebuffer     = openCLCreateBuffer(cv::ocl::Context::getContext(), CL_MEM_READ_ONLY,  tempSize);
        ((OclBuffers *)buffers)->nodebuffer      = openCLCreateBuffer(cv::ocl::Context::getContext(), CL_MEM_READ_ONLY,  m_nodenum * sizeof(GpuHidHaarTreeNode));
    }

    if (initialized
        && ((m_flags & CV_HAAR_SCALE_IMAGE) ^ (flags & CV_HAAR_SCALE_IMAGE)))
    {
        openCLSafeCall(clReleaseMemObject(((OclBuffers *)buffers)->candidatebuffer));
    }

    if (flags & CV_HAAR_SCALE_IMAGE)
    {
        ((OclBuffers *)buffers)->candidatebuffer = openCLCreateBuffer(cv::ocl::Context::getContext(),
                                                        CL_MEM_WRITE_ONLY,
                                                        4 * sizeof(int) * outputsz);
    }
    else
    {
        ((OclBuffers *)buffers)->candidatebuffer = openCLCreateBuffer(cv::ocl::Context::getContext(),
                                                        CL_MEM_WRITE_ONLY | CL_MEM_ALLOC_HOST_PTR,
                                                        4 * sizeof(int) * outputsz);
    }
}

void cv::ocl::OclCascadeClassifierBuf::CreateFactorRelatedBufs(
    const int rows, const int cols, const int flags,
    const double scaleFactor, const size_t localThreads[],
    CvSize minSize, CvSize maxSize)
{
    if (initialized)
    {
        if ((m_flags & CV_HAAR_SCALE_IMAGE) && !(flags & CV_HAAR_SCALE_IMAGE))
        {
            gimg1.release();
            gsum.release();
            gsqsum.release();
        } 
        else if (!(m_flags & CV_HAAR_SCALE_IMAGE) && (flags & CV_HAAR_SCALE_IMAGE))
        {
            openCLSafeCall(clReleaseMemObject(((OclBuffers *)buffers)->newnodebuffer));
            openCLSafeCall(clReleaseMemObject(((OclBuffers *)buffers)->correctionbuffer));
            openCLSafeCall(clReleaseMemObject(((OclBuffers *)buffers)->pbuffer));
        }
        else if ((m_flags & CV_HAAR_SCALE_IMAGE) && (flags & CV_HAAR_SCALE_IMAGE))
        {
            if (fabs(m_scaleFactor - scaleFactor) < 1e-6
                && (rows == m_rows && cols == m_cols)
                && (minSize.width == m_minSize.width)
                && (minSize.height == m_minSize.height)
                && (maxSize.width == m_maxSize.width)
                && (maxSize.height == m_maxSize.height))
            {
                return;
            }
        } 
        else
        {
            if (fabs(m_scaleFactor - scaleFactor) < 1e-6
                && (rows == m_rows && cols == m_cols)
                && (minSize.width == m_minSize.width)
                && (minSize.height == m_minSize.height)
                && (maxSize.width == m_maxSize.width)
                && (maxSize.height == m_maxSize.height))
            {
                return;
            }
            else
            {
                openCLSafeCall(clReleaseMemObject(((OclBuffers *)buffers)->newnodebuffer));
                openCLSafeCall(clReleaseMemObject(((OclBuffers *)buffers)->correctionbuffer));
                openCLSafeCall(clReleaseMemObject(((OclBuffers *)buffers)->pbuffer));
            }
        }
    }

    int loopcount;
    int indexy = 0;
    int totalheight = 0;
    double factor;
    Rect roi;
    CvSize sz;
    CvSize winSize0 = oldCascade->orig_window_size;
    detect_piramid_info *scaleinfo;
    if (flags & CV_HAAR_SCALE_IMAGE)
    {
        for(factor = 1.f;; factor *= scaleFactor)
        {
            CvSize winSize = { cvRound(winSize0.width * factor), cvRound(winSize0.height * factor) };
            sz.width     = cvRound( cols / factor ) + 1;
            sz.height    = cvRound( rows / factor ) + 1;
            CvSize sz1     = { sz.width - winSize0.width - 1,      sz.height - winSize0.height - 1 };

            if( sz1.width <= 0 || sz1.height <= 0 )
                break;
            if( winSize.width > maxSize.width || winSize.height > maxSize.height )
                break;
            if( winSize.width < minSize.width || winSize.height < minSize.height )
                continue;

            totalheight += sz.height;
            sizev.push_back(sz);
            scalev.push_back(static_cast<float>(factor));
        }

        loopcount = sizev.size();
        gimg1.create(rows, cols, CV_8UC1);
        gsum.create(totalheight + 4, cols + 1, CV_32SC1);
        gsqsum.create(totalheight + 4, cols + 1, CV_32FC1);

        scaleinfo = (detect_piramid_info *)malloc(sizeof(detect_piramid_info) * loopcount);
        for( int i = 0; i < loopcount; i++ )
        {
            sz = sizev[i];
            roi = Rect(0, indexy, sz.width, sz.height);
            int width = sz.width - 1 - oldCascade->orig_window_size.width;
            int height = sz.height - 1 - oldCascade->orig_window_size.height;
            int grpnumperline = (width + localThreads[0] - 1) / localThreads[0];
            int totalgrp = ((height + localThreads[1] - 1) / localThreads[1]) * grpnumperline;

            ((detect_piramid_info *)scaleinfo)[i].width_height = (width << 16) | height;
            ((detect_piramid_info *)scaleinfo)[i].grpnumperline_totalgrp = (grpnumperline << 16) | totalgrp;
            ((detect_piramid_info *)scaleinfo)[i].imgoff = gsum(roi).offset >> 2;
            ((detect_piramid_info *)scaleinfo)[i].factor = scalev[i];

            indexy += sz.height;
        }
    }
    else
    {
        for(factor = 1;
            cvRound(factor * winSize0.width) < cols - 10 && cvRound(factor * winSize0.height) < rows - 10;
            factor *= scaleFactor)
        {
            CvSize winSize = { cvRound( winSize0.width * factor ), cvRound( winSize0.height * factor ) };
            if( winSize.width < minSize.width || winSize.height < minSize.height )
            {
                continue;
            }
            sizev.push_back(winSize);
            scalev.push_back(factor);
        }

        loopcount = scalev.size();
        if(loopcount == 0)
        {
            loopcount = 1;
            sizev.push_back(minSize);
            scalev.push_back( min(cvRound(minSize.width / winSize0.width), cvRound(minSize.height / winSize0.height)) );
        }

        ((OclBuffers *)buffers)->pbuffer = openCLCreateBuffer(cv::ocl::Context::getContext(), CL_MEM_READ_ONLY,
            sizeof(cl_int4) * loopcount);
        ((OclBuffers *)buffers)->correctionbuffer = openCLCreateBuffer(cv::ocl::Context::getContext(), CL_MEM_READ_ONLY,
            sizeof(cl_float) * loopcount);
        ((OclBuffers *)buffers)->newnodebuffer = openCLCreateBuffer(cv::ocl::Context::getContext(), CL_MEM_READ_WRITE,
            loopcount * m_nodenum * sizeof(GpuHidHaarTreeNode));

        scaleinfo = (detect_piramid_info *)malloc(sizeof(detect_piramid_info) * loopcount);
        for( int i = 0; i < loopcount; i++ )
        {
            sz = sizev[i];
            factor = scalev[i];
            int ystep = cvRound(std::max(2., factor));
            int width = (cols - 1 - sz.width  + ystep - 1) / ystep;
            int height = (rows - 1 - sz.height + ystep - 1) / ystep;
            int grpnumperline = (width + localThreads[0] - 1) / localThreads[0];
            int totalgrp = ((height + localThreads[1] - 1) / localThreads[1]) * grpnumperline;

            ((detect_piramid_info *)scaleinfo)[i].width_height = (width << 16) | height;
            ((detect_piramid_info *)scaleinfo)[i].grpnumperline_totalgrp = (grpnumperline << 16) | totalgrp;
            ((detect_piramid_info *)scaleinfo)[i].imgoff = 0;
            ((detect_piramid_info *)scaleinfo)[i].factor = factor;
        }
    }

    if (loopcount != m_loopcount)
    {
        if (initialized)
        {
            openCLSafeCall(clReleaseMemObject(((OclBuffers *)buffers)->scaleinfobuffer));
        }
        ((OclBuffers *)buffers)->scaleinfobuffer = openCLCreateBuffer(cv::ocl::Context::getContext(), CL_MEM_READ_ONLY, sizeof(detect_piramid_info) * loopcount);
    }

    openCLSafeCall(clEnqueueWriteBuffer((cl_command_queue)cv::ocl::Context::getContext()->oclCommandQueue(), ((OclBuffers *)buffers)->scaleinfobuffer, 1, 0,
        sizeof(detect_piramid_info)*loopcount,
        scaleinfo, 0, NULL, NULL));
    free(scaleinfo);

    m_loopcount = loopcount;
}

void cv::ocl::OclCascadeClassifierBuf::GenResult(CV_OUT std::vector<cv::Rect>& faces,
                                                 const std::vector<cv::Rect> &rectList,
                                                 const std::vector<int> &rweights)
{
    CvSeq *result_seq = cvCreateSeq( 0, sizeof(CvSeq), sizeof(CvAvgComp), cvCreateMemStorage(0) );

    if( findBiggestObject && rectList.size() )
    {
        CvAvgComp result_comp = {CvRect(), 0};

        for( size_t i = 0; i < rectList.size(); i++ )
        {
            cv::Rect r = rectList[i];
            if( r.area() > cv::Rect(result_comp.rect).area() )
            {
                result_comp.rect = r;
                result_comp.neighbors = rweights[i];
            }
        }
        cvSeqPush( result_seq, &result_comp );
    }
    else
    {
        for( size_t i = 0; i < rectList.size(); i++ )
        {
            CvAvgComp c;
            c.rect = rectList[i];
            c.neighbors = rweights[i];
            cvSeqPush( result_seq, &c );
        }
    }

    vector<CvAvgComp> vecAvgComp;
    Seq<CvAvgComp>(result_seq).copyTo(vecAvgComp);
    faces.resize(vecAvgComp.size());
    std::transform(vecAvgComp.begin(), vecAvgComp.end(), faces.begin(), getRect());
}

void cv::ocl::OclCascadeClassifierBuf::release()
{
    openCLSafeCall(clReleaseMemObject(((OclBuffers *)buffers)->stagebuffer));
    openCLSafeCall(clReleaseMemObject(((OclBuffers *)buffers)->scaleinfobuffer));
    openCLSafeCall(clReleaseMemObject(((OclBuffers *)buffers)->nodebuffer));
    openCLSafeCall(clReleaseMemObject(((OclBuffers *)buffers)->candidatebuffer));

    if( (m_flags & CV_HAAR_SCALE_IMAGE) )
    {
        cvFree(&oldCascade->hid_cascade);
    }
    else
    {
        openCLSafeCall(clReleaseMemObject(((OclBuffers *)buffers)->newnodebuffer));
        openCLSafeCall(clReleaseMemObject(((OclBuffers *)buffers)->correctionbuffer));
        openCLSafeCall(clReleaseMemObject(((OclBuffers *)buffers)->pbuffer));
    }

    free(buffers);
    buffers = NULL;
}

#ifndef _MAX_PATH
#define _MAX_PATH 1024
#endif


/****************************************************************************************\
*                                  Persistence functions                                 *
\****************************************************************************************/

/* field names */

#define ICV_HAAR_SIZE_NAME            "size"
#define ICV_HAAR_STAGES_NAME          "stages"
#define ICV_HAAR_TREES_NAME             "trees"
#define ICV_HAAR_FEATURE_NAME             "feature"
#define ICV_HAAR_RECTS_NAME                 "rects"
#define ICV_HAAR_TILTED_NAME                "tilted"
#define ICV_HAAR_THRESHOLD_NAME           "threshold"
#define ICV_HAAR_LEFT_NODE_NAME           "left_node"
#define ICV_HAAR_LEFT_VAL_NAME            "left_val"
#define ICV_HAAR_RIGHT_NODE_NAME          "right_node"
#define ICV_HAAR_RIGHT_VAL_NAME           "right_val"
#define ICV_HAAR_STAGE_THRESHOLD_NAME   "stage_threshold"
#define ICV_HAAR_PARENT_NAME            "parent"
#define ICV_HAAR_NEXT_NAME              "next"

static int gpuRunHaarClassifierCascade( /*const CvHaarClassifierCascade *_cascade, CvPoint pt, int start_stage */)
{
    return 1;
}

namespace cv
{
namespace ocl
{

struct gpuHaarDetectObjects_ScaleImage_Invoker
{
    gpuHaarDetectObjects_ScaleImage_Invoker( const CvHaarClassifierCascade *_cascade,
            int _stripSize, double _factor,
            const Mat &_sum1, const Mat &_sqsum1, Mat *_norm1,
            Mat *_mask1, Rect _equRect, ConcurrentRectVector &_vec )
    {
        cascade = _cascade;
        stripSize = _stripSize;
        factor = _factor;
        sum1 = _sum1;
        sqsum1 = _sqsum1;
        norm1 = _norm1;
        mask1 = _mask1;
        equRect = _equRect;
        vec = &_vec;
    }

    void operator()( const BlockedRange &range ) const
    {
        Size winSize0 = cascade->orig_window_size;
        Size winSize(cvRound(winSize0.width * factor), cvRound(winSize0.height * factor));
        int y1 = range.begin() * stripSize, y2 = std::min(range.end() * stripSize, sum1.rows - 1 - winSize0.height);
        Size ssz(sum1.cols - 1 - winSize0.width, y2 - y1);
        int x, y, ystep = factor > 2 ? 1 : 2;

        for( y = y1; y < y2; y += ystep )
            for( x = 0; x < ssz.width; x += ystep )
            {
                if( gpuRunHaarClassifierCascade( /*cascade, cvPoint(x, y), 0*/ ) > 0 )
                    vec->push_back(Rect(cvRound(x * factor), cvRound(y * factor),
                                        winSize.width, winSize.height));
            }
    }

    const CvHaarClassifierCascade *cascade;
    int stripSize;
    double factor;
    Mat sum1, sqsum1, *norm1, *mask1;
    Rect equRect;
    ConcurrentRectVector *vec;
};


struct gpuHaarDetectObjects_ScaleCascade_Invoker
{
    gpuHaarDetectObjects_ScaleCascade_Invoker( const CvHaarClassifierCascade *_cascade,
            Size _winsize, const Range &_xrange, double _ystep,
            size_t _sumstep, const int **_p, const int **_pq,
            ConcurrentRectVector &_vec )
    {
        cascade = _cascade;
        winsize = _winsize;
        xrange = _xrange;
        ystep = _ystep;
        sumstep = _sumstep;
        p = _p;
        pq = _pq;
        vec = &_vec;
    }

    void operator()( const BlockedRange &range ) const
    {
        int iy, startY = range.begin(), endY = range.end();
        const int *p0 = p[0], *p1 = p[1], *p2 = p[2], *p3 = p[3];
        const int *pq0 = pq[0], *pq1 = pq[1], *pq2 = pq[2], *pq3 = pq[3];
        bool doCannyPruning = p0 != 0;
        int sstep = (int)(sumstep / sizeof(p0[0]));

        for( iy = startY; iy < endY; iy++ )
        {
            int ix, y = cvRound(iy * ystep), ixstep = 1;
            for( ix = xrange.start; ix < xrange.end; ix += ixstep )
            {
                int x = cvRound(ix * ystep); // it should really be ystep, not ixstep

                if( doCannyPruning )
                {
                    int offset = y * sstep + x;
                    int s = p0[offset] - p1[offset] - p2[offset] + p3[offset];
                    int sq = pq0[offset] - pq1[offset] - pq2[offset] + pq3[offset];
                    if( s < 100 || sq < 20 )
                    {
                        ixstep = 2;
                        continue;
                    }
                }

                int result = gpuRunHaarClassifierCascade(/* cascade, cvPoint(x, y), 0 */);
                if( result > 0 )
                    vec->push_back(Rect(x, y, winsize.width, winsize.height));
                ixstep = result != 0 ? 1 : 2;
            }
        }
    }

    const CvHaarClassifierCascade *cascade;
    double ystep;
    size_t sumstep;
    Size winsize;
    Range xrange;
    const int **p;
    const int **pq;
    ConcurrentRectVector *vec;
};

}
}
#endif<|MERGE_RESOLUTION|>--- conflicted
+++ resolved
@@ -898,12 +898,8 @@
 
     if( CV_MAT_CN(gimg.type()) > 1 )
     {
-<<<<<<< HEAD
+        oclMat gtemp;
         cvtColor( gimg, gtemp, COLOR_BGR2GRAY );
-=======
-        oclMat gtemp;
-        cvtColor( gimg, gtemp, CV_BGR2GRAY );
->>>>>>> 389be676
         gimg = gtemp;
     }
 
@@ -919,14 +915,8 @@
         int totalheight = 0;
         int indexy = 0;
         CvSize sz;
-<<<<<<< HEAD
-        //t = (double)cvGetTickCount();
         std::vector<CvSize> sizev;
         std::vector<float> scalev;
-=======
-        vector<CvSize> sizev;
-        vector<float> scalev;
->>>>>>> 389be676
         for(factor = 1.f;; factor *= scaleFactor)
         {
             CvSize winSize( cvRound(winSize0.width * factor), cvRound(winSize0.height * factor) );
@@ -1034,12 +1024,6 @@
         pq.s[2] = gcascade->pq2;
         pq.s[3] = gcascade->pq3;
         float correction = gcascade->inv_window_area;
-
-<<<<<<< HEAD
-        //int grpnumperline = ((m + localThreads[0] - 1) / localThreads[0]);
-        //int totalgrp = ((n + localThreads[1] - 1) / localThreads[1])*grpnumperline;
-        //   openCLVerifyKernel(gsum.clCxt, kernel, &blocksize, globalThreads, localThreads);
-        //openCLSafeCall(clSetKernelArg(kernel,argcount++,sizeof(cl_mem),(void*)&cascadebuffer));
 
         std::vector<std::pair<size_t, const void *> > args;
         args.push_back ( std::make_pair(sizeof(cl_mem) , (void *)&stagebuffer ));
@@ -1058,25 +1042,6 @@
         args.push_back ( std::make_pair(sizeof(cl_int4) , (void *)&p ));
         args.push_back ( std::make_pair(sizeof(cl_int4) , (void *)&pq ));
         args.push_back ( std::make_pair(sizeof(cl_float) , (void *)&correction ));
-=======
-        vector<pair<size_t, const void *> > args;
-        args.push_back ( make_pair(sizeof(cl_mem) , (void *)&stagebuffer ));
-        args.push_back ( make_pair(sizeof(cl_mem) , (void *)&scaleinfobuffer ));
-        args.push_back ( make_pair(sizeof(cl_mem) , (void *)&nodebuffer ));
-        args.push_back ( make_pair(sizeof(cl_mem) , (void *)&gsum.data ));
-        args.push_back ( make_pair(sizeof(cl_mem) , (void *)&gsqsum.data ));
-        args.push_back ( make_pair(sizeof(cl_mem) , (void *)&candidatebuffer ));
-        args.push_back ( make_pair(sizeof(cl_int) , (void *)&pixelstep ));
-        args.push_back ( make_pair(sizeof(cl_int) , (void *)&loopcount ));
-        args.push_back ( make_pair(sizeof(cl_int) , (void *)&startstage ));
-        args.push_back ( make_pair(sizeof(cl_int) , (void *)&splitstage ));
-        args.push_back ( make_pair(sizeof(cl_int) , (void *)&endstage ));
-        args.push_back ( make_pair(sizeof(cl_int) , (void *)&startnode ));
-        args.push_back ( make_pair(sizeof(cl_int) , (void *)&splitnode ));
-        args.push_back ( make_pair(sizeof(cl_int4) , (void *)&p ));
-        args.push_back ( make_pair(sizeof(cl_int4) , (void *)&pq ));
-        args.push_back ( make_pair(sizeof(cl_float) , (void *)&correction ));
->>>>>>> 389be676
 
         openCLExecuteKernel(gsum.clCxt, &haarobjectdetect, "gpuRunHaarClassifierCascade", globalThreads, localThreads, args, -1, -1);
 
@@ -1209,7 +1174,6 @@
         correctionbuffer = openCLCreateBuffer(gsum.clCxt, CL_MEM_READ_ONLY, sizeof(cl_float) * loopcount);
         openCLSafeCall(clEnqueueWriteBuffer(qu, correctionbuffer, 1, 0, sizeof(cl_float)*loopcount, correction, 0, NULL, NULL));
 
-<<<<<<< HEAD
         std::vector<std::pair<size_t, const void *> > args;
         args.push_back ( std::make_pair(sizeof(cl_mem) , (void *)&stagebuffer ));
         args.push_back ( std::make_pair(sizeof(cl_mem) , (void *)&scaleinfobuffer ));
@@ -1217,36 +1181,17 @@
         args.push_back ( std::make_pair(sizeof(cl_mem) , (void *)&gsum.data ));
         args.push_back ( std::make_pair(sizeof(cl_mem) , (void *)&gsqsum.data ));
         args.push_back ( std::make_pair(sizeof(cl_mem) , (void *)&candidatebuffer ));
+        args.push_back ( std::make_pair(sizeof(cl_int) , (void *)&gsum.rows ));
+        args.push_back ( std::make_pair(sizeof(cl_int) , (void *)&gsum.cols ));
         args.push_back ( std::make_pair(sizeof(cl_int) , (void *)&step ));
         args.push_back ( std::make_pair(sizeof(cl_int) , (void *)&loopcount ));
         args.push_back ( std::make_pair(sizeof(cl_int) , (void *)&startstage ));
         args.push_back ( std::make_pair(sizeof(cl_int) , (void *)&splitstage ));
         args.push_back ( std::make_pair(sizeof(cl_int) , (void *)&endstage ));
         args.push_back ( std::make_pair(sizeof(cl_int) , (void *)&startnode ));
-        args.push_back ( std::make_pair(sizeof(cl_int) , (void *)&splitnode ));
         args.push_back ( std::make_pair(sizeof(cl_mem) , (void *)&pbuffer ));
         args.push_back ( std::make_pair(sizeof(cl_mem) , (void *)&correctionbuffer ));
         args.push_back ( std::make_pair(sizeof(cl_int) , (void *)&nodenum ));
-=======
-        vector<pair<size_t, const void *> > args;
-        args.push_back ( make_pair(sizeof(cl_mem) , (void *)&stagebuffer ));
-        args.push_back ( make_pair(sizeof(cl_mem) , (void *)&scaleinfobuffer ));
-        args.push_back ( make_pair(sizeof(cl_mem) , (void *)&newnodebuffer ));
-        args.push_back ( make_pair(sizeof(cl_mem) , (void *)&gsum.data ));
-        args.push_back ( make_pair(sizeof(cl_mem) , (void *)&gsqsum.data ));
-        args.push_back ( make_pair(sizeof(cl_mem) , (void *)&candidatebuffer ));
-        args.push_back ( make_pair(sizeof(cl_int) , (void *)&gsum.rows ));
-        args.push_back ( make_pair(sizeof(cl_int) , (void *)&gsum.cols ));
-        args.push_back ( make_pair(sizeof(cl_int) , (void *)&step ));
-        args.push_back ( make_pair(sizeof(cl_int) , (void *)&loopcount ));
-        args.push_back ( make_pair(sizeof(cl_int) , (void *)&startstage ));
-        args.push_back ( make_pair(sizeof(cl_int) , (void *)&splitstage ));
-        args.push_back ( make_pair(sizeof(cl_int) , (void *)&endstage ));
-        args.push_back ( make_pair(sizeof(cl_int) , (void *)&startnode ));
-        args.push_back ( make_pair(sizeof(cl_mem) , (void *)&pbuffer ));
-        args.push_back ( make_pair(sizeof(cl_mem) , (void *)&correctionbuffer ));
-        args.push_back ( make_pair(sizeof(cl_int) , (void *)&nodenum ));
->>>>>>> 389be676
 
         openCLExecuteKernel(gsum.clCxt, &haarobjectdetect_scaled2, "gpuRunHaarClassifierCascade_scaled2", globalThreads, localThreads, args, -1, -1);
 
@@ -1650,7 +1595,7 @@
             gimg1.release();
             gsum.release();
             gsqsum.release();
-        } 
+        }
         else if (!(m_flags & CV_HAAR_SCALE_IMAGE) && (flags & CV_HAAR_SCALE_IMAGE))
         {
             openCLSafeCall(clReleaseMemObject(((OclBuffers *)buffers)->newnodebuffer));
@@ -1668,7 +1613,7 @@
             {
                 return;
             }
-        } 
+        }
         else
         {
             if (fabs(m_scaleFactor - scaleFactor) < 1e-6
