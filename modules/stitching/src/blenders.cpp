/*M///////////////////////////////////////////////////////////////////////////////////////
//
//  IMPORTANT: READ BEFORE DOWNLOADING, COPYING, INSTALLING OR USING.
//
//  By downloading, copying, installing or using the software you agree to this license.
//  If you do not agree to this license, do not download, install,
//  copy or use the software.
//
//
//                          License Agreement
//                For Open Source Computer Vision Library
//
// Copyright (C) 2000-2008, Intel Corporation, all rights reserved.
// Copyright (C) 2009, Willow Garage Inc., all rights reserved.
// Third party copyrights are property of their respective owners.
//
// Redistribution and use in source and binary forms, with or without modification,
// are permitted provided that the following conditions are met:
//
//   * Redistribution's of source code must retain the above copyright notice,
//     this list of conditions and the following disclaimer.
//
//   * Redistribution's in binary form must reproduce the above copyright notice,
//     this list of conditions and the following disclaimer in the documentation
//     and/or other materials provided with the distribution.
//
//   * The name of the copyright holders may not be used to endorse or promote products
//     derived from this software without specific prior written permission.
//
// This software is provided by the copyright holders and contributors "as is" and
// any express or implied warranties, including, but not limited to, the implied
// warranties of merchantability and fitness for a particular purpose are disclaimed.
// In no event shall the Intel Corporation or contributors be liable for any direct,
// indirect, incidental, special, exemplary, or consequential damages
// (including, but not limited to, procurement of substitute goods or services;
// loss of use, data, or profits; or business interruption) however caused
// and on any theory of liability, whether in contract, strict liability,
// or tort (including negligence or otherwise) arising in any way out of
// the use of this software, even if advised of the possibility of such damage.
//
//M*/

#include "precomp.hpp"

namespace cv {
namespace detail {

static const float WEIGHT_EPS = 1e-5f;

Ptr<Blender> Blender::createDefault(int type, bool try_gpu)
{
    if (type == NO)
        return makePtr<Blender>();
    if (type == FEATHER)
        return makePtr<FeatherBlender>();
    if (type == MULTI_BAND)
        return makePtr<MultiBandBlender>(try_gpu);
    CV_Error(Error::StsBadArg, "unsupported blending method");
    return Ptr<Blender>();
}


void Blender::prepare(const std::vector<Point> &corners, const std::vector<Size> &sizes)
{
    prepare(resultRoi(corners, sizes));
}


void Blender::prepare(Rect dst_roi)
{
    dst_.create(dst_roi.size(), CV_16SC3);
    dst_.setTo(Scalar::all(0));
    dst_mask_.create(dst_roi.size(), CV_8U);
    dst_mask_.setTo(Scalar::all(0));
    dst_roi_ = dst_roi;
}


void Blender::feed(const Mat &img, const Mat &mask, Point tl)
{
    CV_Assert(img.type() == CV_16SC3);
    CV_Assert(mask.type() == CV_8U);
    int dx = tl.x - dst_roi_.x;
    int dy = tl.y - dst_roi_.y;

    for (int y = 0; y < img.rows; ++y)
    {
        const Point3_<short> *src_row = img.ptr<Point3_<short> >(y);
        Point3_<short> *dst_row = dst_.ptr<Point3_<short> >(dy + y);
        const uchar *mask_row = mask.ptr<uchar>(y);
        uchar *dst_mask_row = dst_mask_.ptr<uchar>(dy + y);

        for (int x = 0; x < img.cols; ++x)
        {
            if (mask_row[x])
                dst_row[dx + x] = src_row[x];
            dst_mask_row[dx + x] |= mask_row[x];
        }
    }
}


void Blender::blend(Mat &dst, Mat &dst_mask)
{
    dst_.setTo(Scalar::all(0), dst_mask_ == 0);
    dst = dst_;
    dst_mask = dst_mask_;
    dst_.release();
    dst_mask_.release();
}


void FeatherBlender::prepare(Rect dst_roi)
{
    Blender::prepare(dst_roi);
    dst_weight_map_.create(dst_roi.size(), CV_32F);
    dst_weight_map_.setTo(0);
}


void FeatherBlender::feed(const Mat &img, const Mat &mask, Point tl)
{
    CV_Assert(img.type() == CV_16SC3);
    CV_Assert(mask.type() == CV_8U);

    createWeightMap(mask, sharpness_, weight_map_);
    int dx = tl.x - dst_roi_.x;
    int dy = tl.y - dst_roi_.y;

    for (int y = 0; y < img.rows; ++y)
    {
        const Point3_<short>* src_row = img.ptr<Point3_<short> >(y);
        Point3_<short>* dst_row = dst_.ptr<Point3_<short> >(dy + y);
        const float* weight_row = weight_map_.ptr<float>(y);
        float* dst_weight_row = dst_weight_map_.ptr<float>(dy + y);

        for (int x = 0; x < img.cols; ++x)
        {
            dst_row[dx + x].x += static_cast<short>(src_row[x].x * weight_row[x]);
            dst_row[dx + x].y += static_cast<short>(src_row[x].y * weight_row[x]);
            dst_row[dx + x].z += static_cast<short>(src_row[x].z * weight_row[x]);
            dst_weight_row[dx + x] += weight_row[x];
        }
    }
}


void FeatherBlender::blend(Mat &dst, Mat &dst_mask)
{
    normalizeUsingWeightMap(dst_weight_map_, dst_);
    dst_mask_ = dst_weight_map_ > WEIGHT_EPS;
    Blender::blend(dst, dst_mask);
}


Rect FeatherBlender::createWeightMaps(const std::vector<Mat> &masks, const std::vector<Point> &corners,
                                      std::vector<Mat> &weight_maps)
{
    weight_maps.resize(masks.size());
    for (size_t i = 0; i < masks.size(); ++i)
        createWeightMap(masks[i], sharpness_, weight_maps[i]);

    Rect dst_roi = resultRoi(corners, masks);
    Mat weights_sum(dst_roi.size(), CV_32F);
    weights_sum.setTo(0);

    for (size_t i = 0; i < weight_maps.size(); ++i)
    {
        Rect roi(corners[i].x - dst_roi.x, corners[i].y - dst_roi.y,
                 weight_maps[i].cols, weight_maps[i].rows);
        weights_sum(roi) += weight_maps[i];
    }

    for (size_t i = 0; i < weight_maps.size(); ++i)
    {
        Rect roi(corners[i].x - dst_roi.x, corners[i].y - dst_roi.y,
                 weight_maps[i].cols, weight_maps[i].rows);
        Mat tmp = weights_sum(roi);
        tmp.setTo(1, tmp < std::numeric_limits<float>::epsilon());
        divide(weight_maps[i], tmp, weight_maps[i]);
    }

    return dst_roi;
}


MultiBandBlender::MultiBandBlender(int try_gpu, int num_bands, int weight_type)
{
    setNumBands(num_bands);
<<<<<<< HEAD

#if defined(HAVE_OPENCV_CUDAARITHM) && defined(HAVE_OPENCV_CUDAWARPING)
    can_use_gpu_ = try_gpu && cuda::getCudaEnabledDeviceCount();
=======
#if defined(HAVE_OPENCV_GPU) && !defined(DYNAMIC_CUDA_SUPPORT)
    can_use_gpu_ = try_gpu && gpu::getCudaEnabledDeviceCount();
>>>>>>> 1d68a899
#else
    (void) try_gpu;
    can_use_gpu_ = false;
#endif

    CV_Assert(weight_type == CV_32F || weight_type == CV_16S);
    weight_type_ = weight_type;
}


void MultiBandBlender::prepare(Rect dst_roi)
{
    dst_roi_final_ = dst_roi;

    // Crop unnecessary bands
    double max_len = static_cast<double>(std::max(dst_roi.width, dst_roi.height));
    num_bands_ = std::min(actual_num_bands_, static_cast<int>(ceil(std::log(max_len) / std::log(2.0))));

    // Add border to the final image, to ensure sizes are divided by (1 << num_bands_)
    dst_roi.width += ((1 << num_bands_) - dst_roi.width % (1 << num_bands_)) % (1 << num_bands_);
    dst_roi.height += ((1 << num_bands_) - dst_roi.height % (1 << num_bands_)) % (1 << num_bands_);

    Blender::prepare(dst_roi);

    dst_pyr_laplace_.resize(num_bands_ + 1);
    dst_pyr_laplace_[0] = dst_;

    dst_band_weights_.resize(num_bands_ + 1);
    dst_band_weights_[0].create(dst_roi.size(), weight_type_);
    dst_band_weights_[0].setTo(0);

    for (int i = 1; i <= num_bands_; ++i)
    {
        dst_pyr_laplace_[i].create((dst_pyr_laplace_[i - 1].rows + 1) / 2,
                                   (dst_pyr_laplace_[i - 1].cols + 1) / 2, CV_16SC3);
        dst_band_weights_[i].create((dst_band_weights_[i - 1].rows + 1) / 2,
                                    (dst_band_weights_[i - 1].cols + 1) / 2, weight_type_);
        dst_pyr_laplace_[i].setTo(Scalar::all(0));
        dst_band_weights_[i].setTo(0);
    }
}


void MultiBandBlender::feed(const Mat &img, const Mat &mask, Point tl)
{
    CV_Assert(img.type() == CV_16SC3 || img.type() == CV_8UC3);
    CV_Assert(mask.type() == CV_8U);

    // Keep source image in memory with small border
    int gap = 3 * (1 << num_bands_);
    Point tl_new(std::max(dst_roi_.x, tl.x - gap),
                 std::max(dst_roi_.y, tl.y - gap));
    Point br_new(std::min(dst_roi_.br().x, tl.x + img.cols + gap),
                 std::min(dst_roi_.br().y, tl.y + img.rows + gap));

    // Ensure coordinates of top-left, bottom-right corners are divided by (1 << num_bands_).
    // After that scale between layers is exactly 2.
    //
    // We do it to avoid interpolation problems when keeping sub-images only. There is no such problem when
    // image is bordered to have size equal to the final image size, but this is too memory hungry approach.
    tl_new.x = dst_roi_.x + (((tl_new.x - dst_roi_.x) >> num_bands_) << num_bands_);
    tl_new.y = dst_roi_.y + (((tl_new.y - dst_roi_.y) >> num_bands_) << num_bands_);
    int width = br_new.x - tl_new.x;
    int height = br_new.y - tl_new.y;
    width += ((1 << num_bands_) - width % (1 << num_bands_)) % (1 << num_bands_);
    height += ((1 << num_bands_) - height % (1 << num_bands_)) % (1 << num_bands_);
    br_new.x = tl_new.x + width;
    br_new.y = tl_new.y + height;
    int dy = std::max(br_new.y - dst_roi_.br().y, 0);
    int dx = std::max(br_new.x - dst_roi_.br().x, 0);
    tl_new.x -= dx; br_new.x -= dx;
    tl_new.y -= dy; br_new.y -= dy;

    int top = tl.y - tl_new.y;
    int left = tl.x - tl_new.x;
    int bottom = br_new.y - tl.y - img.rows;
    int right = br_new.x - tl.x - img.cols;

    // Create the source image Laplacian pyramid
    Mat img_with_border;
    copyMakeBorder(img, img_with_border, top, bottom, left, right,
                   BORDER_REFLECT);
    std::vector<Mat> src_pyr_laplace;
    if (can_use_gpu_ && img_with_border.depth() == CV_16S)
        createLaplacePyrGpu(img_with_border, num_bands_, src_pyr_laplace);
    else
        createLaplacePyr(img_with_border, num_bands_, src_pyr_laplace);

    // Create the weight map Gaussian pyramid
    Mat weight_map;
    std::vector<Mat> weight_pyr_gauss(num_bands_ + 1);

    if(weight_type_ == CV_32F)
    {
        mask.convertTo(weight_map, CV_32F, 1./255.);
    }
    else// weight_type_ == CV_16S
    {
        mask.convertTo(weight_map, CV_16S);
        add(weight_map, 1, weight_map, mask != 0);
    }

    copyMakeBorder(weight_map, weight_pyr_gauss[0], top, bottom, left, right, BORDER_CONSTANT);

    for (int i = 0; i < num_bands_; ++i)
        pyrDown(weight_pyr_gauss[i], weight_pyr_gauss[i + 1]);

    int y_tl = tl_new.y - dst_roi_.y;
    int y_br = br_new.y - dst_roi_.y;
    int x_tl = tl_new.x - dst_roi_.x;
    int x_br = br_new.x - dst_roi_.x;

    // Add weighted layer of the source image to the final Laplacian pyramid layer
    if(weight_type_ == CV_32F)
    {
        for (int i = 0; i <= num_bands_; ++i)
        {
            for (int y = y_tl; y < y_br; ++y)
            {
                int y_ = y - y_tl;
                const Point3_<short>* src_row = src_pyr_laplace[i].ptr<Point3_<short> >(y_);
                Point3_<short>* dst_row = dst_pyr_laplace_[i].ptr<Point3_<short> >(y);
                const float* weight_row = weight_pyr_gauss[i].ptr<float>(y_);
                float* dst_weight_row = dst_band_weights_[i].ptr<float>(y);

                for (int x = x_tl; x < x_br; ++x)
                {
                    int x_ = x - x_tl;
                    dst_row[x].x += static_cast<short>(src_row[x_].x * weight_row[x_]);
                    dst_row[x].y += static_cast<short>(src_row[x_].y * weight_row[x_]);
                    dst_row[x].z += static_cast<short>(src_row[x_].z * weight_row[x_]);
                    dst_weight_row[x] += weight_row[x_];
                }
            }
            x_tl /= 2; y_tl /= 2;
            x_br /= 2; y_br /= 2;
        }
    }
    else// weight_type_ == CV_16S
    {
        for (int i = 0; i <= num_bands_; ++i)
        {
            for (int y = y_tl; y < y_br; ++y)
            {
                int y_ = y - y_tl;
                const Point3_<short>* src_row = src_pyr_laplace[i].ptr<Point3_<short> >(y_);
                Point3_<short>* dst_row = dst_pyr_laplace_[i].ptr<Point3_<short> >(y);
                const short* weight_row = weight_pyr_gauss[i].ptr<short>(y_);
                short* dst_weight_row = dst_band_weights_[i].ptr<short>(y);

                for (int x = x_tl; x < x_br; ++x)
                {
                    int x_ = x - x_tl;
                    dst_row[x].x += short((src_row[x_].x * weight_row[x_]) >> 8);
                    dst_row[x].y += short((src_row[x_].y * weight_row[x_]) >> 8);
                    dst_row[x].z += short((src_row[x_].z * weight_row[x_]) >> 8);
                    dst_weight_row[x] += weight_row[x_];
                }
            }
            x_tl /= 2; y_tl /= 2;
            x_br /= 2; y_br /= 2;
        }
    }
}


void MultiBandBlender::blend(Mat &dst, Mat &dst_mask)
{
    for (int i = 0; i <= num_bands_; ++i)
        normalizeUsingWeightMap(dst_band_weights_[i], dst_pyr_laplace_[i]);

    if (can_use_gpu_)
        restoreImageFromLaplacePyrGpu(dst_pyr_laplace_);
    else
        restoreImageFromLaplacePyr(dst_pyr_laplace_);

    dst_ = dst_pyr_laplace_[0];
    dst_ = dst_(Range(0, dst_roi_final_.height), Range(0, dst_roi_final_.width));
    dst_mask_ = dst_band_weights_[0] > WEIGHT_EPS;
    dst_mask_ = dst_mask_(Range(0, dst_roi_final_.height), Range(0, dst_roi_final_.width));
    dst_pyr_laplace_.clear();
    dst_band_weights_.clear();

    Blender::blend(dst, dst_mask);
}


//////////////////////////////////////////////////////////////////////////////
// Auxiliary functions

void normalizeUsingWeightMap(const Mat& weight, Mat& src)
{
#ifdef HAVE_TEGRA_OPTIMIZATION
    if(tegra::normalizeUsingWeightMap(weight, src))
        return;
#endif
    CV_Assert(src.type() == CV_16SC3);

    if(weight.type() == CV_32FC1)
    {
        for (int y = 0; y < src.rows; ++y)
        {
            Point3_<short> *row = src.ptr<Point3_<short> >(y);
            const float *weight_row = weight.ptr<float>(y);

            for (int x = 0; x < src.cols; ++x)
            {
                row[x].x = static_cast<short>(row[x].x / (weight_row[x] + WEIGHT_EPS));
                row[x].y = static_cast<short>(row[x].y / (weight_row[x] + WEIGHT_EPS));
                row[x].z = static_cast<short>(row[x].z / (weight_row[x] + WEIGHT_EPS));
            }
        }
    }
    else
    {
        CV_Assert(weight.type() == CV_16SC1);

        for (int y = 0; y < src.rows; ++y)
        {
            const short *weight_row = weight.ptr<short>(y);
            Point3_<short> *row = src.ptr<Point3_<short> >(y);

            for (int x = 0; x < src.cols; ++x)
            {
                int w = weight_row[x] + 1;
                row[x].x = static_cast<short>((row[x].x << 8) / w);
                row[x].y = static_cast<short>((row[x].y << 8) / w);
                row[x].z = static_cast<short>((row[x].z << 8) / w);
            }
        }
    }
}


void createWeightMap(const Mat &mask, float sharpness, Mat &weight)
{
    CV_Assert(mask.type() == CV_8U);
    distanceTransform(mask, weight, DIST_L1, 3);
    threshold(weight * sharpness, weight, 1.f, 1.f, THRESH_TRUNC);
}


void createLaplacePyr(const Mat &img, int num_levels, std::vector<Mat> &pyr)
{
#ifdef HAVE_TEGRA_OPTIMIZATION
    if(tegra::createLaplacePyr(img, num_levels, pyr))
        return;
#endif

    pyr.resize(num_levels + 1);

    if(img.depth() == CV_8U)
    {
        if(num_levels == 0)
        {
            img.convertTo(pyr[0], CV_16S);
            return;
        }

        Mat downNext;
        Mat current = img;
        pyrDown(img, downNext);

        for(int i = 1; i < num_levels; ++i)
        {
            Mat lvl_up;
            Mat lvl_down;

            pyrDown(downNext, lvl_down);
            pyrUp(downNext, lvl_up, current.size());
            subtract(current, lvl_up, pyr[i-1], noArray(), CV_16S);

            current = downNext;
            downNext = lvl_down;
        }

        {
            Mat lvl_up;
            pyrUp(downNext, lvl_up, current.size());
            subtract(current, lvl_up, pyr[num_levels-1], noArray(), CV_16S);

            downNext.convertTo(pyr[num_levels], CV_16S);
        }
    }
    else
    {
        pyr[0] = img;
        for (int i = 0; i < num_levels; ++i)
            pyrDown(pyr[i], pyr[i + 1]);
        Mat tmp;
        for (int i = 0; i < num_levels; ++i)
        {
            pyrUp(pyr[i + 1], tmp, pyr[i].size());
            subtract(pyr[i], tmp, pyr[i]);
        }
    }
}


void createLaplacePyrGpu(const Mat &img, int num_levels, std::vector<Mat> &pyr)
{
<<<<<<< HEAD
#if defined(HAVE_OPENCV_CUDAARITHM) && defined(HAVE_OPENCV_CUDAWARPING)
=======
#if defined(HAVE_OPENCV_GPU) && !defined(DYNAMIC_CUDA_SUPPORT)
>>>>>>> 1d68a899
    pyr.resize(num_levels + 1);

    std::vector<cuda::GpuMat> gpu_pyr(num_levels + 1);
    gpu_pyr[0].upload(img);
    for (int i = 0; i < num_levels; ++i)
        cuda::pyrDown(gpu_pyr[i], gpu_pyr[i + 1]);

    cuda::GpuMat tmp;
    for (int i = 0; i < num_levels; ++i)
    {
        cuda::pyrUp(gpu_pyr[i + 1], tmp);
        cuda::subtract(gpu_pyr[i], tmp, gpu_pyr[i]);
        gpu_pyr[i].download(pyr[i]);
    }

    gpu_pyr[num_levels].download(pyr[num_levels]);
#else
    (void)img;
    (void)num_levels;
    (void)pyr;
    CV_Error(CV_StsNotImplemented, "CUDA optimization is unavailable");
#endif
}


void restoreImageFromLaplacePyr(std::vector<Mat> &pyr)
{
    if (pyr.empty())
        return;
    Mat tmp;
    for (size_t i = pyr.size() - 1; i > 0; --i)
    {
        pyrUp(pyr[i], tmp, pyr[i - 1].size());
        add(tmp, pyr[i - 1], pyr[i - 1]);
    }
}


void restoreImageFromLaplacePyrGpu(std::vector<Mat> &pyr)
{
<<<<<<< HEAD
#if defined(HAVE_OPENCV_CUDAARITHM) && defined(HAVE_OPENCV_CUDAWARPING)
=======
#if defined(HAVE_OPENCV_GPU) && !defined(DYNAMIC_CUDA_SUPPORT)
>>>>>>> 1d68a899
    if (pyr.empty())
        return;

    std::vector<cuda::GpuMat> gpu_pyr(pyr.size());
    for (size_t i = 0; i < pyr.size(); ++i)
        gpu_pyr[i].upload(pyr[i]);

    cuda::GpuMat tmp;
    for (size_t i = pyr.size() - 1; i > 0; --i)
    {
        cuda::pyrUp(gpu_pyr[i], tmp);
        cuda::add(tmp, gpu_pyr[i - 1], gpu_pyr[i - 1]);
    }

    gpu_pyr[0].download(pyr[0]);
#else
    (void)pyr;
    CV_Error(CV_StsNotImplemented, "CUDA optimization is unavailable");
#endif
}

} // namespace detail
} // namespace cv<|MERGE_RESOLUTION|>--- conflicted
+++ resolved
@@ -187,14 +187,9 @@
 MultiBandBlender::MultiBandBlender(int try_gpu, int num_bands, int weight_type)
 {
     setNumBands(num_bands);
-<<<<<<< HEAD
 
 #if defined(HAVE_OPENCV_CUDAARITHM) && defined(HAVE_OPENCV_CUDAWARPING)
     can_use_gpu_ = try_gpu && cuda::getCudaEnabledDeviceCount();
-=======
-#if defined(HAVE_OPENCV_GPU) && !defined(DYNAMIC_CUDA_SUPPORT)
-    can_use_gpu_ = try_gpu && gpu::getCudaEnabledDeviceCount();
->>>>>>> 1d68a899
 #else
     (void) try_gpu;
     can_use_gpu_ = false;
@@ -496,11 +491,7 @@
 
 void createLaplacePyrGpu(const Mat &img, int num_levels, std::vector<Mat> &pyr)
 {
-<<<<<<< HEAD
 #if defined(HAVE_OPENCV_CUDAARITHM) && defined(HAVE_OPENCV_CUDAWARPING)
-=======
-#if defined(HAVE_OPENCV_GPU) && !defined(DYNAMIC_CUDA_SUPPORT)
->>>>>>> 1d68a899
     pyr.resize(num_levels + 1);
 
     std::vector<cuda::GpuMat> gpu_pyr(num_levels + 1);
@@ -521,7 +512,7 @@
     (void)img;
     (void)num_levels;
     (void)pyr;
-    CV_Error(CV_StsNotImplemented, "CUDA optimization is unavailable");
+    CV_Error(Error::StsNotImplemented, "CUDA optimization is unavailable");
 #endif
 }
 
@@ -541,11 +532,7 @@
 
 void restoreImageFromLaplacePyrGpu(std::vector<Mat> &pyr)
 {
-<<<<<<< HEAD
 #if defined(HAVE_OPENCV_CUDAARITHM) && defined(HAVE_OPENCV_CUDAWARPING)
-=======
-#if defined(HAVE_OPENCV_GPU) && !defined(DYNAMIC_CUDA_SUPPORT)
->>>>>>> 1d68a899
     if (pyr.empty())
         return;
 
@@ -563,7 +550,7 @@
     gpu_pyr[0].download(pyr[0]);
 #else
     (void)pyr;
-    CV_Error(CV_StsNotImplemented, "CUDA optimization is unavailable");
+    CV_Error(Error::StsNotImplemented, "CUDA optimization is unavailable");
 #endif
 }
 
