<?xml version="1.0" encoding="utf-8"?>
<manifest xmlns:android="http://schemas.android.com/apk/res/android"
          package="org.opencv.samples.cameracalibration"
          android:versionCode="1"
<<<<<<< HEAD
          android:versionName="1.0" >
=======
          android:versionName="1.0">
>>>>>>> 57c1e8f3

    <application
        android:label="@string/app_name"
        android:icon="@drawable/icon"
<<<<<<< HEAD
        android:theme="@android:style/Theme.NoTitleBar.Fullscreen" >
=======
        android:theme="@android:style/Theme.NoTitleBar.Fullscreen">
>>>>>>> 57c1e8f3

        <activity android:name="CameraCalibrationActivity"
                  android:label="@string/app_name"
                  android:screenOrientation="landscape"
<<<<<<< HEAD
                  android:configChanges="keyboardHidden|orientation" >
=======
                  android:configChanges="keyboardHidden|orientation">
>>>>>>> 57c1e8f3
            <intent-filter>
                <action android:name="android.intent.action.MAIN" />
                <category android:name="android.intent.category.LAUNCHER" />
            </intent-filter>
        </activity>
    </application>

    <supports-screens android:resizeable="true"
                      android:smallScreens="true"
                      android:normalScreens="true"
                      android:largeScreens="true"
                      android:anyDensity="true" />

    <uses-sdk android:minSdkVersion="8" />

    <uses-permission android:name="android.permission.CAMERA"/>

    <uses-feature android:name="android.hardware.camera" android:required="false"/>
    <uses-feature android:name="android.hardware.camera.autofocus" android:required="false"/>
    <uses-feature android:name="android.hardware.camera.front" android:required="false"/>
    <uses-feature android:name="android.hardware.camera.front.autofocus" android:required="false"/>

</manifest><|MERGE_RESOLUTION|>--- conflicted
+++ resolved
@@ -2,29 +2,17 @@
 <manifest xmlns:android="http://schemas.android.com/apk/res/android"
           package="org.opencv.samples.cameracalibration"
           android:versionCode="1"
-<<<<<<< HEAD
-          android:versionName="1.0" >
-=======
           android:versionName="1.0">
->>>>>>> 57c1e8f3
 
     <application
         android:label="@string/app_name"
         android:icon="@drawable/icon"
-<<<<<<< HEAD
-        android:theme="@android:style/Theme.NoTitleBar.Fullscreen" >
-=======
         android:theme="@android:style/Theme.NoTitleBar.Fullscreen">
->>>>>>> 57c1e8f3
 
         <activity android:name="CameraCalibrationActivity"
                   android:label="@string/app_name"
                   android:screenOrientation="landscape"
-<<<<<<< HEAD
-                  android:configChanges="keyboardHidden|orientation" >
-=======
                   android:configChanges="keyboardHidden|orientation">
->>>>>>> 57c1e8f3
             <intent-filter>
                 <action android:name="android.intent.action.MAIN" />
                 <category android:name="android.intent.category.LAUNCHER" />
