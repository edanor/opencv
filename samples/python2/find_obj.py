'''
Feature-based image matching sample.

USAGE
  find_obj.py [--feature=<sift|surf|orb>[-flann]] [ <image1> <image2> ]

  --feature  - Feature to use. Can be sift, surf of orb. Append '-flann' to feature name
                to use Flann-based matcher instead bruteforce.

  Press left mouse button on a feature point to see its mathcing point.
'''

import numpy as np
import cv2
from common import anorm, getsize

FLANN_INDEX_KDTREE = 1  # bug: flann enums are missing
FLANN_INDEX_LSH    = 6


def init_feature(name):
    chunks = name.split('-')
    if chunks[0] == 'sift':
        detector = cv2.SIFT()
        norm = cv2.NORM_L2
    elif chunks[0] == 'surf':
        detector = cv2.SURF(800)
        norm = cv2.NORM_L2
    elif chunks[0] == 'orb':
        detector = cv2.ORB(400)
        norm = cv2.NORM_HAMMING
    else:
        return None, None
    if 'flann' in chunks:
        if norm == cv2.NORM_L2:
            flann_params = dict(algorithm = FLANN_INDEX_KDTREE, trees = 5)
        else:
            flann_params= dict(algorithm = FLANN_INDEX_LSH,
                               table_number = 6, # 12
                               key_size = 12,     # 20
                               multi_probe_level = 1) #2
        matcher = cv2.FlannBasedMatcher(flann_params, {})  # bug : need to pass empty dict (#1329)
    else:    
        matcher = cv2.BFMatcher(norm)
    return detector, matcher

    
def filter_matches(kp1, kp2, matches, ratio = 0.75):
    mkp1, mkp2 = [], []
    for m in matches:
        if len(m) == 2 and m[0].distance < m[1].distance * ratio:
            m = m[0]
            mkp1.append( kp1[m.queryIdx] )
            mkp2.append( kp2[m.trainIdx] )
    p1 = np.float32([kp.pt for kp in mkp1])
    p2 = np.float32([kp.pt for kp in mkp2])
    kp_pairs = zip(mkp1, mkp2)
    return p1, p2, kp_pairs
   
def explore_match(win, img1, img2, kp_pairs, status = None, H = None):
    h1, w1 = img1.shape[:2]
    h2, w2 = img2.shape[:2]
    vis = np.zeros((max(h1, h2), w1+w2), np.uint8)
    vis[:h1, :w1] = img1
    vis[:h2, w1:w1+w2] = img2
    vis = cv2.cvtColor(vis, cv2.COLOR_GRAY2BGR)

    if H is not None:
        corners = np.float32([[0, 0], [w1, 0], [w1, h1], [0, h1]])
        corners = np.int32( cv2.perspectiveTransform(corners.reshape(1, -1, 2), H).reshape(-1, 2) + (w1, 0) )
        cv2.polylines(vis, [corners], True, (255, 255, 255))

    if status is None:
        status = np.ones(len(kp_pairs), np.bool_)
    p1 = np.int32([kpp[0].pt for kpp in kp_pairs])
    p2 = np.int32([kpp[1].pt for kpp in kp_pairs]) + (w1, 0)

    green = (0, 255, 0)
    red = (0, 0, 255)
    white = (255, 255, 255)
    kp_color = (51, 103, 236)
    for (x1, y1), (x2, y2), inlier in zip(p1, p2, status):
        if inlier:
            col = green
            cv2.circle(vis, (x1, y1), 2, col, -1)
            cv2.circle(vis, (x2, y2), 2, col, -1)
        else:
            col = red
            r = 2
            thickness = 3
            cv2.line(vis, (x1-r, y1-r), (x1+r, y1+r), col, thickness)
            cv2.line(vis, (x1-r, y1+r), (x1+r, y1-r), col, thickness)
            cv2.line(vis, (x2-r, y2-r), (x2+r, y2+r), col, thickness)
            cv2.line(vis, (x2-r, y2+r), (x2+r, y2-r), col, thickness)
    vis0 = vis.copy()
    for (x1, y1), (x2, y2), inlier in zip(p1, p2, status):
        if inlier:
            cv2.line(vis, (x1, y1), (x2, y2), green)

    cv2.imshow(win, vis)
    def onmouse(event, x, y, flags, param):
        cur_vis = vis
        if flags & cv2.EVENT_FLAG_LBUTTON:
            cur_vis = vis0.copy()
            r = 8
            m = (anorm(p1 - (x, y)) < r) | (anorm(p2 - (x, y)) < r)
            idxs = np.where(m)[0]
            kp1s, kp2s = [], []
            for i in idxs:
                 (x1, y1), (x2, y2) = p1[i], p2[i]
                 col = (red, green)[status[i]]
                 cv2.line(cur_vis, (x1, y1), (x2, y2), col)
                 kp1, kp2 = kp_pairs[i]
                 kp1s.append(kp1)
                 kp2s.append(kp2)
            cur_vis = cv2.drawKeypoints(cur_vis, kp1s, flags=4, color=kp_color)
            cur_vis[:,w1:] = cv2.drawKeypoints(cur_vis[:,w1:], kp2s, flags=4, color=kp_color)

        cv2.imshow(win, cur_vis)
    cv2.setMouseCallback(win, onmouse)
    return vis


if __name__ == '__main__':
    print __doc__
    
    import sys, getopt
    opts, args = getopt.getopt(sys.argv[1:], '', ['feature='])
    opts = dict(opts)
    feature_name = opts.get('--feature', 'sift')
    try: fn1, fn2 = args
    except:
        fn1 = '../c/box.png'
        fn2 = '../c/box_in_scene.png'
        
    img1 = cv2.imread(fn1, 0)
    img2 = cv2.imread(fn2, 0)
    detector, matcher = init_feature(feature_name)
    if detector != None:
        print 'using', feature_name
    else:
        print 'unknown feature:', feature_name
        sys.exit(1)


<<<<<<< HEAD
    surf = cv2.SURF(1000)
    kp1, desc1 = surf.detectAndCompute(img1, None)
    kp2, desc2 = surf.detectAndCompute(img2, None)
    desc1.shape = (-1, surf.descriptorSize())
    desc2.shape = (-1, surf.descriptorSize())
=======
    kp1, desc1 = detector.detectAndCompute(img1, None)
    kp2, desc2 = detector.detectAndCompute(img2, None)
>>>>>>> f4e33ea0
    print 'img1 - %d features, img2 - %d features' % (len(kp1), len(kp2))

    def match_and_draw(win):
        print 'matching...'
        raw_matches = matcher.knnMatch(desc1, trainDescriptors = desc2, k = 2) #2
        p1, p2, kp_pairs = filter_matches(kp1, kp2, raw_matches)
        if len(p1) >= 4:
            H, status = cv2.findHomography(p1, p2, cv2.RANSAC, 5.0)
            print '%d / %d  inliers/matched' % (np.sum(status), len(status))
        else:
            H, status = None, None
            print '%d matches found, not enough for homography estimation' % len(p1)

        vis = explore_match(win, img1, img2, kp_pairs, status, H)

    match_and_draw('find_obj')
    cv2.waitKey()
    cv2.destroyAllWindows() 			
<|MERGE_RESOLUTION|>--- conflicted
+++ resolved
@@ -1,173 +1,165 @@
-'''
-Feature-based image matching sample.
-
-USAGE
-  find_obj.py [--feature=<sift|surf|orb>[-flann]] [ <image1> <image2> ]
-
-  --feature  - Feature to use. Can be sift, surf of orb. Append '-flann' to feature name
-                to use Flann-based matcher instead bruteforce.
-
-  Press left mouse button on a feature point to see its mathcing point.
-'''
-
-import numpy as np
-import cv2
-from common import anorm, getsize
-
-FLANN_INDEX_KDTREE = 1  # bug: flann enums are missing
-FLANN_INDEX_LSH    = 6
-
-
-def init_feature(name):
-    chunks = name.split('-')
-    if chunks[0] == 'sift':
-        detector = cv2.SIFT()
-        norm = cv2.NORM_L2
-    elif chunks[0] == 'surf':
-        detector = cv2.SURF(800)
-        norm = cv2.NORM_L2
-    elif chunks[0] == 'orb':
-        detector = cv2.ORB(400)
-        norm = cv2.NORM_HAMMING
-    else:
-        return None, None
-    if 'flann' in chunks:
-        if norm == cv2.NORM_L2:
-            flann_params = dict(algorithm = FLANN_INDEX_KDTREE, trees = 5)
-        else:
-            flann_params= dict(algorithm = FLANN_INDEX_LSH,
-                               table_number = 6, # 12
-                               key_size = 12,     # 20
-                               multi_probe_level = 1) #2
-        matcher = cv2.FlannBasedMatcher(flann_params, {})  # bug : need to pass empty dict (#1329)
-    else:    
-        matcher = cv2.BFMatcher(norm)
-    return detector, matcher
-
-    
-def filter_matches(kp1, kp2, matches, ratio = 0.75):
-    mkp1, mkp2 = [], []
-    for m in matches:
-        if len(m) == 2 and m[0].distance < m[1].distance * ratio:
-            m = m[0]
-            mkp1.append( kp1[m.queryIdx] )
-            mkp2.append( kp2[m.trainIdx] )
-    p1 = np.float32([kp.pt for kp in mkp1])
-    p2 = np.float32([kp.pt for kp in mkp2])
-    kp_pairs = zip(mkp1, mkp2)
-    return p1, p2, kp_pairs
-   
-def explore_match(win, img1, img2, kp_pairs, status = None, H = None):
-    h1, w1 = img1.shape[:2]
-    h2, w2 = img2.shape[:2]
-    vis = np.zeros((max(h1, h2), w1+w2), np.uint8)
-    vis[:h1, :w1] = img1
-    vis[:h2, w1:w1+w2] = img2
-    vis = cv2.cvtColor(vis, cv2.COLOR_GRAY2BGR)
-
-    if H is not None:
-        corners = np.float32([[0, 0], [w1, 0], [w1, h1], [0, h1]])
-        corners = np.int32( cv2.perspectiveTransform(corners.reshape(1, -1, 2), H).reshape(-1, 2) + (w1, 0) )
-        cv2.polylines(vis, [corners], True, (255, 255, 255))
-
-    if status is None:
-        status = np.ones(len(kp_pairs), np.bool_)
-    p1 = np.int32([kpp[0].pt for kpp in kp_pairs])
-    p2 = np.int32([kpp[1].pt for kpp in kp_pairs]) + (w1, 0)
-
-    green = (0, 255, 0)
-    red = (0, 0, 255)
-    white = (255, 255, 255)
-    kp_color = (51, 103, 236)
-    for (x1, y1), (x2, y2), inlier in zip(p1, p2, status):
-        if inlier:
-            col = green
-            cv2.circle(vis, (x1, y1), 2, col, -1)
-            cv2.circle(vis, (x2, y2), 2, col, -1)
-        else:
-            col = red
-            r = 2
-            thickness = 3
-            cv2.line(vis, (x1-r, y1-r), (x1+r, y1+r), col, thickness)
-            cv2.line(vis, (x1-r, y1+r), (x1+r, y1-r), col, thickness)
-            cv2.line(vis, (x2-r, y2-r), (x2+r, y2+r), col, thickness)
-            cv2.line(vis, (x2-r, y2+r), (x2+r, y2-r), col, thickness)
-    vis0 = vis.copy()
-    for (x1, y1), (x2, y2), inlier in zip(p1, p2, status):
-        if inlier:
-            cv2.line(vis, (x1, y1), (x2, y2), green)
-
-    cv2.imshow(win, vis)
-    def onmouse(event, x, y, flags, param):
-        cur_vis = vis
-        if flags & cv2.EVENT_FLAG_LBUTTON:
-            cur_vis = vis0.copy()
-            r = 8
-            m = (anorm(p1 - (x, y)) < r) | (anorm(p2 - (x, y)) < r)
-            idxs = np.where(m)[0]
-            kp1s, kp2s = [], []
-            for i in idxs:
-                 (x1, y1), (x2, y2) = p1[i], p2[i]
-                 col = (red, green)[status[i]]
-                 cv2.line(cur_vis, (x1, y1), (x2, y2), col)
-                 kp1, kp2 = kp_pairs[i]
-                 kp1s.append(kp1)
-                 kp2s.append(kp2)
-            cur_vis = cv2.drawKeypoints(cur_vis, kp1s, flags=4, color=kp_color)
-            cur_vis[:,w1:] = cv2.drawKeypoints(cur_vis[:,w1:], kp2s, flags=4, color=kp_color)
-
-        cv2.imshow(win, cur_vis)
-    cv2.setMouseCallback(win, onmouse)
-    return vis
-
-
-if __name__ == '__main__':
-    print __doc__
-    
-    import sys, getopt
-    opts, args = getopt.getopt(sys.argv[1:], '', ['feature='])
-    opts = dict(opts)
-    feature_name = opts.get('--feature', 'sift')
-    try: fn1, fn2 = args
-    except:
-        fn1 = '../c/box.png'
-        fn2 = '../c/box_in_scene.png'
-        
-    img1 = cv2.imread(fn1, 0)
-    img2 = cv2.imread(fn2, 0)
-    detector, matcher = init_feature(feature_name)
-    if detector != None:
-        print 'using', feature_name
-    else:
-        print 'unknown feature:', feature_name
-        sys.exit(1)
-
-
-<<<<<<< HEAD
-    surf = cv2.SURF(1000)
-    kp1, desc1 = surf.detectAndCompute(img1, None)
-    kp2, desc2 = surf.detectAndCompute(img2, None)
-    desc1.shape = (-1, surf.descriptorSize())
-    desc2.shape = (-1, surf.descriptorSize())
-=======
-    kp1, desc1 = detector.detectAndCompute(img1, None)
-    kp2, desc2 = detector.detectAndCompute(img2, None)
->>>>>>> f4e33ea0
-    print 'img1 - %d features, img2 - %d features' % (len(kp1), len(kp2))
-
-    def match_and_draw(win):
-        print 'matching...'
-        raw_matches = matcher.knnMatch(desc1, trainDescriptors = desc2, k = 2) #2
-        p1, p2, kp_pairs = filter_matches(kp1, kp2, raw_matches)
-        if len(p1) >= 4:
-            H, status = cv2.findHomography(p1, p2, cv2.RANSAC, 5.0)
-            print '%d / %d  inliers/matched' % (np.sum(status), len(status))
-        else:
-            H, status = None, None
-            print '%d matches found, not enough for homography estimation' % len(p1)
-
-        vis = explore_match(win, img1, img2, kp_pairs, status, H)
-
-    match_and_draw('find_obj')
-    cv2.waitKey()
-    cv2.destroyAllWindows() 			
+'''
+Feature-based image matching sample.
+
+USAGE
+  find_obj.py [--feature=<sift|surf|orb>[-flann]] [ <image1> <image2> ]
+
+  --feature  - Feature to use. Can be sift, surf of orb. Append '-flann' to feature name
+                to use Flann-based matcher instead bruteforce.
+
+  Press left mouse button on a feature point to see its mathcing point.
+'''
+
+import numpy as np
+import cv2
+from common import anorm, getsize
+
+FLANN_INDEX_KDTREE = 1  # bug: flann enums are missing
+FLANN_INDEX_LSH    = 6
+
+
+def init_feature(name):
+    chunks = name.split('-')
+    if chunks[0] == 'sift':
+        detector = cv2.SIFT()
+        norm = cv2.NORM_L2
+    elif chunks[0] == 'surf':
+        detector = cv2.SURF(800)
+        norm = cv2.NORM_L2
+    elif chunks[0] == 'orb':
+        detector = cv2.ORB(400)
+        norm = cv2.NORM_HAMMING
+    else:
+        return None, None
+    if 'flann' in chunks:
+        if norm == cv2.NORM_L2:
+            flann_params = dict(algorithm = FLANN_INDEX_KDTREE, trees = 5)
+        else:
+            flann_params= dict(algorithm = FLANN_INDEX_LSH,
+                               table_number = 6, # 12
+                               key_size = 12,     # 20
+                               multi_probe_level = 1) #2
+        matcher = cv2.FlannBasedMatcher(flann_params, {})  # bug : need to pass empty dict (#1329)
+    else:    
+        matcher = cv2.BFMatcher(norm)
+    return detector, matcher
+
+    
+def filter_matches(kp1, kp2, matches, ratio = 0.75):
+    mkp1, mkp2 = [], []
+    for m in matches:
+        if len(m) == 2 and m[0].distance < m[1].distance * ratio:
+            m = m[0]
+            mkp1.append( kp1[m.queryIdx] )
+            mkp2.append( kp2[m.trainIdx] )
+    p1 = np.float32([kp.pt for kp in mkp1])
+    p2 = np.float32([kp.pt for kp in mkp2])
+    kp_pairs = zip(mkp1, mkp2)
+    return p1, p2, kp_pairs
+   
+def explore_match(win, img1, img2, kp_pairs, status = None, H = None):
+    h1, w1 = img1.shape[:2]
+    h2, w2 = img2.shape[:2]
+    vis = np.zeros((max(h1, h2), w1+w2), np.uint8)
+    vis[:h1, :w1] = img1
+    vis[:h2, w1:w1+w2] = img2
+    vis = cv2.cvtColor(vis, cv2.COLOR_GRAY2BGR)
+
+    if H is not None:
+        corners = np.float32([[0, 0], [w1, 0], [w1, h1], [0, h1]])
+        corners = np.int32( cv2.perspectiveTransform(corners.reshape(1, -1, 2), H).reshape(-1, 2) + (w1, 0) )
+        cv2.polylines(vis, [corners], True, (255, 255, 255))
+
+    if status is None:
+        status = np.ones(len(kp_pairs), np.bool_)
+    p1 = np.int32([kpp[0].pt for kpp in kp_pairs])
+    p2 = np.int32([kpp[1].pt for kpp in kp_pairs]) + (w1, 0)
+
+    green = (0, 255, 0)
+    red = (0, 0, 255)
+    white = (255, 255, 255)
+    kp_color = (51, 103, 236)
+    for (x1, y1), (x2, y2), inlier in zip(p1, p2, status):
+        if inlier:
+            col = green
+            cv2.circle(vis, (x1, y1), 2, col, -1)
+            cv2.circle(vis, (x2, y2), 2, col, -1)
+        else:
+            col = red
+            r = 2
+            thickness = 3
+            cv2.line(vis, (x1-r, y1-r), (x1+r, y1+r), col, thickness)
+            cv2.line(vis, (x1-r, y1+r), (x1+r, y1-r), col, thickness)
+            cv2.line(vis, (x2-r, y2-r), (x2+r, y2+r), col, thickness)
+            cv2.line(vis, (x2-r, y2+r), (x2+r, y2-r), col, thickness)
+    vis0 = vis.copy()
+    for (x1, y1), (x2, y2), inlier in zip(p1, p2, status):
+        if inlier:
+            cv2.line(vis, (x1, y1), (x2, y2), green)
+
+    cv2.imshow(win, vis)
+    def onmouse(event, x, y, flags, param):
+        cur_vis = vis
+        if flags & cv2.EVENT_FLAG_LBUTTON:
+            cur_vis = vis0.copy()
+            r = 8
+            m = (anorm(p1 - (x, y)) < r) | (anorm(p2 - (x, y)) < r)
+            idxs = np.where(m)[0]
+            kp1s, kp2s = [], []
+            for i in idxs:
+                 (x1, y1), (x2, y2) = p1[i], p2[i]
+                 col = (red, green)[status[i]]
+                 cv2.line(cur_vis, (x1, y1), (x2, y2), col)
+                 kp1, kp2 = kp_pairs[i]
+                 kp1s.append(kp1)
+                 kp2s.append(kp2)
+            cur_vis = cv2.drawKeypoints(cur_vis, kp1s, flags=4, color=kp_color)
+            cur_vis[:,w1:] = cv2.drawKeypoints(cur_vis[:,w1:], kp2s, flags=4, color=kp_color)
+
+        cv2.imshow(win, cur_vis)
+    cv2.setMouseCallback(win, onmouse)
+    return vis
+
+
+if __name__ == '__main__':
+    print __doc__
+    
+    import sys, getopt
+    opts, args = getopt.getopt(sys.argv[1:], '', ['feature='])
+    opts = dict(opts)
+    feature_name = opts.get('--feature', 'sift')
+    try: fn1, fn2 = args
+    except:
+        fn1 = '../c/box.png'
+        fn2 = '../c/box_in_scene.png'
+        
+    img1 = cv2.imread(fn1, 0)
+    img2 = cv2.imread(fn2, 0)
+    detector, matcher = init_feature(feature_name)
+    if detector != None:
+        print 'using', feature_name
+    else:
+        print 'unknown feature:', feature_name
+        sys.exit(1)
+
+
+    kp1, desc1 = detector.detectAndCompute(img1, None)
+    kp2, desc2 = detector.detectAndCompute(img2, None)
+    print 'img1 - %d features, img2 - %d features' % (len(kp1), len(kp2))
+
+    def match_and_draw(win):
+        print 'matching...'
+        raw_matches = matcher.knnMatch(desc1, trainDescriptors = desc2, k = 2) #2
+        p1, p2, kp_pairs = filter_matches(kp1, kp2, raw_matches)
+        if len(p1) >= 4:
+            H, status = cv2.findHomography(p1, p2, cv2.RANSAC, 5.0)
+            print '%d / %d  inliers/matched' % (np.sum(status), len(status))
+        else:
+            H, status = None, None
+            print '%d matches found, not enough for homography estimation' % len(p1)
+
+        vis = explore_match(win, img1, img2, kp_pairs, status, H)
+
+    match_and_draw('find_obj')
+    cv2.waitKey()
+    cv2.destroyAllWindows() 			